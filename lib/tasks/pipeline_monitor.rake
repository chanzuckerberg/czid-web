# Jos to check the status of pipeline runs
require 'English'

# Benchmark status will not be updated faster than this.
IDSEQ_BENCH_UPDATE_FREQUENCY_SECONDS = 600

# A benchmark sample will not be resubmitted faster than this.
IDSEQ_BENCH_MIN_FREQUENCY_HOURS = 1.0

# This is under version control at idseq-web/config/idseq-bench-config.json, and deployed
# by copying to the S3 location below.
IDSEQ_BENCH_CONFIG = "s3://idseq-bench/config.json".freeze

class CheckPipelineRuns
  @sleep_quantum = 5.0

  @shutdown_requested = false

  class << self
    attr_accessor :shutdown_requested
  end

  def self.update_jobs(silent)
    PipelineRun.in_progress.each do |pr|
      begin
        break if @shutdown_requested
        Rails.logger.info("  Checking pipeline run #{pr.id} for sample #{pr.sample_id}") unless silent
        pr.update_job_status
      rescue => exception
        LogUtil.log_err_and_airbrake("Failed to update pipeline run #{pr.id}")
        LogUtil.log_backtrace(exception)
      end
    end

    PhyloTree.in_progress.each do |pt|
      begin
        break if @shutdown_requested
        Rails.logger.info("Monitoring job for phylo_tree #{pt.id}") unless silent
        pt.monitor_job
      rescue => exception
        LogUtil.log_err_and_airbrake("Failed monitor job for phylo_tree #{pt.id}")
        LogUtil.log_backtrace(exception)
      end
    end
  end

  def self.forced_update_interval
    # Force refresh well before autoscaling.EXPIRATION_PERIOD_MINUTES.
    # prod does it more often because it needs to pick up updates from
    # all other environments and adjust the autoscaling groups.
    cloud_env = ["prod", "staging"].include?(Rails.env)
    Rails.env == cloud_env ? 60 : 600
  end

  def self.autoscaling_update(autoscaling_state, t_now)
    return if Rails.env == "development"
    unless autoscaling_state
      autoscaling_state = {
        t_last: t_now - forced_update_interval,
        chunk_counts: nil
      }
    end
<<<<<<< HEAD
    last_chunk_counts = autoscaling_state[:chunk_counts]
    t_last = autoscaling_state[:t_last]
    new_chunk_counts = PipelineRun.count_alignment_chunks_in_progress
    return autoscaling_state if new_chunk_counts == last_chunk_counts && ((t_now - t_last) < forced_update_interval)
    if last_chunk_counts.nil?
      Rails.logger.info("Autoscaling update to #{new_chunk_counts}.")
    elsif last_chunk_counts == new_chunk_counts
      Rails.logger.info("Forced autoscaling update at #{new_chunk_counts} after #{t_now - t_last} seconds.")
=======
    last_job_count = autoscaling_state[:job_count]
    runs = PipelineRun.in_progress_at_stage_1_or_2
    runs = runs.where("id > 10") if Rails.env == "development"
    new_job_count = runs.count
    if last_job_count.nil?
      Rails.logger.info("Autoscaling update to #{new_job_count}.")
>>>>>>> 4e58f28c
    else
      Rails.logger.info("Autoscaling update from #{last_chunk_counts} to #{new_chunk_counts}.")
    end
    autoscaling_state[:t_last] = t_now
    autoscaling_state[:chunk_counts] = new_chunk_counts
    c_stdout, c_stderr, c_status = Open3.capture3(
      "app/jobs/autoscaling.py update #{new_chunk_counts[:gsnap]} #{new_chunk_counts[:rapsearch]} #{Rails.env}" \
      " #{PipelineRun::MAX_JOB_DISPATCH_LAG_SECONDS}" \
      " #{PipelineRun::JOB_TAG_PREFIX}" \
      " #{PipelineRun::JOB_TAG_KEEP_ALIVE_SECONDS}" \
      " #{PipelineRun::DRAINING_TAG}"
    )
    Rails.logger.info(c_stdout)
    Rails.logger.error(c_stderr) unless c_status.success? && c_stderr.blank?
    autoscaling_state
  end

  def self.benchmark_sample_name(s3path, timestamp_str, metadata_prefix)
    # Benchmark sample names start with a prefix determined uniquely from the s3 path,
    # like so: "idseq-bench-1|".  This enables finding quickly all samples submitted for
    # a given benchmark.  That text is followed by a unix timestamp of the creation time,
    # only because within a project, sample names must be unique.  Finally, a long metadata_prefix
    # describes the benchmark contents.  The whole thing looks like
    # "idseq-bench-1|1539204106|norg_1|nacc_1|uniform_weight_per_organism|hiseq_reads|viruses|chikungunya|37124|v4"
    items = s3path.split("/")
    result = items[-2] + "-" + items[-1] + "|"
    return result if timestamp_str.blank?
    result = result + timestamp_str + "|"
    return result if metadata_prefix.blank?
    result + metadata_prefix.gsub("__", "|") # vertical bars are prettier
  end

  def self.benchmark_sample_name_prefix(s3path)
    benchmark_sample_name(s3path, "", "")
  end

  def self.create_sample_for_benchmark(s3path, pipeline_commit, web_commit, bm_pipeline_branch, bm_user, bm_project, bm_host, bm_comment, t_now)
    # metadata.json is produced by idseq-bench
    raw_metadata = `aws s3 cp #{s3path}/metadata.json -`
    metadata = JSON.parse(raw_metadata)
    input_files_attributes = metadata['fastqs'].map do |fq|
      {
        name: fq,
        source: s3path + "/" + fq,
        source_type: "s3"
      }
    end
    unless metadata['idseq_bench_reproducible'] && metadata['idseq_bench_git_hash'].length == 40
      raise "Refusing to create sample for irreproducible benchmark #{s3path}"
    end
    Rails.logger.info("Creating benchmark sample from #{s3path} with #{metadata['verified_total_reads']} reads.")
    bm_sample_name = benchmark_sample_name(s3path, t_now.floor.to_s, metadata['prefix'])
    # Add benchmark comment to existing metadata, and dump metadata json into sample_notes.
    # Tags added here are capitalized.  If a COMMENT tag already exists in metadata, prepend to it.
    existing_comment = metadata['COMMENT']
    comment_separator = "\n"
    comment_separator = "" if existing_comment.blank?
    comment_separator = "" if bm_comment.blank?
    new_metadata = {}
    # HACK: We want COMMENT and ORIGIN to appear at the top in the json dump, and this trick does it.
    new_metadata['COMMENT'] = (bm_comment || "") + comment_separator + (existing_comment || "")
    new_metadata['ORIGIN'] = s3path
    metadata.each do |k, v|
      next if k == "COMMENT"
      next if k == "ORIGIN"
      new_metadata[k] = v
    end
    known_organisms = metadata['verified_contents'].pluck('genome').join(", ")
    bm_sample_params = {
      name: bm_sample_name,
      host_genome_id: bm_host.id,
      project_id: bm_project.id,
      user_id: bm_user.id,
      input_files_attributes: input_files_attributes,
      sample_organism: known_organisms,
      web_commit: web_commit,
      pipeline_commit: pipeline_commit,
      pipeline_branch: bm_pipeline_branch,
      sample_notes: JSON.pretty_generate(new_metadata)
    }
    @bm_sample = Sample.new(bm_sample_params)
    # HACK: Not really sure why we have to manually set the status to STATUS_CREATED here,
    # but if we don't, the sample is never picked up by the uploader.
    @bm_sample.status ||= Sample::STATUS_CREATED
    unless @bm_sample.save
      raise "Error creating benchmark sample with #{JSON.pretty_generate(bm_sample_params)}."
    end
    Rails.logger.info("Benchmark sample #{@bm_sample.id} created successfully.")
  end

  def self.prop_get(dict, property, defaults)
    return dict[property] if dict.key?(property)
    defaults[property]
  end

  def self.benchmark_update(t_now)
    Rails.logger.info("Benchmark update.")
    config = JSON.parse(`aws s3 cp #{IDSEQ_BENCH_CONFIG} -`)
    defaults = config['defaults']
    web_commit = ENV['GIT_VERSION'] || ""
    config['active_benchmarks'].each do |s3path, bm_props|
      bm_environments = prop_get(bm_props, 'environments', defaults)
      unless bm_environments.include?(Rails.env)
        Rails.logger.info("Benchmark does not apply to #{Rails.env} environment: #{s3path}")
        next
      end
      bm_project_name = prop_get(bm_props, 'project_name', defaults)
      bm_proj = Project.find_by(name: bm_project_name)
      unless bm_proj
        Rails.logger.info("Benchmark requires non-existent project #{bm_project_name}: #{s3path}")
        next
      end
      bm_frequency_hours = prop_get(bm_props, 'frequency_hours', defaults)
      bm_frequency_seconds = bm_frequency_hours * 3600
      unless bm_frequency_hours >= IDSEQ_BENCH_MIN_FREQUENCY_HOURS
        Rails.logger.info("Benchmark frequency under #{IDSEQ_BENCH_MIN_FREQUENCY_HOURS} hour: #{s3path}")
        next
      end
      bm_name_prefix = benchmark_sample_name_prefix(s3path)
      sql_query = "
        SELECT
          id,
          project_id,
          unix_timestamp(created_at) as unixtime_of_creation
        FROM samples
        WHERE
              project_id = #{bm_proj.id}
          AND created_at > from_unixtime(#{t_now - bm_frequency_seconds})
          AND name LIKE \"#{bm_name_prefix}%\"
      "
      bm_pipeline_branch = prop_get(bm_props, "pipeline_branch", defaults)
      pipeline_commit = Sample.pipeline_commit(bm_pipeline_branch) || ""
      commit_filter = ""
      if pipeline_commit.present? && prop_get(bm_props, "trigger_on_pipeline_change", defaults)
        sql_query += "    AND pipeline_commit = \"#{pipeline_commit}\""
        commit_filter += "on " + pipeline_commit
      end
      if web_commit.present? && prop_get(bm_props, "trigger_on_webapp_change", defaults)
        sql_query += "    AND web_commit = \"#{web_commit}\""
        commit_filter += "-" + web_commit
      end
      sql_results = Sample.connection.select_all(sql_query).to_hash
      unless sql_results.empty?
        most_recent_submission = sql_results.pluck('unixtime_of_creation').max
        hours_since_last_run = Integer((t_now - most_recent_submission) / 360) / 10.0
        Rails.logger.info("Benchmark last ran #{hours_since_last_run} hours ago #{commit_filter}: #{s3path}")
        next
      end
      Rails.logger.info("Submitting benchmark: #{s3path}")
      bm_user_email = prop_get(bm_props, 'user_email', defaults)
      bm_user = User.find_by(email: bm_user_email)
      bm_host_name = prop_get(bm_props, 'host', defaults)
      bm_host = HostGenome.find_by(name: bm_host_name)
      bm_comment = prop_get(bm_props, 'comment', defaults)
      begin
        create_sample_for_benchmark(s3path, pipeline_commit, web_commit, bm_pipeline_branch, bm_user, bm_proj, bm_host, bm_comment, t_now)
      rescue => exception
        LogUtil.log_err_and_airbrake("Failed to create sample for benchmark #{s3path}")
        LogUtil.log_backtrace(exception)
      end
    end
  end

  def self.benchmark_update_safely_and_not_too_often(benchmark_state, t_now)
    unless benchmark_state && t_now - benchmark_state[:t_last] < IDSEQ_BENCH_UPDATE_FREQUENCY_SECONDS
      benchmark_state = { t_last: t_now }
      begin
        benchmark_update(t_now)
      rescue => exception
        LogUtil.log_err_and_airbrake("Failed to update benchmarks")
        LogUtil.log_backtrace(exception)
      end
    end
    benchmark_state
  end

  def self.run(duration, min_refresh_interval)
    Rails.logger.info("Checking the active pipeline runs every #{min_refresh_interval} seconds over the next #{duration / 60} minutes.")
    t_now = Time.now.to_f # unixtime
    # Will try to return as soon as duration seconds have elapsed, but not any sooner.
    t_end = t_now + duration
    autoscaling_state = nil
    benchmark_state = nil
    # The duration of the longest update so far.
    max_work_duration = 0
    iter_count = 0
    until @shutdown_requested
      iter_count += 1
      t_iter_start = t_now
      update_jobs(iter_count != 1)
      autoscaling_state = autoscaling_update(autoscaling_state, t_now)
      benchmark_state = benchmark_update_safely_and_not_too_often(benchmark_state, t_now)
      t_now = Time.now.to_f
      max_work_duration = [t_now - t_iter_start, max_work_duration].max
      t_iter_end = [t_now, t_iter_start + min_refresh_interval].max
      break unless t_iter_end + max_work_duration < t_end
      while t_now < t_iter_end && !@shutdown_requested
        # Ensure no iteration is shorter than min_refresh_interval.
        sleep [t_iter_end - t_now, @sleep_quantum].min
        t_now = Time.now.to_f
      end
    end
    while t_now < t_end && !@shutdown_requested
      # In this case (t_end - t_now) < max_work_duration.
      sleep [t_end - t_now, @sleep_quantum].min
      t_now = Time.now.to_f
    end
    Rails.logger.info("Exited loop after #{iter_count} iterations.")
  end
end

task "pipeline_monitor", [:duration] => :environment do |_t, args|
  trap('SIGTERM') do
    CheckPipelineRuns.shutdown_requested = true
  end
  # spawn a new finite duration process every 60 minutes
  respawn_interval = 60 * 60
  # rate-limit status updates
  cloud_env = ["prod", "staging"].include?(Rails.env)
  checks_per_minute = cloud_env ? 4.0 : 1.0
  # make sure the system is not overwhelmed under any cirmustances
  wait_before_respawn = cloud_env ? 5 : 30
  additional_wait_after_failure = 25

  # don't show all the SQL debug info in the logs, and throttle data sent to Honeycomb
  Rails.logger.level = [1, Rails.logger.level].max
  HoneycombRails.config.sample_rate = 120

  if args[:duration] == "finite_duration"
    CheckPipelineRuns.run(respawn_interval - wait_before_respawn, 60.0 / checks_per_minute)
  else
    # infinite duration
    if cloud_env
      Rails.logger.info("HACK: Sleeping 30 seconds on daemon startup for prior incarnations to drain.")
      sleep 30
    end
    until CheckPipelineRuns.shutdown_requested
      system("rake pipeline_monitor[finite_duration]")
      sleep wait_before_respawn
      unless $CHILD_STATUS.exitstatus.zero?
        sleep additional_wait_after_failure
      end
    end
  end
end<|MERGE_RESOLUTION|>--- conflicted
+++ resolved
@@ -60,23 +60,10 @@
         chunk_counts: nil
       }
     end
-<<<<<<< HEAD
     last_chunk_counts = autoscaling_state[:chunk_counts]
-    t_last = autoscaling_state[:t_last]
     new_chunk_counts = PipelineRun.count_alignment_chunks_in_progress
-    return autoscaling_state if new_chunk_counts == last_chunk_counts && ((t_now - t_last) < forced_update_interval)
     if last_chunk_counts.nil?
       Rails.logger.info("Autoscaling update to #{new_chunk_counts}.")
-    elsif last_chunk_counts == new_chunk_counts
-      Rails.logger.info("Forced autoscaling update at #{new_chunk_counts} after #{t_now - t_last} seconds.")
-=======
-    last_job_count = autoscaling_state[:job_count]
-    runs = PipelineRun.in_progress_at_stage_1_or_2
-    runs = runs.where("id > 10") if Rails.env == "development"
-    new_job_count = runs.count
-    if last_job_count.nil?
-      Rails.logger.info("Autoscaling update to #{new_job_count}.")
->>>>>>> 4e58f28c
     else
       Rails.logger.info("Autoscaling update from #{last_chunk_counts} to #{new_chunk_counts}.")
     end
