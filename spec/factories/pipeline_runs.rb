FactoryBot.define do
  factory :pipeline_run, class: PipelineRun do
    transient do
      # Array of taxon_counts entries to create.
      # The hash elements will be passed on to taxon_count factory as keyword arguments.
      taxon_counts_data { [] }
<<<<<<< HEAD
      amr_counts_data { [] }
      output_states_data { [] }
=======
      # Array of pipeline_run_stage entries to create.
      # The hash elements will be passed on to pipeline_run_stage factory as keyword arguments.
      pipeline_run_stages_data { [] }
>>>>>>> 1e2e43af
    end

    alignment_config { create(:alignment_config) }

    trait :with_amr_count do
      after :create do |pipeline_run, _options|
        create(:amr_count, pipeline_run: pipeline_run)
      end
    end

    after :create do |pipeline_run, options|
      options.taxon_counts_data.each do |taxon_count_data|
        create(:taxon_count, pipeline_run: pipeline_run, **taxon_count_data)
      end
<<<<<<< HEAD
      options.amr_counts_data.each do |amr_count_data|
        create(:amr_count, pipeline_run: pipeline_run, **amr_count_data)
      end
      options.output_states_data.each do |output_states_data|
        pipeline_run.output_states.find_by(output: output_states_data[:output]).update(state: output_states_data[:state])
=======

      pipeline_run.pipeline_run_stages = []
      options.pipeline_run_stages_data.each do |pipeline_run_stage_data|
        create(:pipeline_run_stage, pipeline_run: pipeline_run, **pipeline_run_stage_data)
>>>>>>> 1e2e43af
      end
    end
  end
end<|MERGE_RESOLUTION|>--- conflicted
+++ resolved
@@ -4,14 +4,11 @@
       # Array of taxon_counts entries to create.
       # The hash elements will be passed on to taxon_count factory as keyword arguments.
       taxon_counts_data { [] }
-<<<<<<< HEAD
       amr_counts_data { [] }
       output_states_data { [] }
-=======
       # Array of pipeline_run_stage entries to create.
       # The hash elements will be passed on to pipeline_run_stage factory as keyword arguments.
       pipeline_run_stages_data { [] }
->>>>>>> 1e2e43af
     end
 
     alignment_config { create(:alignment_config) }
@@ -26,18 +23,15 @@
       options.taxon_counts_data.each do |taxon_count_data|
         create(:taxon_count, pipeline_run: pipeline_run, **taxon_count_data)
       end
-<<<<<<< HEAD
       options.amr_counts_data.each do |amr_count_data|
         create(:amr_count, pipeline_run: pipeline_run, **amr_count_data)
       end
       options.output_states_data.each do |output_states_data|
         pipeline_run.output_states.find_by(output: output_states_data[:output]).update(state: output_states_data[:state])
-=======
-
+      end
       pipeline_run.pipeline_run_stages = []
       options.pipeline_run_stages_data.each do |pipeline_run_stage_data|
         create(:pipeline_run_stage, pipeline_run: pipeline_run, **pipeline_run_stage_data)
->>>>>>> 1e2e43af
       end
     end
   end
