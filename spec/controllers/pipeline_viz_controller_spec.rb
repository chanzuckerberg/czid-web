require 'rails_helper'
require 'json'

RSpec.describe PipelineVizController, type: :controller do
  pipeline_run_stages_data = [{
    name: "Host Filtering",
    dag_json: {
      output_dir_s3: "",
      targets: {
        one: ["file1"],
        two: ["file2"],
        three: ["file3"]
      },
      steps: [
        {
          in: ["one"],
          out: "two",
          class: "step_one"
        }, {
          in: ["two"],
          out: "three",
          class: "step_two"
        }
      ],
      given_targets: {
        one: {
          s3_dir: "/1.0"
        }
      }
    }.to_json
  }, {
    name: "Experimental",
    dag_json: {
      output_dir_s3: "",
      targets: {
        three: ["file3"],
        four: ["file4"]
      },
      steps: [
        {
          in: ["three"],
          out: "four",
          class: "step_three"
        }
      ],
      given_targets: {
        three: {
          s3_dir: "/1.0"
        }
      }
    }.to_json
  }]

  expected_stage_results = {
    "stages" => [
      {
        "steps" => [
          {
            "name" => "step_one",
            "inputEdges" => [1],
            "outputEdges" => [0]
          },
          {
            "name" => "step_two",
            "inputEdges" => [0],
            "outputEdges" => [2]
          }
        ]
      }, {
        "steps" => [{
          "name" => "step_three",
          "inputEdges" => [2],
          "outputEdges" => [3]
        }]
      }
    ],
    "edges" => [
      # Edges from intra_stage_edges
      {
        "from" => { "stageIndex" => 0, "stepIndex" => 0 },
        "to" => { "stageIndex" => 0, "stepIndex" => 1 },
<<<<<<< HEAD
        "files" => [{ "displayName" => "file2" }],
=======
        "files" => ["file2"],
>>>>>>> 56c57a0b
        "isIntraStage" => true
      },
      # Edges from inter_stage_edges
      {
        "from" => nil,
        "to" => { "stageIndex" => 0, "stepIndex" => 0 },
<<<<<<< HEAD
        "files" => [{ "displayName" => "file1" }],
=======
        "files" => ["file1"],
>>>>>>> 56c57a0b
        "isIntraStage" => false
      },
      {
        "from" => { "stageIndex" => 0, "stepIndex" => 1 },
        "to" => { "stageIndex" => 1, "stepIndex" => 0 },
<<<<<<< HEAD
        "files" => [{ "displayName" => "file3" }],
=======
        "files" => ["file3"],
>>>>>>> 56c57a0b
        "isIntraStage" => false
      },
      # Edges from add_final_output_edges
      {
        "from" => { "stageIndex" => 1, "stepIndex" => 0 },
<<<<<<< HEAD
        "files" => [{ "displayName" => "file4" }]
=======
        "files" => ["file4"]
>>>>>>> 56c57a0b
      }
    ]
  }

  # Admin specific behavior
  context "Admin user" do
    before do
      @admin = create(:admin, allowed_features: ["pipeline_viz"])
      sign_in @admin
    end

    describe "GET pipeline stage results" do
      it "sees all pipeline stage results" do
        project = create(:public_project)
        sample = create(:sample, project: project,
                                 pipeline_runs_data: [{ pipeline_run_stages_data: pipeline_run_stages_data }])

        get :show, params: { format: "json", sample_id: sample.id }

        json_response = JSON.parse(response.body)
        expect(json_response).to include_json(expected_stage_results)
        expect(json_response.keys).to contain_exactly(*expected_stage_results.keys)
      end
    end

    describe "GET pipeline stage results without pipeline viz flag enabled" do
      it "cannot see stage results" do
        # Create new admin user with a unique email.
        @admin_disabled_flag = create(:admin, email: "admin2@example.com")
        sign_in @admin_disabled_flag

        project = create(:public_project)
        sample = create(:sample, project: project,
                                 pipeline_runs_data: [{ pipeline_run_stages_data: pipeline_run_stages_data }])
        get :show, params: { sample_id: sample.id }

        expect(response).to have_http_status 401
      end
    end

    describe "GET pipeline stage results from sample with no pipeline stages" do
      it "cannot see stage results" do
        project = create(:public_project)
        sample = create(:sample, project: project)
        get :show, params: { sample_id: sample.id }

        expect(response).to have_http_status 404
      end
    end
  end

  # Non-admin, aka Joe, specific behavior
  context "Joe" do
    before do
      @joe = create(:joe, allowed_features: ["pipeline_viz"])
      sign_in @joe
    end

    describe "GET pipeline stage results for public sample" do
      it "can see pipeline stage results without the experimental stage results" do
        project = create(:public_project)
        sample = create(:sample, project: project,
                                 pipeline_runs_data: [{ pipeline_run_stages_data: pipeline_run_stages_data }])

        expected_stage_results_no_experimental = expected_stage_results.deep_dup
        expected_stage_results_no_experimental["stages"].pop # Remove experimental stage data
        expected_stage_results_no_experimental["edges"].pop(2) # Remove edges in and to experimental stage data
        # Push new outputting edge for first (and now only) stage
        expected_stage_results_no_experimental["edges"].push("from" => { "stageIndex" => 0, "stepIndex" => 1 },
<<<<<<< HEAD
                                                             "files" => [{ "displayName" => "file3" }])
=======
                                                             "files" => ["file3"])
>>>>>>> 56c57a0b

        get :show, params: { format: "json", sample_id: sample.id }

        json_response = JSON.parse(response.body)
        expect(json_response).to include_json(expected_stage_results_no_experimental)
      end
    end

    describe "GET pipeline stage results for own sample" do
      it "can see pipeline stage results without the experimental stage results" do
        project = create(:project, users: [@joe])
        sample = create(:sample, project: project,
                                 pipeline_runs_data: [{ pipeline_run_stages_data: pipeline_run_stages_data }])

        expected_stage_results_no_experimental = expected_stage_results.deep_dup
        expected_stage_results_no_experimental["stages"].pop # Remove experimental stage data
        expected_stage_results_no_experimental["edges"].pop(2) # Remove edges in and to experimental stage data
        # Push new outputting edge for first (and now only) stage
        expected_stage_results_no_experimental["edges"].push("from" => { "stageIndex" => 0, "stepIndex" => 1 },
<<<<<<< HEAD
                                                             "files" => [{ "displayName" => "file3" }])
=======
                                                             "files" => ["file3"])
>>>>>>> 56c57a0b

        get :show, params: { format: "json", sample_id: sample.id }

        json_response = JSON.parse(response.body)
        expect(json_response).to include_json(expected_stage_results_no_experimental)
      end
    end

    describe "GET pipeline stage results for another user\'s private sample" do
      it "cannot access stage results" do
        private_project = create(:project)
        private_sample = create(:sample, project: private_project,
                                         pipeline_runs_data: [{ pipeline_run_stages_data: pipeline_run_stages_data }])

        get :show, params: { sample_id: private_sample.id }

        expect(response).to have_http_status 404
      end
    end

    describe "GET pipeline stage results from sample with no pipeline stages (nonadmin)" do
      it "cannot see stage results" do
        project = create(:project, users: [@joe])
        sample = create(:sample, project: project)
        get :show, params: { sample_id: sample.id }

        expect(response).to have_http_status 404
      end
    end

    describe "GET pipeline stage results without pipeline viz flag enabled (nonadmin)" do
      it "cannot see stage results" do
        # Create new user with a unique email.
        @joe = create(:joe, email: "joe2@example.com")
        sign_in @joe

        project = create(:public_project)
        sample = create(:sample, project: project,
                                 pipeline_runs_data: [{ pipeline_run_stages_data: pipeline_run_stages_data }])

        get :show, params: { sample_id: sample.id }

        expect(response).to have_http_status 401
      end
    end
  end
end<|MERGE_RESOLUTION|>--- conflicted
+++ resolved
@@ -79,42 +79,26 @@
       {
         "from" => { "stageIndex" => 0, "stepIndex" => 0 },
         "to" => { "stageIndex" => 0, "stepIndex" => 1 },
-<<<<<<< HEAD
         "files" => [{ "displayName" => "file2" }],
-=======
-        "files" => ["file2"],
->>>>>>> 56c57a0b
         "isIntraStage" => true
       },
       # Edges from inter_stage_edges
       {
         "from" => nil,
         "to" => { "stageIndex" => 0, "stepIndex" => 0 },
-<<<<<<< HEAD
         "files" => [{ "displayName" => "file1" }],
-=======
-        "files" => ["file1"],
->>>>>>> 56c57a0b
         "isIntraStage" => false
       },
       {
         "from" => { "stageIndex" => 0, "stepIndex" => 1 },
         "to" => { "stageIndex" => 1, "stepIndex" => 0 },
-<<<<<<< HEAD
         "files" => [{ "displayName" => "file3" }],
-=======
-        "files" => ["file3"],
->>>>>>> 56c57a0b
         "isIntraStage" => false
       },
       # Edges from add_final_output_edges
       {
         "from" => { "stageIndex" => 1, "stepIndex" => 0 },
-<<<<<<< HEAD
         "files" => [{ "displayName" => "file4" }]
-=======
-        "files" => ["file4"]
->>>>>>> 56c57a0b
       }
     ]
   }
@@ -184,12 +168,8 @@
         expected_stage_results_no_experimental["edges"].pop(2) # Remove edges in and to experimental stage data
         # Push new outputting edge for first (and now only) stage
         expected_stage_results_no_experimental["edges"].push("from" => { "stageIndex" => 0, "stepIndex" => 1 },
-<<<<<<< HEAD
                                                              "files" => [{ "displayName" => "file3" }])
-=======
-                                                             "files" => ["file3"])
->>>>>>> 56c57a0b
-
+        
         get :show, params: { format: "json", sample_id: sample.id }
 
         json_response = JSON.parse(response.body)
@@ -208,11 +188,7 @@
         expected_stage_results_no_experimental["edges"].pop(2) # Remove edges in and to experimental stage data
         # Push new outputting edge for first (and now only) stage
         expected_stage_results_no_experimental["edges"].push("from" => { "stageIndex" => 0, "stepIndex" => 1 },
-<<<<<<< HEAD
                                                              "files" => [{ "displayName" => "file3" }])
-=======
-                                                             "files" => ["file3"])
->>>>>>> 56c57a0b
 
         get :show, params: { format: "json", sample_id: sample.id }
 
