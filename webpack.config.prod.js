const merge = require("webpack-merge");
const UglifyJsPlugin = require("uglifyjs-webpack-plugin");
const commonConfig = require("./webpack.config.common.js");

module.exports = merge(commonConfig, {
  devtool: "source-map",
  mode: "production",
  optimization: {
    minimizer: [
      new UglifyJsPlugin({
        uglifyOptions: {
          mangle: false
<<<<<<< HEAD
        }
=======
        },
        parallel: true,
        sourceMap: true
>>>>>>> f63281bd
      })
    ]
  }
});<|MERGE_RESOLUTION|>--- conflicted
+++ resolved
@@ -10,13 +10,9 @@
       new UglifyJsPlugin({
         uglifyOptions: {
           mangle: false
-<<<<<<< HEAD
-        }
-=======
         },
         parallel: true,
         sourceMap: true
->>>>>>> f63281bd
       })
     ]
   }
