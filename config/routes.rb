require 'resque/server'

Rails.application.routes.draw do
  resources :backgrounds do
    get :show_taxon_dist, on: :member
  end
  devise_for :users, controllers: {
    sessions: 'sessions',
    registrations: 'registrations'
  }
  resources :samples do
    put :reupload_source, on: :member
    put :resync_prod_data_to_staging, on: :member
    put :kickoff_pipeline, on: :member
    put :retry_pipeline, on: :member
    get :all, on: :collection
    get :pipeline_runs, on: :member
    get :report_info, on: :member
    get :report_csv, on: :member
    get :bulk_new, on: :collection
    get :bulk_import, on: :collection
    get :upload, on: :collection
    get :nonhost_fasta, on: :member
    get :unidentified_fasta, on: :member
    get :contigs_fasta, on: :member
    get :contigs_fasta_by_byteranges, on: :member
    get :contigs_sequences_by_byteranges, on: :member
    get :contigs_summary, on: :member
    get :results_folder, on: :member
    get :raw_results_folder, on: :member
    post :bulk_upload, on: :collection
    post :bulk_upload_with_metadata, on: :collection
    get :metadata, on: :member
    get :metadata_fields, on: :collection
    get :contig_taxid_list, on: :member
    get :taxid_contigs, on: :member
    get :summary_contig_counts, on: :member
    get :samples_going_public, on: :collection
    get :index_v2, on: :collection
    get :details, on: :collection
    get :dimensions, on: :collection
    get :stats, on: :collection
    post :save_metadata, on: :member
    post :save_metadata_v2, on: :member
    post :validate_sample_files, on: :collection
    put :upload_heartbeat, on: :member
    get :coverage_viz_summary, on: :member
    get :coverage_viz_data, on: :member
  end

  get 'samples/:id/fasta/:tax_level/:taxid/:hit_type', to: 'samples#show_taxid_fasta'
  get 'samples/:id/alignment_viz/:taxon_info', to: 'samples#show_taxid_alignment_viz'
  get 'samples/heatmap', to: redirect(path: "visualizations/heatmap", status: 301)

  get 'cli_user_instructions', to: 'samples#cli_user_instructions'
  get 'select', to: 'home#index'
  get 'home', to: 'home#index'
  get 'legacy', to: 'home#legacy'
  get 'taxon_descriptions', to: 'home#taxon_descriptions'
  get 'public', to: 'home#public'
  get 'my_data', to: 'home#my_data'
  get 'all_data', to: 'home#all_data'
  post 'feedback', to: 'home#feedback'
  post 'sign_up', to: 'home#sign_up'
  get 'privacy', to: 'support#privacy'
  get 'terms', to: 'support#terms'
  get 'terms_changes', to: 'support#terms_changes'
  get 'faqs', to: 'support#faqs'

  resources :projects do
    get :make_project_reports_csv, on: :member
    get :project_reports_csv_status, on: :member
    get :send_project_reports_csv, on: :member
    get :make_host_gene_counts, on: :member
    get :host_gene_counts_status, on: :member
    get :send_host_gene_counts, on: :member
    get :all_users, on: :member
    get :dimensions, on: :collection
    put :add_favorite, on: :member
    put :remove_favorite, on: :member
    put :update_project_visibility, on: :member
    put :add_user, on: :member
    post :validate_metadata_csv, on: :member
    post :upload_metadata, on: :member
    post :validate_sample_names, on: :member
    get :metadata_fields, on: :collection
  end
  get 'projects/:id/csv', to: 'projects#send_project_csv'
  get 'choose_project', to: 'projects#choose_project'

  get 'phylo_trees/index', to: 'phylo_trees#index'
  get 'phylo_trees/:id/show', to: 'phylo_trees#show'
  get 'phylo_trees/new', to: 'phylo_trees#new'
  post 'phylo_trees/create', to: 'phylo_trees#create'
  post 'phylo_trees/retry', to: 'phylo_trees#retry'
  get 'phylo_trees/:id/download', to: 'phylo_trees#download'
  get 'choose_taxon', to: 'phylo_trees#choose_taxon'
  get 'search_suggestions', to: 'samples#search_suggestions'
  get 'phylo_trees/validate_name', to: 'phylo_trees#validate_name'

  get 'visualizations/samples_taxons.json', to: 'visualizations#samples_taxons'
  get 'visualizations/download_heatmap', to: 'visualizations#download_heatmap'
  post 'visualizations/:type/save', to: 'visualizations#save'
  get 'visualizations/:type(/:id)', to: 'visualizations#visualization'
  post 'visualizations/shorten_url', to: 'visualizations#shorten_url'
  get 'visualizations.json', to: 'visualizations#index'

  get 'amr_heatmap/amr_counts.json', to: 'amr_heatmap#amr_counts'
  get 'amr_heatmap', to: 'amr_heatmap#index'

  get 'basespace/oauth', to: 'basespace#oauth'
  get 'basespace/projects', to: 'basespace#projects'
  get 'basespace/samples_for_project', to: 'basespace#samples_for_project'

<<<<<<< HEAD
  get '/samples/:sample_id/pipeline_viz', to: 'pipeline_viz#show'
=======
  get '/samples/:sample_id/pipeline_viz(/:pipeline_version)', to: 'pipeline_viz#show',
                                                              constraints: { pipeline_version: /\d+\.\d+/ } # To allow period in pipeline version parameter
>>>>>>> 93c2f4c1

  resources :host_genomes
  resources :users, only: [:create, :new, :edit, :update, :destroy, :index]

  namespace :playground do
    get :controls
    get :components
    get :icons
    get :viz
  end

  resource :metadata do
    get :dictionary, on: :collection
    get :official_metadata_fields, on: :collection
    get :metadata_template_csv, on: :collection
    get :instructions, on: :collection
    post :validate_csv_for_new_samples, on: :collection
  end

  resource :locations do
    get :external_search, on: :collection
    get :map_playground, on: :collection
    get :sample_locations, on: :collection
  end

  authenticate :user, ->(u) { u.admin? } do
    mount Resque::Server.new, at: "/resque"
  end

  # See health_check gem
  get 'health_check' => "health_check/health_check#index"

  # Un-shorten URLs. This should go second-to-last.
  get '/:id' => "shortener/shortened_urls#show"

  # For details on the DSL available within this file, see http://guides.rubyonrails.org/routing.html
  root to: 'home#landing'
end<|MERGE_RESOLUTION|>--- conflicted
+++ resolved
@@ -112,12 +112,8 @@
   get 'basespace/projects', to: 'basespace#projects'
   get 'basespace/samples_for_project', to: 'basespace#samples_for_project'
 
-<<<<<<< HEAD
-  get '/samples/:sample_id/pipeline_viz', to: 'pipeline_viz#show'
-=======
   get '/samples/:sample_id/pipeline_viz(/:pipeline_version)', to: 'pipeline_viz#show',
                                                               constraints: { pipeline_version: /\d+\.\d+/ } # To allow period in pipeline version parameter
->>>>>>> 93c2f4c1
 
   resources :host_genomes
   resources :users, only: [:create, :new, :edit, :update, :destroy, :index]
