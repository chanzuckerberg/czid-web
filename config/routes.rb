require 'resque/server'

Rails.application.routes.draw do
  resources :backgrounds
  resources :reports
  resources :pipeline_outputs, only: [:index, :show]
  devise_for :users, controllers: {
    sessions: 'sessions',
    registrations: 'registrations'
  }
  resources :samples do
    put :reupload_source, on: :member
    put :kickoff_pipeline, on: :member
    get :genus_list, on: :member
    get :pipeline_runs, on: :member
<<<<<<< HEAD
    post :save_note, on: :collection # This needs to be fixed to be on: :member
    get :bulk_new, on: :collection
    post :bulk_upload, on: :collection
=======
    get :search, on: :collection
    post :save_note, on: :collection
>>>>>>> bae67e47
  end

  resources :projects
  resources :host_genomes
  resources :users, only: [:create, :new, :edit, :update, :destroy, :index]
  mount Resque::Server.new, at: '/resque'
  # For details on the DSL available within this file, see http://guides.rubyonrails.org/routing.html
  root to: 'home#home'
  get 'pipeline_outputs/:id/fasta/:tax_level/:taxid/:hit_type', to: 'pipeline_outputs#show_taxid_fasta'
  get 'pipeline_outputs/:id/nonhost_fasta', to: 'pipeline_outputs#send_nonhost_fasta'
  get 'pipeline_outputs/:id/unidentified_fasta', to: 'pipeline_outputs#send_unidentified_fasta'
end<|MERGE_RESOLUTION|>--- conflicted
+++ resolved
@@ -13,14 +13,10 @@
     put :kickoff_pipeline, on: :member
     get :genus_list, on: :member
     get :pipeline_runs, on: :member
-<<<<<<< HEAD
-    post :save_note, on: :collection # This needs to be fixed to be on: :member
     get :bulk_new, on: :collection
     post :bulk_upload, on: :collection
-=======
+    post :save_note, on: :collection # This needs to be fixed to be on: :member
     get :search, on: :collection
-    post :save_note, on: :collection
->>>>>>> bae67e47
   end
 
   resources :projects
