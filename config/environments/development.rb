--- conflicted
+++ resolved
@@ -54,14 +54,7 @@
 
   config.action_mailer.default_url_options = { host: 'localhost', port: 3000 }
 
-<<<<<<< HEAD
-  config.action_controller.asset_host = Proc.new { |source|
-    if source =~ /wp_bundle\.js$/i
-      "http://localhost:8080"
-    end
-=======
   config.action_controller.asset_host = proc { |source|
     "http://localhost:8080" if source =~ /wp_bundle\.js$/i
->>>>>>> ecd749d1
   }
 end