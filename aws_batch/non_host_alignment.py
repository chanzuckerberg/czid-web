--- conflicted
+++ resolved
@@ -830,12 +830,7 @@
         {"title": "generate taxid annotated fasta from m8", "count_reads": False})
     run_and_log(logparams, TARGET_OUTPUTS["run_generate_taxid_annotated_fasta_from_m8__1"], False,
         run_generate_taxid_annotated_fasta_from_m8, os.path.join(RESULT_DIR, GSNAPL_DEDUP_OUT),
-<<<<<<< HEAD
-        os.path.join(RESULT_DIR, EXTRACT_UNMAPPED_FROM_SAM_OUT3),
-        os.path.join(RESULT_DIR, GENERATE_TAXID_ANNOTATED_FASTA_FROM_M8_OUT), 'NT', True)
-=======
-        merged_fasta, os.path.join(RESULT_DIR, GENERATE_TAXID_ANNOTATED_FASTA_FROM_M8_OUT), 'NT')
->>>>>>> efeb744c
+        merged_fasta, os.path.join(RESULT_DIR, GENERATE_TAXID_ANNOTATED_FASTA_FROM_M8_OUT), 'NT', True)
 
     logparams = return_merged_dict(DEFAULT_LOGPARAMS,
         {"title": "filter deuterostomes from m8__1", "count_reads": True,
