#!/usr/bin/env python
import os
import sys
import multiprocessing
import subprocess
import json
import csv
import shelve
import argparse
import re
import time
import random
import datetime
import gzip
import logging
import math

ENVIRONMENT = 'alpha'
INPUT_BUCKET = 's3://czbiohub-infectious-disease/UGANDA' # default to be overwritten by environment variable
FILE_TYPE = 'fastq.gz'
OUTPUT_BUCKET = 's3://czbiohub-idseq-samples-test/id-uganda'  # default to be overwritten by environment variable
ROOT_DIR = '/mnt'
DEST_DIR = ROOT_DIR + '/idseq/data' # generated data go here
REF_DIR  = ROOT_DIR + '/idseq/ref' # referene genome / ref databases go here

FILTER_HOST_FLAG = 1

STAR="STAR"
HTSEQ="htseq-count"
SAMTOOLS="samtools"
PRICESEQ_FILTER="PriceSeqFilter"
CDHITDUP="cd-hit-dup"
BOWTIE2="bowtie2"


LZW_FRACTION_CUTOFF = 0.45

GSNAPL_MAX_CONCURRENT = 5
RAPSEARCH2_MAX_CONCURRENT = 5

STAR_GENOME = 's3://czbiohub-infectious-disease/references/human/STAR_genome.tar.gz'
BOWTIE2_GENOME = 's3://czbiohub-infectious-disease/references/human/bowtie2_genome.tar.gz'
ACCESSION2TAXID = 's3://czbiohub-infectious-disease/references/accession2taxid.db.gz'
DEUTEROSTOME_TAXIDS = 's3://czbiohub-infectious-disease/references/lineages-2017-03-17_deuterostome_taxIDs.txt'
TAXID_TO_INFO = 's3://czbiohub-infectious-disease/references/taxon_info.db'

TAX_LEVEL_SPECIES = 1
TAX_LEVEL_GENUS = 2

#output files
STAR_OUT1 = 'unmapped.star.1.fq'
STAR_OUT2 = 'unmapped.star.2.fq'
PRICESEQFILTER_OUT1 = 'priceseqfilter.unmapped.star.1.fq'
PRICESEQFILTER_OUT2 = 'priceseqfilter.unmapped.star.2.fq'
FQ2FA_OUT1 = 'priceseqfilter.unmapped.star.1.fasta'
FQ2FA_OUT2 = 'priceseqfilter.unmapped.star.2.fasta'
CDHITDUP_OUT1 = 'cdhitdup.priceseqfilter.unmapped.star.1.fasta'
CDHITDUP_OUT2 = 'cdhitdup.priceseqfilter.unmapped.star.2.fasta'
LZW_OUT1 = 'lzw.cdhitdup.priceseqfilter.unmapped.star.1.fasta'
LZW_OUT2 = 'lzw.cdhitdup.priceseqfilter.unmapped.star.2.fasta'
BOWTIE2_OUT = 'bowtie2.lzw.cdhitdup.priceseqfilter.unmapped.star.sam'
EXTRACT_UNMAPPED_FROM_SAM_OUT1 = 'unmapped.bowtie2.lzw.cdhitdup.priceseqfilter.unmapped.star.1.fasta'
EXTRACT_UNMAPPED_FROM_SAM_OUT2 = 'unmapped.bowtie2.lzw.cdhitdup.priceseqfilter.unmapped.star.2.fasta'
EXTRACT_UNMAPPED_FROM_SAM_OUT3 = 'unmapped.bowtie2.lzw.cdhitdup.priceseqfilter.unmapped.star.merged.fasta'
GSNAPL_OUT = 'gsnapl.unmapped.bowtie2.lzw.cdhitdup.priceseqfilter.unmapped.star.m8'
GSNAPL_DEDUP_OUT = 'dedup.gsnapl.unmapped.bowtie2.lzw.cdhitdup.priceseqfilter.unmapped.star.m8'
ANNOTATE_GSNAPL_M8_WITH_TAXIDS_OUT = 'taxids.gsnapl.unmapped.bowtie2.lzw.cdhitdup.priceseqfilter.unmapped.star.m8'
GENERATE_TAXID_ANNOTATED_FASTA_FROM_M8_OUT = 'taxids.gsnapl.unmapped.bowtie2.lzw.cdhitdup.priceseqfilter.unmapped.star.fasta'
FILTER_DEUTEROSTOME_FROM_TAXID_ANNOTATED_FASTA_OUT = 'filter.deuterostomes.taxids.gsnapl.unmapped.bowtie2.lzw.cdhitdup.priceseqfilter.unmapped.star.fasta'
RAPSEARCH2_OUT = 'rapsearch2.filter.deuterostomes.taxids.gsnapl.unmapped.bowtie2.lzw.cdhitdup.priceseqfilter.unmapped.star.m8'
FILTER_DEUTEROSTOMES_FROM_NT_M8_OUT = 'filter.deuterostomes.taxids.gsnapl.unmapped.bowtie2.lzw.cdhitdup.priceseqfilter.unmapped.star.m8'
NT_M8_TO_TAXID_COUNTS_FILE_OUT = 'counts.filter.deuterostomes.taxids.gsnapl.unmapped.bowtie2.lzw.cdhitdup.priceseqfilter.unmapped.star.csv'
NT_TAXID_COUNTS_TO_JSON_OUT = 'counts.filter.deuterostomes.taxids.gsnapl.unmapped.bowtie2.lzw.cdhitdup.priceseqfilter.unmapped.star.json'
NT_TAXID_COUNTS_TO_SPECIES_RPM_OUT = 'species.rpm.filter.deuterostomes.taxids.gsnapl.unmapped.bowtie2.lzw.cdhitdup.priceseqfilter.unmapped.star.csv'
NT_TAXID_COUNTS_TO_GENUS_RPM_OUT = 'genus.rpm.filter.deuterostomes.taxids.gsnapl.unmapped.bowtie2.lzw.cdhitdup.priceseqfilter.unmapped.star.csv'
ANNOTATE_RAPSEARCH2_M8_WITH_TAXIDS_OUT = 'taxids.rapsearch2.filter.deuterostomes.taxids.gsnapl.unmapped.bowtie2.lzw.cdhitdup.priceseqfilter.unmapped.star.m8'
GENERATE_TAXID_ANNOTATED_FASTA_FROM_RAPSEARCH2_M8_OUT = 'taxids.rapsearch2.filter.deuterostomes.taxids.gsnapl.unmapped.bowtie2.lzw.cdhitdup.priceseqfilter.unmapped.star.fasta'
FILTER_DEUTEROSTOMES_FROM_NR_M8_OUT = 'filter.deuterostomes.taxids.rapsearch2.filter.deuterostomes.taxids.gsnapl.unmapped.bowtie2.lzw.cdhitdup.priceseqfilter.unmapped.star.m8'
NR_M8_TO_TAXID_COUNTS_FILE_OUT = 'counts.filter.deuterostomes.taxids.rapsearch2.filter.deuterostomes.taxids.gsnapl.unmapped.bowtie2.lzw.cdhitdup.priceseqfilter.unmapped.star.csv'
NR_TAXID_COUNTS_TO_JSON_OUT = 'counts.filter.deuterostomes.taxids.rapsearch2.filter.deuterostomes.taxids.gsnapl.unmapped.bowtie2.lzw.cdhitdup.priceseqfilter.unmapped.star.json'
NR_TAXID_COUNTS_TO_SPECIES_RPM_OUT = 'species.rpm.filter.deuterostomes.taxids.rapsearch2.filter.deuterostomes.taxids.gsnapl.unmapped.bowtie2.lzw.cdhitdup.priceseqfilter.unmapped.star.csv'
NR_TAXID_COUNTS_TO_GENUS_RPM_OUT = 'genus.rpm.filter.deuterostomes.taxids.rapsearch2.filter.deuterostomes.taxids.gsnapl.unmapped.bowtie2.lzw.cdhitdup.priceseqfilter.unmapped.star.csv'
UNIDENTIFIED_FASTA_OUT = 'unidentified.fasta'
COMBINED_JSON_OUT = 'idseq_web_sample.json'
LOGS_OUT_BASENAME = 'log'
STATS_OUT = 'stats.json'

#global statistics log
STATS = []

### convenience functions
def count_reads(file_name, file_type):
    count = 0
    if file_name[-3:] == '.gz':
        f = gzip.open(file_name)
    else:
        f = open(file_name)
    for line in f:
        if file_type == "fastq_paired":
            count += 2./4
        elif file_type == "fasta_paired":
            if line.startswith('>'):
                count += 2
        elif file_type == "fasta":
            if line.startswith('>'):
                count += 1
        elif file_type == "m8" and line[0] == '#':
            continue
        else:
            count += 1
    f.close()
    return int(count)

def get_total_initial_reads(fastq_file_1, initial_file_type_for_log, stats_file):
    # If "total_reads" is present in stats file, get that value, otherwise get value from input file.
    # Slightly hacky, but allows us to take into account actual initial read number in the case where
    # input files are already pre-filtered -- just put it in a stats file in the preload folder as:
    # [{"total_reads": <value>}]
    if os.path.isfile(stats_file):
        with open(stats_file) as f:
            existing_stats = json.load(f)
        total_reads_entry = [item for item in existing_stats if "total_reads" in item]
        if len(total_reads_entry) > 0:
            return total_reads_entry[0]["total_reads"]
    return count_reads(fastq_file_1, initial_file_type_for_log)

def clean_direct_gsnapl_input(fastq_files, file_type, sample_s3_output_path):
    # unzip files if necessary 
    if ".gz" in file_type:
        subprocess.check_output(" ".join(["gunzip"] + fastq_files), shell=True)
        cleaned_files = [os.path.splitext(f) for f in fastq_files]
    else:
        cleaned_files = fastq_files
    # generate file type for log
    file_type_trimmed = file_type.split(".gz")[0]
    file_type_for_log = file_type_trimmed
    if len(fastq_files)==2:
        file_type_for_log += "_paired"
    # copy files to S3
    for f in cleaned_files:
        execute_command("aws s3 cp %s %s/" % (f, sample_s3_output_path))
    return cleaned_files, file_type_for_log

def lzw_fraction(sequence):
    if sequence == "":
        return 0.0
    sequence = sequence.upper()
    dict_size = 0
    dictionary = {}
    # Initialize dictionary with single char
    for c in sequence:
       dict_size += 1
       dictionary[c] = dict_size

    word = ""
    results = []
    for c in sequence:
        wc = word + c
        if dictionary.get(wc):
            word = wc
        else:
            results.append(dictionary[word])
            dict_size += 1
            dictionary[wc] = dict_size
            word = c
    if word != "":
        results.append(dictionary[word])
    return float(len(results))/len(sequence)

def generate_taxid_annotated_fasta_from_m8(input_fasta_file, m8_file, output_fasta_file, annotation_prefix):
    '''Tag reads based on the m8 output'''
    # Example:  generate_annotated_fasta_from_m8('filter.unmapped.merged.fasta',
    #  'bowtie.unmapped.star.gsnapl-nt-k16.m8', 'NT-filter.unmapped.merged.fasta', 'NT')
    # Construct the m8_hash
    read_to_accession_id = {}
    with open(m8_file, 'rb') as m8f:
        for line in m8f:
            if line[0] == '#':
                continue
            parts = line.split("\t")
            read_name = parts[0]
            read_name_parts = read_name.split("/")
            if len(read_name_parts) > 1:
                output_read_name = read_name_parts[0] + '/' + read_name_parts[-1]
            else:
                output_read_name = read_name
            accession_id = parts[1]
            read_to_accession_id[output_read_name] = accession_id
    # Go through the input_fasta_file to get the results and tag reads
    input_fasta_f = open(input_fasta_file, 'rb')
    output_fasta_f = open(output_fasta_file, 'wb')
    sequence_name = input_fasta_f.readline()
    sequence_data = input_fasta_f.readline()
    while len(sequence_name) > 0 and len(sequence_data) > 0:
        read_id = sequence_name.rstrip().lstrip('>')
        accession = read_to_accession_id.get(read_id, '')
        new_read_name = annotation_prefix + ':' + accession + ':' + read_id
        output_fasta_f.write(">%s\n" % new_read_name)
        output_fasta_f.write(sequence_data)
        sequence_name = input_fasta_f.readline()
        sequence_data = input_fasta_f.readline()
    input_fasta_f.close()
    output_fasta_f.close()

def generate_lzw_filtered_paired(fasta_file_1, fasta_file_2, output_prefix, cutoff_fraction):
    output_read_1 = open(output_prefix + '.1.fasta', 'wb')
    output_read_2 = open(output_prefix + '.2.fasta', 'wb')
    read_1 = open(fasta_file_1, 'rb')
    read_2 = open(fasta_file_2, 'rb')
    count = 0
    filtered = 0
    while True:
        line_r1_header   = read_1.readline()
        line_r1_sequence = read_1.readline()
        line_r2_header   = read_2.readline()
        line_r2_sequence = read_2.readline()
        if line_r1_header and line_r1_sequence and line_r2_header and line_r2_sequence:
            fraction_1 = lzw_fraction(line_r1_sequence.rstrip())
            fraction_2 = lzw_fraction(line_r2_sequence.rstrip())
            count += 1
            if fraction_1 > cutoff_fraction and fraction_2 > cutoff_fraction:
                output_read_1.write(line_r1_header)
                output_read_1.write(line_r1_sequence)
                output_read_2.write(line_r2_header)
                output_read_2.write(line_r2_sequence)
            else:
                filtered += 1
        else:
            break
    print "LZW filter: total reads: %d, filtered reads: %d, kept ratio: %f" % (count, filtered, 1 - float(filtered)/count)
    output_read_1.close()
    output_read_2.close()

def generate_unmapped_pairs_from_sam(sam_file, output_prefix):
    output_read_1 = open(output_prefix + '.1.fasta', 'wb')
    output_read_2 = open(output_prefix + '.2.fasta', 'wb')
    output_merged_read = open(output_prefix + '.merged.fasta', 'wb')
    header = True
    with open(sam_file, 'rb') as samf:
        line = samf.readline()
        while(line[0] == '@'):
            line = samf.readline() # skip headers
        read1 = line
        read2 = samf.readline()
        while (len(read1) > 0 and len(read2) >0):
            parts1 = read1.split("\t")
            parts2 = read2.split("\t")
            if (parts1[1] == "77" and parts2[1] == "141"): # both parts unmapped
                output_read_1.write(">%s\n%s\n" %(parts1[0], parts1[9]))
                output_read_2.write(">%s\n%s\n" %(parts2[0], parts2[9]))
                output_merged_read.write(">%s/1\n%s\n" %(parts1[0], parts1[9]))
                output_merged_read.write(">%s/2\n%s\n" %(parts2[0], parts2[9]))
            else: # parts mapped
                print "Matched HG38 -----"
                print read1
                print read2
            read1 = samf.readline()
            read2 = samf.readline()
    output_read_1.close()
    output_read_2.close()
    output_merged_read.close()

def deduplicate_m8(input_m8, output_m8):
    outf = open(output_m8, "wb")
    previous_read_name = ''
    with open(input_m8, "rb") as m8f:
        for line in m8f:
            if line[0] == '#':
                continue
            parts = line.split("\t")
            read_name = parts[0] # Example: HWI-ST640:828:H917FADXX:2:1108:8883:88679/1/1'
            if read_name == previous_read_name:
                continue
            outf.write(line)
            previous_read_name = read_name
    outf.close()


def generate_tax_counts_from_m8(m8_file, e_value_type, output_file):
    # uses m8 file with read names beginning as: "taxid<taxon ID>:"
    taxid_count_map = {}
    taxid_percent_identity_map = {}
    taxid_alignment_length_map = {}
    taxid_e_value_map = {}
    with open(m8_file, 'rb') as m8f:
        for line in m8f:
            taxid = (line.split("taxid"))[1].split(":")[0]
            #"taxid9606:NB501961:14:HM7TLBGX2:1:12104:15431..."
            percent_identity = float(line.split("\t")[2])
            alignment_length = float(line.split("\t")[3])
            e_value = float(line.split("\t")[10])
            if e_value_type != 'log10':
                e_value = math.log10(e_value)
            #m8 format (Blast format 8): query, subject, %id, alignment length, mismatches, gap openings, query start, query end,
            #                            subject start, subject end, E value (log10 if rapsearch2 output), bit score
            # E value is a negative power of 10. GSNAPL outputs raw e-value, RAPSearch2 outputs log10(e-value).
            # Whenever we use "e_value" it refers to log10(e-value), which is easier to handle.
            taxid_count_map[taxid] = taxid_count_map.get(taxid, 0) + 1
            taxid_percent_identity_map[taxid] = taxid_percent_identity_map.get(taxid, 0) + percent_identity
            taxid_alignment_length_map[taxid] = taxid_alignment_length_map.get(taxid, 0) + alignment_length
            taxid_e_value_map[taxid] = taxid_e_value_map.get(taxid, 0) + e_value
    with open(output_file, 'w') as f:
        for taxid in taxid_count_map.keys():
            count = taxid_count_map[taxid]
            avg_percent_identity = taxid_percent_identity_map[taxid] / count
            avg_alignment_length = taxid_alignment_length_map[taxid] / count
            avg_e_value = taxid_e_value_map[taxid] / count
            f.write(",".join([str(taxid), str(count), str(avg_percent_identity), str(avg_alignment_length), str(avg_e_value) + '\n']))

def generate_rpm_from_taxid_counts(taxidCountsInputPath, taxid2infoPath, speciesOutputPath, genusOutputPath):
    total_reads = [item for item in STATS if "total_reads" in item][0]["total_reads"]
    taxid2info_map = shelve.open(taxid2infoPath)
    species_rpm_map = {}
    genus_rpm_map = {}
    species_name_map = {}
    genus_name_map = {}
    with open(taxidCountsInputPath) as f:
        for line in f:
            tok = line.rstrip().split(",")
            taxid = tok[0]
            count = float(tok[1])
            species_taxid, genus_taxid, scientific_name = taxid2info_map.get(taxid, ("NA", "NA", "NA"))
            species_rpm_map[species_taxid] = float(species_rpm_map.get(species_taxid, 0)) + count/total_reads*1000000.0
            genus_rpm_map[genus_taxid] = float(genus_rpm_map.get(genus_taxid, 0)) + count/total_reads*1000000.0
            species_name_map[species_taxid] = scientific_name
            genus_name_map[genus_taxid] = scientific_name.split()[0]
    species_outf = open(speciesOutputPath, 'w')
    species_taxids = species_rpm_map.keys()
    for species_taxid in sorted(species_taxids, key=lambda species_taxid: species_rpm_map.get(species_taxid), reverse=True):
        species_name = species_name_map.get(species_taxid, "NA")
        rpm = species_rpm_map.get(species_taxid)
        species_outf.write("%s,%s,%s\n" % (species_taxid, species_name, rpm))
    species_outf.close()
    genus_outf = open(genusOutputPath, 'w')
    genus_taxids = genus_rpm_map.keys()
    for genus_taxid in sorted(genus_taxids, key=lambda genus_taxid: genus_rpm_map.get(genus_taxid), reverse=True):
        genus_name = genus_name_map.get(genus_taxid, "NA")
        rpm = genus_rpm_map.get(genus_taxid)
        genus_outf.write("%s,%s,%s\n" % (genus_taxid, genus_name, rpm))
    genus_outf.close()

def generate_json_from_taxid_counts(sample, taxidCountsInputPath,
                                    taxid2infoPath, jsonOutputPath, countType, dbSampleId):
    # produce json in Ryan's output format (https://github.com/chanzuckerberg/idseq-web/blob/master/test/output.json)
    taxid2info_map = shelve.open(taxid2infoPath)
    total_reads = [item for item in STATS if "total_reads" in item][0]["total_reads"]
    taxon_counts_attributes = []
    remaining_reads = (item for item in STATS if item.get("task") == "run_gsnapl_remotely").next().get("reads_before")

    genus_to_count = {}
    genus_to_name = {}
    species_to_count = {}
    species_to_name = {}
    species_to_percent_identity = {}
    species_to_alignment_length = {}
    species_to_e_value = {}
    with open(taxidCountsInputPath) as f:
        for line in f:
            tok = line.rstrip().split(",")
            taxid = tok[0]
            count = float(tok[1])
            percent_identity = float(tok[2])
            alignment_length = float(tok[3])
            e_value = float(tok[4])
            species_taxid, genus_taxid, scientific_name = taxid2info_map.get(taxid, ("-1", "-2", "NA"))
            genus_to_count[genus_taxid] = genus_to_count.get(genus_taxid, 0) + count
            genus_to_name[genus_taxid]  = scientific_name.split(" ")[0]
            species_to_count[species_taxid] = species_to_count.get(species_taxid, 0) + count
            species_to_name[species_taxid] = scientific_name
            species_to_percent_identity[species_taxid] = species_to_percent_identity.get(species_taxid, 0) + count * percent_identity
            species_to_alignment_length[species_taxid] = species_to_alignment_length.get(species_taxid, 0) + count * alignment_length
            species_to_e_value[species_taxid] = species_to_e_value.get(species_taxid, 0) + count * e_value

    for taxid in species_to_count.keys():
        species_name = species_to_name[taxid]
        count = species_to_count[taxid]
        avg_percent_identity = species_to_percent_identity[taxid] / count
        avg_alignment_length = species_to_alignment_length[taxid] / count
        avg_e_value = species_to_e_value[taxid] / count       
        taxon_counts_attributes.append({"tax_id": taxid,
                                        "tax_level": TAX_LEVEL_SPECIES,
                                        "count": count,
                                        "percent_identity": avg_percent_identity,
                                        "alignment_length": avg_alignment_length,
                                        "e_value": avg_e_value,
                                        "name": species_name,
                                        "count_type": countType})

    '''
    for (taxid, count) in genus_to_count.iteritems():
        genus_name = genus_to_name[taxid]
        taxon_counts_attributes.append({"tax_id": taxid,
                                        "tax_level": TAX_LEVEL_GENUS,
                                        "count": count,
                                        "name": genus_name,
                                        "count_type": countType})
    '''

    output_dict = {
        "pipeline_output": {
            "total_reads": total_reads,
            "remaining_reads": remaining_reads,
            "sample_id": dbSampleId,
            "taxon_counts_attributes": taxon_counts_attributes
      }
    }
    with open(jsonOutputPath, 'wb') as outf:
        json.dump(output_dict, outf)

def combine_json(project_name, sample_name, inputPath1, inputPath2, outputPath):
    with open(inputPath1) as inf1:
        input1 = json.load(inf1).get("pipeline_output")
    with open(inputPath2) as inf2:
        input2 = json.load(inf2).get("pipeline_output")
    total_reads = max(input1.get("total_reads"),
                      input2.get("total_reads"))
    remaining_reads = max(input1.get("remaining_reads"),
                          input2.get("remaining_reads"))
    taxon_counts_attributes = (input1.get("taxon_counts_attributes")
                              + input2.get("taxon_counts_attributes"))
    pipeline_output_dict = {
        "project_name": project_name,
        "sample_name": sample_name,
        "total_reads": total_reads,
        "remaining_reads": remaining_reads,
        "taxon_counts_attributes": taxon_counts_attributes
    }
    rest_entries = {field: input1[field] for field in input1.keys() if field not in ["total_reads", "remaining_reads", "taxon_counts_attributes", "project_name", "sample_name"]}
    pipeline_output_dict.update(rest_entries)
    output_dict = {
        "pipeline_output": pipeline_output_dict
    }
    with open(outputPath, 'wb') as outf:
        json.dump(output_dict, outf)

def generate_taxid_annotated_m8(input_m8, output_m8, accession2taxid_db):
    accession2taxid_dict = shelve.open(accession2taxid_db)
    outf = open(output_m8, "wb")
    with open(input_m8, "rb") as m8f:
        for line in m8f:
            if line[0] == '#':
                continue
            parts = line.split("\t")
            read_name = parts[0] # Example: HWI-ST640:828:H917FADXX:2:1108:8883:88679/1/1',
            accession_id = parts[1] # Example: CP000671.1',
            accession_id_short = accession_id.split(".")[0]
            new_line = "taxid" + accession2taxid_dict.get(accession_id_short, "NA") + ":" + line
            outf.write(new_line)
    outf.close()

def read_file_into_list(file_name):
    with open(file_name) as f:
        L = [x.rstrip() for x in f if x]
    return L

def filter_deuterostomes_from_m8(input_m8, output_m8, deuterostome_file):
    taxids_toremove = read_file_into_list(deuterostome_file)
    output_f = open(output_m8, 'wb')
    with open(input_m8, "rb") as input_f:
        for line in input_f:
            taxid = (line.split("taxid"))[1].split(":")[0]
            #"taxid9606:NB501961:14:HM7TLBGX2:1:12104:15431:..."
            if not taxid in taxids_toremove:
                output_f.write(line)
    output_f.close()

def filter_taxids_from_fasta(input_fa, output_fa, annotation_prefix, accession2taxid_path, deuterostome_file):
    taxids_toremove = read_file_into_list(deuterostome_file)
    accession2taxid_dict = shelve.open(accession2taxid_path)
    input_f = open(input_fa, 'rb')
    output_f = open(output_fa, 'wb')
    sequence_name = input_f.readline()
    sequence_data = input_f.readline()
    while len(sequence_name) > 0 and len(sequence_data) > 0:
        read_id = sequence_name.rstrip().lstrip('>') # example read_id: "NR::NT:CP010376.2:NB501961:14:HM7TLBGX2:1:23109:12720:8743/2"
        split_on = annotation_prefix + ":"
        if not read_id.startswith(annotation_prefix):
            split_on = ":" + split_on # avoid any possible "NT:" where the NT could be part of the accession follwing "NR:"
        accession_id = (read_id.split(split_on))[1].split(":")[0]
        accession_id_short = accession_id.split(".")[0]
        taxid = accession2taxid_dict.get(accession_id_short, "NA")
        if not taxid in taxids_toremove:
            output_f.write(sequence_name)
            output_f.write(sequence_data)
        sequence_name = input_f.readline()
        sequence_data = input_f.readline()
    input_f.close()
    output_f.close()

def return_merged_dict(dict1, dict2):
    result = dict1.copy()
    result.update(dict2)
    return result

### job functions

def execute_command(command):
    print command
    sys.stdout.flush()
    output = subprocess.check_output(command, shell=True)
    print output
    sys.stdout.flush()
    return output

def environment_for_aligners(environment):
    if environment == "development":
        return "alpha"
    return environment

def get_key_path(environment):
    return "s3://czbiohub-infectious-disease/idseq-%s.pem" % environment_for_aligners(environment)

def execute_command_realtime_stdout(command, progress_file=''):
    print command
    sys.stdout.flush()
    tail = subprocess.Popen("touch %s ; tail -f %s" % (progress_file, progress_file), shell=True)
    try:
        subprocess.check_call(command, shell=True)
    finally:
        tail.kill()

def wait_for_server(service_name, command, max_concurrent):
    while True:
        output = execute_command(command).rstrip().split("\n")
        if len(output) <= max_concurrent:
            print "%s server has capacity. Kicking off " % service_name
            return
        else:
            wait_seconds = random.randint(30, 60)
            print "%s server busy. %d processes running. Wait for %d seconds" % \
                  (service_name, len(output), wait_seconds)
            time.sleep(wait_seconds)

def get_server_ips(service_name, environment):
    tag = "service"
    value = "%s-%s" % (service_name, environment_for_aligners(environment))
    describe_json = json.loads(execute_command("aws ec2 describe-instances --filters 'Name=tag:%s,Values=%s' 'Name=instance-state-name,Values=running'" % (tag, value)))
    server_ips = []
    for reservation in describe_json["Reservations"]:
        for instance in reservation["Instances"]:
            server_ips += [instance["NetworkInterfaces"][0]["Association"]["PublicIp"]]
    return server_ips

def wait_for_server_ip(service_name, key_path, remote_username, environment, max_concurrent):
    while True:
        instance_ips = get_server_ips(service_name, environment)
        ip_nproc_dict = {}
        for ip in instance_ips:
            command = 'ssh -o "StrictHostKeyChecking no" -i %s %s@%s "ps aux|grep gsnapl|grep -v bash" || echo "error"' % (key_path, remote_username, ip)
            output = execute_command(command).rstrip().split("\n")
            if output != ["error"]: ip_nproc_dict[ip] = len(output)
        if not ip_nproc_dict:
            have_capacity = False
        else:
            min_nproc_ip = min(ip_nproc_dict, key=ip_nproc_dict.get)
            min_nproc = ip_nproc_dict[min_nproc_ip]
            have_capacity = (min_nproc <= max_concurrent)
        if have_capacity:
            print "%s server %s has capacity. Kicking off " % (service_name, min_nproc_ip)
            return min_nproc_ip
        else:
            wait_seconds = random.randint(30, 60)
            print "%s servers busy. Wait for %d seconds" % \
                  (service_name, wait_seconds)
            time.sleep(wait_seconds)

class TimeFilter(logging.Filter):
    def filter(self, record):
        try:
          last = self.last
        except AttributeError:
          last = record.relativeCreated
        delta = datetime.datetime.fromtimestamp(record.relativeCreated/1000.0) - datetime.datetime.fromtimestamp(last/1000.0)
        record.time_since_last = '{0:.2f}'.format(delta.seconds + delta.microseconds/1000000.0)
        self.last = record.relativeCreated
        return True

def run_and_log(logparams, func_name, *args):
    logger = logging.getLogger()
    logger.info("========== %s ==========" % logparams.get("title"))
    # copy log file -- start
    execute_command("aws s3 cp %s %s/;" % (logger.handlers[0].baseFilename, logparams["sample_s3_output_path"]))
    # produce the output
    func_return = func_name(*args)
    if func_return == 1:
        logger.info("output exists, lazy run")
    else:
        logger.info("uploaded output")
    # copy log file -- after work is done
    execute_command("aws s3 cp %s %s/;" % (logger.handlers[0].baseFilename, logparams["sample_s3_output_path"]))
    # count records
    required_params = ["before_file_name", "before_file_type", "after_file_name", "after_file_type"]
    if all(param in logparams for param in required_params):
        records_before = count_reads(logparams["before_file_name"], logparams["before_file_type"])
        records_after = count_reads(logparams["after_file_name"], logparams["after_file_type"])
        if logparams["count_reads"]:
            percent_removed = (100.0 * (records_before - records_after)) / records_before
            logger.info("%s %% of reads dropped out, %s reads remaining" % (str(percent_removed), str(records_after)))
            STATS.append({'task': func_name.__name__, 'reads_before': records_before, 'reads_after': records_after})
        # function-specific logs
        if func_name.__name__ == "run_cdhitdup":
            compression_ratio = (1.0 * records_before) / records_after
            logger.info("duplicate compression ratio: %s" % str(compression_ratio))
        if func_name.__name__ == "run_priceseqfilter":
            pass_percentage = (100.0 * records_after) / records_before
            logger.info("percentage of reads passing QC filter: %s %%" % str(pass_percentage))
    # copy log file -- end
    execute_command("aws s3 cp %s %s/;" % (logger.handlers[0].baseFilename, logparams["sample_s3_output_path"]))
    # write stats
    stats_path = logparams["stats_file"]
    with open(stats_path, 'wb') as f:
        json.dump(STATS, f)
    execute_command("aws s3 cp %s %s/;" % (stats_path, logparams["sample_s3_output_path"]))

def run_sample(sample_s3_input_path, file_type, filter_host_flag, sample_s3_output_path,
               star_genome_s3_path, bowtie2_genome_s3_path,
               gsnap_ssh_key_s3_path, rapsearch_ssh_key_s3_path, accession2taxid_s3_path,
               deuterostome_list_s3_path, taxid2info_s3_path, db_sample_id,
               aws_batch_job_id, environment, lazy_run = True):

    sample_s3_output_path = sample_s3_output_path.rstrip('/')
    sample_name = sample_s3_input_path[5:].rstrip('/').replace('/','-')
    sample_dir = DEST_DIR + '/' + sample_name
    fastq_dir = sample_dir + '/fastqs'
    result_dir = sample_dir + '/results'
    scratch_dir = sample_dir + '/scratch'
    execute_command("mkdir -p %s %s %s %s" % (sample_dir, fastq_dir, result_dir, scratch_dir))
    execute_command("mkdir -p %s " % REF_DIR);

    # configure logger
    log_file = "%s/%s.%s.txt" % (result_dir, LOGS_OUT_BASENAME, aws_batch_job_id)
    logger = logging.getLogger()
    logger.setLevel(logging.INFO)
    handler = logging.FileHandler(log_file)
    formatter = logging.Formatter("%(asctime)s (%(time_since_last)ss elapsed): %(message)s")
    handler.addFilter(TimeFilter())
    handler.setFormatter(formatter)
    logger.addHandler(handler)
    DEFAULT_LOGPARAMS = {"sample_s3_output_path": sample_s3_output_path,
                         "stats_file": os.path.join(result_dir, STATS_OUT)}

    # Download fastqs
    command = "aws s3 ls %s/ | grep '\.%s$'" % (sample_s3_input_path, file_type)
    output = execute_command(command).rstrip().split("\n")
    for line in output:
        m = re.match(".*?([^ ]*." + re.escape(file_type) + ")", line)
        if m:
            execute_command("aws s3 cp %s/%s %s/" % (sample_s3_input_path, m.group(1), fastq_dir))
        else:
            print "%s doesn't match %s" % (line, file_type)

    fastq_files = execute_command("ls %s/*.%s" % (fastq_dir, file_type)).rstrip().split("\n")

    # Identify input files and characteristics
    if filter_host_flag:
        if len(fastq_files) <= 1:
            return # only support paired reads for now
        else:
            fastq_file_1 = fastq_files[0]
            fastq_file_2 = fastq_files[1]

    if lazy_run:
       # Download existing data and see what has been done
        command = "aws s3 cp %s %s --recursive" % (sample_s3_output_path, result_dir)
        print execute_command(command)

    # Record total number of input reads
    initial_file_type_for_log = "fastq_paired" if "fastq" in file_type else "fasta_paired"
    stats_file = os.path.join(result_dir, STATS_OUT)
    STATS.append({'total_reads': get_total_initial_reads(fastq_files[0], initial_file_type_for_log, stats_file)})

    # run host filtering
    if filter_host_flag:
        run_host_filtering(sample_name, fastq_file_1, fastq_file_2, file_type, initial_file_type_for_log, star_genome_s3_path, bowtie2_genome_s3_path,
                           DEFAULT_LOGPARAMS, result_dir, scratch_dir, sample_s3_output_path, lazy_run)

    # run gsnap remotely
    if filter_host_flag:
        gsnapl_input_files = [EXTRACT_UNMAPPED_FROM_SAM_OUT1, EXTRACT_UNMAPPED_FROM_SAM_OUT2]
        before_file_name_for_log = os.path.join(result_dir, EXTRACT_UNMAPPED_FROM_SAM_OUT1)
        before_file_type_for_log = "fasta_paired"
    else:
        cleaned_files, before_file_type_for_log = clean_direct_gsnapl_input(fastq_files, file_type, sample_s3_output_path)
        before_file_name_for_log = cleaned_files[0]
        gsnapl_input_files = [os.path.basename(f) for f in cleaned_files]

    logparams = return_merged_dict(DEFAULT_LOGPARAMS,
        {"title": "GSNAPL", "count_reads": True,
        "before_file_name": before_file_name_for_log,
        "before_file_type": before_file_type_for_log,
        "after_file_name": os.path.join(result_dir, GSNAPL_OUT),
        "after_file_type": "m8"})
    run_and_log(logparams, run_gsnapl_remotely,
<<<<<<< HEAD
        sample_name, gsnapl_input_files,
        gsnap_ssh_key_s3_path,
=======
        sample_name, EXTRACT_UNMAPPED_FROM_SAM_OUT1, EXTRACT_UNMAPPED_FROM_SAM_OUT2,
        gsnap_ssh_key_s3_path, environment, aws_batch_job_id,
>>>>>>> c9d916fa
        result_dir, sample_s3_output_path, lazy_run)

    # run_annotate_gsnapl_m8_with_taxids
    logparams = return_merged_dict(DEFAULT_LOGPARAMS,
        {"title": "annotate gsnapl m8 with taxids",
        "count_reads": False})
    run_and_log(logparams, run_annotate_m8_with_taxids,
        sample_name, os.path.join(result_dir, GSNAPL_DEDUP_OUT),
        os.path.join(result_dir, ANNOTATE_GSNAPL_M8_WITH_TAXIDS_OUT),
        accession2taxid_s3_path,
        result_dir, sample_s3_output_path, False)

    # run_generate_taxid_annotated_fasta_from_m8
    logparams = return_merged_dict(DEFAULT_LOGPARAMS,
        {"title": "generate taxid annotated fasta from m8",
        "count_reads": False})
    run_and_log(logparams, run_generate_taxid_annotated_fasta_from_m8,
        sample_name, os.path.join(result_dir, GSNAPL_DEDUP_OUT),
        os.path.join(result_dir, EXTRACT_UNMAPPED_FROM_SAM_OUT3),
        os.path.join(result_dir, GENERATE_TAXID_ANNOTATED_FASTA_FROM_M8_OUT),
        'NT', result_dir, sample_s3_output_path, False)

    logparams = return_merged_dict(DEFAULT_LOGPARAMS,
        {"title": "filter deuterostomes from m8", "count_reads": True,
        "before_file_name": os.path.join(result_dir, ANNOTATE_GSNAPL_M8_WITH_TAXIDS_OUT),
        "before_file_type": "m8",
        "after_file_name": os.path.join(result_dir, FILTER_DEUTEROSTOMES_FROM_NT_M8_OUT),
        "after_file_type": "m8"})
    run_and_log(logparams, run_filter_deuterostomes_from_m8,
        sample_name, os.path.join(result_dir, ANNOTATE_GSNAPL_M8_WITH_TAXIDS_OUT),
        os.path.join(result_dir, FILTER_DEUTEROSTOMES_FROM_NT_M8_OUT),
        deuterostome_list_s3_path, result_dir, sample_s3_output_path, False)

    logparams = return_merged_dict(DEFAULT_LOGPARAMS,
        {"title": "generate taxid outputs from m8",
        "count_reads": False})
    run_and_log(logparams, run_generate_taxid_outputs_from_m8,
        sample_name, os.path.join(result_dir, FILTER_DEUTEROSTOMES_FROM_NT_M8_OUT),
        os.path.join(result_dir, NT_M8_TO_TAXID_COUNTS_FILE_OUT),
        os.path.join(result_dir, NT_TAXID_COUNTS_TO_JSON_OUT),
        os.path.join(result_dir, NT_TAXID_COUNTS_TO_SPECIES_RPM_OUT),
        os.path.join(result_dir, NT_TAXID_COUNTS_TO_GENUS_RPM_OUT),
        taxid2info_s3_path, 'NT', 'raw', db_sample_id,
        result_dir, sample_s3_output_path, False)

    # run rapsearch remotely
    logparams = return_merged_dict(DEFAULT_LOGPARAMS,
        {"title": "filter deuterostomes from FASTA",
        "count_reads": False})
    run_and_log(logparams, run_filter_deuterostomes_from_fasta,
        sample_name, os.path.join(result_dir, GENERATE_TAXID_ANNOTATED_FASTA_FROM_M8_OUT),
        os.path.join(result_dir, FILTER_DEUTEROSTOME_FROM_TAXID_ANNOTATED_FASTA_OUT),
        accession2taxid_s3_path, deuterostome_list_s3_path, 'NT',
        result_dir, sample_s3_output_path, False)

    logparams = return_merged_dict(DEFAULT_LOGPARAMS,
        {"title": "RAPSearch2", "count_reads": True,
        "before_file_name": os.path.join(result_dir, FILTER_DEUTEROSTOME_FROM_TAXID_ANNOTATED_FASTA_OUT),
        "before_file_type": "fasta",
        "after_file_name": os.path.join(result_dir, RAPSEARCH2_OUT),
        "after_file_type": "m8"})
    run_and_log(logparams, run_rapsearch2_remotely,
        sample_name, FILTER_DEUTEROSTOME_FROM_TAXID_ANNOTATED_FASTA_OUT,
        rapsearch_ssh_key_s3_path, environment, aws_batch_job_id,
        result_dir, sample_s3_output_path, lazy_run)

    # run_annotate_m8_with_taxids
    logparams = return_merged_dict(DEFAULT_LOGPARAMS,
        {"title": "annotate m8 with taxids",
        "count_reads": False})
    run_and_log(logparams, run_annotate_m8_with_taxids,
        sample_name, os.path.join(result_dir, RAPSEARCH2_OUT),
        os.path.join(result_dir, ANNOTATE_RAPSEARCH2_M8_WITH_TAXIDS_OUT),
        accession2taxid_s3_path,
        result_dir, sample_s3_output_path, False)

    # run_generate_taxid_annotated_fasta_from_m8
    logparams = return_merged_dict(DEFAULT_LOGPARAMS,
        {"title": "generate taxid annotated fasta from m8",
        "count_reads": False})
    run_and_log(logparams, run_generate_taxid_annotated_fasta_from_m8,
        sample_name, result_dir + '/' + RAPSEARCH2_OUT,
        result_dir + '/' + FILTER_DEUTEROSTOME_FROM_TAXID_ANNOTATED_FASTA_OUT,
        result_dir + '/' + GENERATE_TAXID_ANNOTATED_FASTA_FROM_RAPSEARCH2_M8_OUT,
        'NR', result_dir, sample_s3_output_path, False)

    logparams = return_merged_dict(DEFAULT_LOGPARAMS,
        {"title": "filter deuterostomes from m8", "count_reads": True,
        "before_file_name": os.path.join(result_dir, ANNOTATE_RAPSEARCH2_M8_WITH_TAXIDS_OUT),
        "before_file_type": "m8",
        "after_file_name": os.path.join(result_dir, FILTER_DEUTEROSTOMES_FROM_NR_M8_OUT),
        "after_file_type": "m8"})
    run_and_log(logparams, run_filter_deuterostomes_from_m8,
        sample_name, os.path.join(result_dir, ANNOTATE_RAPSEARCH2_M8_WITH_TAXIDS_OUT),
        os.path.join(result_dir, FILTER_DEUTEROSTOMES_FROM_NR_M8_OUT),
        deuterostome_list_s3_path, result_dir, sample_s3_output_path, False)

    logparams = return_merged_dict(DEFAULT_LOGPARAMS,
        {"title": "generate taxid outputs from m8",
        "count_reads": False})
    run_and_log(logparams, run_generate_taxid_outputs_from_m8,
        sample_name, os.path.join(result_dir, FILTER_DEUTEROSTOMES_FROM_NR_M8_OUT),
        os.path.join(result_dir, NR_M8_TO_TAXID_COUNTS_FILE_OUT),
        os.path.join(result_dir, NR_TAXID_COUNTS_TO_JSON_OUT),
        os.path.join(result_dir, NR_TAXID_COUNTS_TO_SPECIES_RPM_OUT),
        os.path.join(result_dir, NR_TAXID_COUNTS_TO_GENUS_RPM_OUT),
        taxid2info_s3_path, 'NR', 'log10', db_sample_id,
        result_dir, sample_s3_output_path, False)

    logparams = return_merged_dict(DEFAULT_LOGPARAMS,
        {"title": "combine JSON outputs",
        "count_reads": False})
    run_and_log(logparams, run_combine_json_outputs,
        sample_name, result_dir + '/' + NT_TAXID_COUNTS_TO_JSON_OUT,
        result_dir + '/' + NR_TAXID_COUNTS_TO_JSON_OUT,
        result_dir + '/' + COMBINED_JSON_OUT,
        result_dir, sample_s3_output_path, False)

    logparams = return_merged_dict(DEFAULT_LOGPARAMS,
        {"title": "generate FASTA of unidentified reads", "count_reads": True,
        "before_file_name": os.path.join(result_dir, GENERATE_TAXID_ANNOTATED_FASTA_FROM_RAPSEARCH2_M8_OUT),
        "before_file_type": "fasta",
        "after_file_name": os.path.join(result_dir, UNIDENTIFIED_FASTA_OUT),
        "after_file_type": "fasta"})
    run_and_log(logparams, run_generate_unidentified_fasta,
        sample_name, result_dir + '/' + GENERATE_TAXID_ANNOTATED_FASTA_FROM_RAPSEARCH2_M8_OUT,
        result_dir + '/' + UNIDENTIFIED_FASTA_OUT,
        result_dir, sample_s3_output_path, False)

def run_host_filtering(sample_name, fastq_file_1, fastq_file_2, file_type, initial_file_type_for_log, star_genome_s3_path, bowtie2_genome_s3_path,
                       DEFAULT_LOGPARAMS, result_dir, scratch_dir, sample_s3_output_path, lazy_run):
    # run STAR
    logparams = return_merged_dict(DEFAULT_LOGPARAMS,
        {"title": "STAR", "count_reads": True,
        "before_file_name": fastq_file_1,
        "before_file_type": initial_file_type_for_log,
        "after_file_name": os.path.join(result_dir, STAR_OUT1),
        "after_file_type": initial_file_type_for_log})
    run_and_log(logparams, run_star,
        sample_name, fastq_file_1, fastq_file_2, file_type, star_genome_s3_path,
        result_dir, scratch_dir, sample_s3_output_path, lazy_run)

    # run priceseqfilter
    logparams = return_merged_dict(DEFAULT_LOGPARAMS,
        {"title": "PriceSeqFilter", "count_reads": True,
        "before_file_name": os.path.join(result_dir, STAR_OUT1),
        "before_file_type": initial_file_type_for_log,
        "after_file_name": os.path.join(result_dir, PRICESEQFILTER_OUT1),
        "after_file_type": initial_file_type_for_log})
    run_and_log(logparams, run_priceseqfilter,
        sample_name, os.path.join(result_dir, STAR_OUT1),
        os.path.join(result_dir, STAR_OUT2), file_type,
        result_dir, sample_s3_output_path, lazy_run)

    # run fastq to fasta
    if "fastq" in file_type:
        logparams = return_merged_dict(DEFAULT_LOGPARAMS,
            {"title": "FASTQ to FASTA",
            "count_reads": False})
        run_and_log(logparams, run_fq2fa,
            sample_name, os.path.join(result_dir, PRICESEQFILTER_OUT1),
            os.path.join(result_dir, PRICESEQFILTER_OUT2),
            result_dir, sample_s3_output_path, lazy_run)
        next_input_1 = FQ2FA_OUT1
        next_input_2 = FQ2FA_OUT2
    else:
        next_input_1 = PRICESEQFILTER_OUT1
        next_input_2 = PRICESEQFILTER_OUT2

    # run cdhitdup
    logparams = return_merged_dict(DEFAULT_LOGPARAMS,
        {"title": "CD-HIT-DUP", "count_reads": True,
        "before_file_name": os.path.join(result_dir, next_input_1),
        "before_file_type": "fasta_paired",
        "after_file_name": os.path.join(result_dir, CDHITDUP_OUT1),
        "after_file_type": "fasta_paired"})
    run_and_log(logparams, run_cdhitdup,
        sample_name, os.path.join(result_dir, next_input_1),
        os.path.join(result_dir, next_input_2),
        result_dir, sample_s3_output_path, lazy_run)

    # run lzw filter
    logparams = return_merged_dict(DEFAULT_LOGPARAMS,
        {"title": "LZW filter", "count_reads": True,
        "before_file_name": os.path.join(result_dir, CDHITDUP_OUT1),
        "before_file_type": "fasta_paired",
        "after_file_name": os.path.join(result_dir, LZW_OUT1),
        "after_file_type": "fasta_paired"})
    run_and_log(logparams, run_lzw,
        sample_name, os.path.join(result_dir, CDHITDUP_OUT1),
        os.path.join(result_dir, CDHITDUP_OUT2),
        result_dir, sample_s3_output_path, lazy_run)

    # run bowtie
    logparams = return_merged_dict(DEFAULT_LOGPARAMS,
        {"title": "bowtie2", "count_reads": True,
        "before_file_name": os.path.join(result_dir, LZW_OUT1),
        "before_file_type": "fasta_paired",
        "after_file_name": os.path.join(result_dir, EXTRACT_UNMAPPED_FROM_SAM_OUT1),
        "after_file_type": "fasta_paired"})
    run_and_log(logparams, run_bowtie2,
        sample_name, os.path.join(result_dir, LZW_OUT1),
        os.path.join(result_dir, LZW_OUT2),
        bowtie2_genome_s3_path, result_dir, sample_s3_output_path, lazy_run)


def run_star(sample_name, fastq_file_1, fastq_file_2, file_type, star_genome_s3_path,
             result_dir, scratch_dir, sample_s3_output_path, lazy_run):
    if lazy_run:
        # check if output already exists
        output1 = "%s/%s" % (result_dir, STAR_OUT1)
        output2 = "%s/%s" % (result_dir, STAR_OUT2)
        if os.path.isfile(output1) and os.path.isfile(output2):
            return 1
    # check if genome downloaded already
    genome_file = os.path.basename(star_genome_s3_path)
    if not os.path.isfile("%s/%s" % (REF_DIR, genome_file)):
        execute_command("aws s3 cp %s %s/" % (star_genome_s3_path, REF_DIR))
        execute_command("cd %s; tar xvfz %s" % (REF_DIR, genome_file))
        logging.getLogger().info("downloaded index")
    star_command_params = ['cd', scratch_dir, ';', STAR,
                           '--outFilterMultimapNmax', '99999',
                           '--outFilterScoreMinOverLread', '0.5',
                           '--outFilterMatchNminOverLread', '0.5',
                           '--outReadsUnmapped', 'Fastx',
                           '--outFilterMismatchNmax', '999',
                           '--outSAMmode', 'None',
                           '--clip3pNbases', '0',
                           '--runThreadN', str(multiprocessing.cpu_count()),
                           '--genomeDir', REF_DIR + '/STAR_genome',
                           '--readFilesIn', fastq_file_1, fastq_file_2]
    if ".gz" in file_type:
        star_command_params.extend(['--readFilesCommand', 'zcat'])
    execute_command_realtime_stdout(" ".join(star_command_params), os.path.join(scratch_dir, "Log.progress.out"))
    logging.getLogger().info("finished job")
    # extract out unmapped files
    execute_command("cp %s/%s %s/%s;" % (scratch_dir, 'Unmapped.out.mate1', result_dir, STAR_OUT1))
    execute_command("cp %s/%s %s/%s;" % (scratch_dir, 'Unmapped.out.mate2', result_dir, STAR_OUT2))
    # copy back to aws
    execute_command("aws s3 cp %s/%s %s/;" % (result_dir, STAR_OUT1, sample_s3_output_path))
    execute_command("aws s3 cp %s/%s %s/;" % (result_dir, STAR_OUT2, sample_s3_output_path))
    # cleanup
    execute_command("cd %s; rm -rf *" % scratch_dir)

def run_priceseqfilter(sample_name, input_fq_1, input_fq_2, file_type,
                       result_dir, sample_s3_output_path, lazy_run):
    if lazy_run:
        # check if output already exists
        output1 = "%s/%s" % (result_dir, PRICESEQFILTER_OUT1)
        output2 = "%s/%s" % (result_dir, PRICESEQFILTER_OUT2)
        if os.path.isfile(output1) and os.path.isfile(output2):
            return 1
    priceseq_params = [PRICESEQ_FILTER,
                       '-a','12',
                       '-fp',input_fq_1 , input_fq_2,
                       '-op',
                       result_dir +'/' + PRICESEQFILTER_OUT1,
                       result_dir +'/' + PRICESEQFILTER_OUT2,
                       '-rnf','90',
                       '-log','c']
    if "fastq" in file_type:
        priceseq_params.extend(['-rqf','85','0.98'])
    execute_command_realtime_stdout(" ".join(priceseq_params))
    logging.getLogger().info("finished job")
    # copy back to aws
    execute_command("aws s3 cp %s/%s %s/;" % (result_dir, PRICESEQFILTER_OUT1, sample_s3_output_path))
    execute_command("aws s3 cp %s/%s %s/;" % (result_dir, PRICESEQFILTER_OUT2, sample_s3_output_path))

def run_fq2fa(sample_name, input_fq_1, input_fq_2,
              result_dir, sample_s3_output_path, lazy_run):
    if lazy_run:
        # check if output already exists
        output1 = "%s/%s" % (result_dir, FQ2FA_OUT1)
        output2 = "%s/%s" % (result_dir, FQ2FA_OUT2)
        if os.path.isfile(output1) and os.path.isfile(output2):
            return 1
    execute_command("sed -n '1~4s/^@/>/p;2~4p' <%s >%s/%s" % (input_fq_1, result_dir, FQ2FA_OUT1))
    execute_command("sed -n '1~4s/^@/>/p;2~4p' <%s >%s/%s" % (input_fq_2, result_dir, FQ2FA_OUT2))
    logging.getLogger().info("finished job")
    # copy back to aws
    execute_command("aws s3 cp %s/%s %s/;" % (result_dir, FQ2FA_OUT1, sample_s3_output_path))
    execute_command("aws s3 cp %s/%s %s/;" % (result_dir, FQ2FA_OUT2, sample_s3_output_path))

def run_cdhitdup(sample_name, input_fa_1, input_fa_2,
                 result_dir, sample_s3_output_path, lazy_run):
    if lazy_run:
        # check if output already exists
        output1 = "%s/%s" % (result_dir, CDHITDUP_OUT1)
        output2 = "%s/%s" % (result_dir, CDHITDUP_OUT2)
        if os.path.isfile(output1) and os.path.isfile(output2):
            return 1
    cdhitdup_params = [CDHITDUP,
                       '-i',  input_fa_1,
                       '-i2', input_fa_2,
                       '-o',  result_dir + '/' + CDHITDUP_OUT1,
                       '-o2', result_dir + '/' + CDHITDUP_OUT2,
                       '-e',  '0.05', '-u', '70']
    execute_command_realtime_stdout(" ".join(cdhitdup_params))
    logging.getLogger().info("finished job")
    # copy back to aws
    execute_command("aws s3 cp %s/%s %s/;" % (result_dir, CDHITDUP_OUT1, sample_s3_output_path))
    execute_command("aws s3 cp %s/%s %s/;" % (result_dir, CDHITDUP_OUT2, sample_s3_output_path))

def run_lzw(sample_name, input_fa_1, input_fa_2,
            result_dir, sample_s3_output_path, lazy_run):
    if lazy_run:
        # check if output already exists
        output1 = "%s/%s" % (result_dir, LZW_OUT1)
        output2 = "%s/%s" % (result_dir, LZW_OUT2)
        if os.path.isfile(output1) and os.path.isfile(output2):
            return 1
    output_prefix = result_dir + '/' + LZW_OUT1[:-8]
    generate_lzw_filtered_paired(input_fa_1, input_fa_2, output_prefix, LZW_FRACTION_CUTOFF)
    logging.getLogger().info("finished job")
    # copy back to aws
    execute_command("aws s3 cp %s/%s %s/;" % (result_dir, LZW_OUT1, sample_s3_output_path))
    execute_command("aws s3 cp %s/%s %s/;" % (result_dir, LZW_OUT2, sample_s3_output_path))

def run_bowtie2(sample_name, input_fa_1, input_fa_2, bowtie2_genome_s3_path,
                result_dir, sample_s3_output_path, lazy_run):
    if lazy_run:
        # check if output already exists
        output1 = "%s/%s" % (result_dir, BOWTIE2_OUT)
        output2 = "%s/%s" % (result_dir, EXTRACT_UNMAPPED_FROM_SAM_OUT1)
        output3 = "%s/%s" % (result_dir, EXTRACT_UNMAPPED_FROM_SAM_OUT2)
        output4 = "%s/%s" % (result_dir, EXTRACT_UNMAPPED_FROM_SAM_OUT3)
        if os.path.isfile(output1) and os.path.isfile(output2) and \
           os.path.isfile(output3) and os.path.isfile(output4):
            return 1
    # Doing the work
    # check if genome downloaded already
    genome_file = os.path.basename(bowtie2_genome_s3_path)
    if not os.path.isfile("%s/%s" % (REF_DIR, genome_file)):
        execute_command("aws s3 cp %s %s/" % (bowtie2_genome_s3_path, REF_DIR))
        execute_command("cd %s; tar xvfz %s" % (REF_DIR, genome_file))
        logging.getLogger().info("downloaded index")
    local_genome_dir_ls =  execute_command("ls %s/bowtie2_genome/*.bt2*" % REF_DIR)
    genome_basename = local_genome_dir_ls.split("\n")[0][:-6]
    if genome_basename[-1] == '.':
        genome_basename = genome_basename[:-1]
    bowtie2_params = [BOWTIE2,
                     '-p', str(multiprocessing.cpu_count()),
                     '-x', genome_basename,
                     '--very-sensitive-local',
                     '-f', '-1', input_fa_1, '-2', input_fa_2,
                     '-S', result_dir + '/' + BOWTIE2_OUT]
    execute_command_realtime_stdout(" ".join(bowtie2_params))
    logging.getLogger().info("finished alignment")
    # extract out unmapped files from sam
    output_prefix = result_dir + '/' + EXTRACT_UNMAPPED_FROM_SAM_OUT1[:-8]
    generate_unmapped_pairs_from_sam(result_dir + '/' + BOWTIE2_OUT, output_prefix)
    logging.getLogger().info("extracted unmapped pairs from SAM file")
    # copy back to aws
    execute_command("aws s3 cp %s/%s %s/;" % (result_dir, BOWTIE2_OUT, sample_s3_output_path))
    execute_command("aws s3 cp %s/%s %s/;" % (result_dir, EXTRACT_UNMAPPED_FROM_SAM_OUT1, sample_s3_output_path))
    execute_command("aws s3 cp %s/%s %s/;" % (result_dir, EXTRACT_UNMAPPED_FROM_SAM_OUT2, sample_s3_output_path))
    execute_command("aws s3 cp %s/%s %s/;" % (result_dir, EXTRACT_UNMAPPED_FROM_SAM_OUT3, sample_s3_output_path))

<<<<<<< HEAD
def run_gsnapl_remotely(sample, input_files,
                        gsnap_ssh_key_s3_path,
=======
def run_gsnapl_remotely(sample, input_fa_1, input_fa_2,
                        gsnap_ssh_key_s3_path, environment, aws_batch_job_id,
>>>>>>> c9d916fa
                        result_dir, sample_s3_output_path, lazy_run):
    if lazy_run:
        # check if output already exists
        output = "%s/%s" % (result_dir, GSNAPL_OUT)
        if os.path.isfile(output):
            return 1
    key_name = os.path.basename(gsnap_ssh_key_s3_path)
    execute_command("aws s3 cp %s %s/" % (gsnap_ssh_key_s3_path, REF_DIR))
    key_path = REF_DIR +'/' + key_name
    execute_command("chmod 400 %s" % key_path)
    remote_username = "ubuntu"
    remote_home_dir = "/home/%s" % remote_username
    remote_work_dir = "%s/batch-pipeline-workdir/%s" % (remote_home_dir, sample)
    remote_index_dir = "%s/share" % remote_home_dir
    commands =  "mkdir -p %s;" % remote_work_dir
    for input_fa in input_files:
        commands += "aws s3 cp %s/%s %s/ ; " % \
                 (sample_s3_output_path, input_fa, remote_work_dir)
    commands += " ".join([remote_home_dir+'/bin/gsnapl',
                          '-A', 'm8', '--batch=2',
                          '--gmap-mode=none', '--npaths=1', '--ordered',
                          '-t', '32',
                          '--maxsearch=5', '--max-mismatches=20',
                          '-D', remote_index_dir, '-d', 'nt_k16']
                          + [remote_work_dir+'/'+input_fa for input_fa in input_files]
                          + ['> '+remote_work_dir+'/'+GSNAPL_OUT, ';'])
    commands += "aws s3 cp %s/%s %s/;" % \
                 (remote_work_dir, GSNAPL_OUT, sample_s3_output_path)
    # check if remote machins has enough capacity
    logging.getLogger().info("waiting for server")
    gsnapl_instance_ip = wait_for_server_ip('gsnap', key_path, remote_username, environment, GSNAPL_MAX_CONCURRENT)
    logging.getLogger().info("starting alignment on machine " + gsnapl_instance_ip)
    remote_command = 'ssh -o "StrictHostKeyChecking no" -i %s %s@%s "%s"' % (key_path, remote_username, gsnapl_instance_ip, commands)
    execute_command(remote_command)
    # move gsnapl output back to local
    time.sleep(10)
    logging.getLogger().info("finished alignment")
    execute_command("aws s3 cp %s/%s %s/" % (sample_s3_output_path, GSNAPL_OUT, result_dir))
    # Deduplicate m8 input. Sometimes GSNAPL outputs multiple consecutive lines for same original read and same accession id. Count functions expect only 1 (top hit).
    deduplicate_m8(os.path.join(result_dir, GSNAPL_OUT), os.path.join(result_dir, GSNAPL_DEDUP_OUT))
    execute_command("aws s3 cp %s/%s %s/" % (result_dir, GSNAPL_DEDUP_OUT, sample_s3_output_path))

def run_annotate_m8_with_taxids(sample_name, input_m8, output_m8,
                                accession2taxid_s3_path,
                                result_dir, sample_s3_output_path, lazy_run):
    if lazy_run:
        # check if output already exists
        if os.path.isfile(output_m8):
            return 1
    accession2taxid_gz = os.path.basename(accession2taxid_s3_path)
    accession2taxid_path = REF_DIR + '/' + accession2taxid_gz[:-3]
    if not os.path.isfile(accession2taxid_path):
        execute_command("aws s3 cp %s %s/" % (accession2taxid_s3_path, REF_DIR))
        execute_command("cd %s; gunzip %s" % (REF_DIR, accession2taxid_gz))
        logging.getLogger().info("downloaded accession-to-taxid map")
    generate_taxid_annotated_m8(input_m8, output_m8, accession2taxid_path)
    logging.getLogger().info("finished annotation")
    # move the output back to S3
    execute_command("aws s3 cp %s %s/" % (output_m8, sample_s3_output_path))

def run_filter_deuterostomes_from_m8(sample_name, input_m8, output_m8,
                                     deuterostome_list_s3_path,
                                     result_dir, sample_s3_output_path, lazy_run):
    if lazy_run:
        # check if output already exists
        if os.path.isfile(output_m8):
            return 1
    deuterostome_file_basename = os.path.basename(deuterostome_list_s3_path)
    deuterostome_file = os.path.join(REF_DIR, deuterostome_file_basename)
    if not os.path.isfile(deuterostome_file):
        execute_command("aws s3 cp %s %s/" % (deuterostome_list_s3_path, REF_DIR))
        logging.getLogger().info("downloaded deuterostome list")
    filter_deuterostomes_from_m8(input_m8, output_m8, deuterostome_file)
    logging.getLogger().info("finished job")
    # move the output back to S3
    execute_command("aws s3 cp %s %s/" % (output_m8, sample_s3_output_path))

def run_generate_taxid_annotated_fasta_from_m8(sample_name, input_m8, input_fasta,
    output_fasta, annotation_prefix, result_dir, sample_s3_output_path, lazy_run):
    if lazy_run:
        # check if output already exists
        if os.path.isfile(output_fasta):
            return 1
    generate_taxid_annotated_fasta_from_m8(input_fasta, input_m8, output_fasta, annotation_prefix)
    logging.getLogger().info("finished job")
    # move the output back to S3
    execute_command("aws s3 cp %s %s/" % (output_fasta, sample_s3_output_path))

def run_filter_deuterostomes_from_fasta(sample_name, input_fa, output_fa,
    accession2taxid_s3_path, deuterostome_list_s3_path, annotation_prefix,
    result_dir, sample_s3_output_path, lazy_run):
    if lazy_run:
        # check if output already exists
        if os.path.isfile(output_fa):
            return 1
    accession2taxid_gz = os.path.basename(accession2taxid_s3_path)
    accession2taxid_path = REF_DIR + '/' + accession2taxid_gz[:-3]
    if not os.path.isfile(accession2taxid_path):
        execute_command("aws s3 cp %s %s/" % (accession2taxid_s3_path, REF_DIR))
        execute_command("cd %s; gunzip %s" % (REF_DIR, accession2taxid_gz))
        logging.getLogger().info("downloaded accession-to-taxid map")
    deuterostome_file_basename = os.path.basename(deuterostome_list_s3_path)
    deuterostome_file = os.path.join(REF_DIR, deuterostome_file_basename)
    if not os.path.isfile(deuterostome_file):
        execute_command("aws s3 cp %s %s/" % (deuterostome_list_s3_path, REF_DIR))
        logging.getLogger().info("downloaded deuterostome list")
    filter_taxids_from_fasta(input_fa, output_fa, annotation_prefix, accession2taxid_path, deuterostome_file)
    logging.getLogger().info("finished job")
    # move the output back to S3
    execute_command("aws s3 cp %s %s/" % (output_fa, sample_s3_output_path))

def run_rapsearch2_remotely(sample, input_fasta, rapsearch_ssh_key_s3_path,
    environment, aws_batch_job_id, result_dir, sample_s3_output_path, lazy_run):
    if lazy_run:
        # check if output already exists
        output = "%s/%s" % (result_dir, RAPSEARCH2_OUT)
        if os.path.isfile(output):
            return 1
    key_name = os.path.basename(rapsearch_ssh_key_s3_path)
    execute_command("aws s3 cp %s %s/" % (rapsearch_ssh_key_s3_path, REF_DIR))
    key_path = REF_DIR +'/' + key_name
    execute_command("chmod 400 %s" % key_path)
    remote_username = "ec2-user"
    remote_home_dir = "/home/%s" % remote_username
    remote_work_dir = "%s/batch-pipeline-workdir/%s" % (remote_home_dir, sample)
    remote_index_dir = "%s/references/nr_rapsearch" % remote_home_dir

    commands =  "mkdir -p %s;" % remote_work_dir
    commands += "aws s3 cp %s/%s %s/ ; " % \
                 (sample_s3_output_path, input_fasta, remote_work_dir)
    input_path = remote_work_dir + '/' + input_fasta
    output_path = remote_work_dir + '/' + RAPSEARCH2_OUT
    commands += " ".join(['/usr/local/bin/rapsearch',
                          '-d', remote_index_dir+'/nr_rapsearch',
                          '-e','-6',
                          '-l','10',
                          '-a','T',
                          '-b','0',
                          '-v','1',
                          '-z', str(multiprocessing.cpu_count()), # threads
                          '-q', input_path,
                          '-o', output_path[:-3],
                          ';'])
    commands += "aws s3 cp %s/%s %s/;" % \
                 (remote_work_dir, RAPSEARCH2_OUT, sample_s3_output_path)
    logging.getLogger().info("waiting for server")
    instance_ip = wait_for_server_ip('rapsearch', key_path, remote_username, environment, RAPSEARCH2_MAX_CONCURRENT)
    logging.getLogger().info("starting alignment on machine " + instance_ip)
    remote_command = 'ssh -o "StrictHostKeyChecking no" -i %s %s@%s "%s"' % (key_path, remote_username, instance_ip, commands)
    execute_command(remote_command)
    logging.getLogger().info("finished alignment")
    # move output back to local
    time.sleep(10) # wait until the data is synced
    execute_command("aws s3 cp %s/%s %s/" % (sample_s3_output_path, RAPSEARCH2_OUT, result_dir))

def run_generate_taxid_outputs_from_m8(sample_name,
    annotated_m8,
    taxon_counts_csv_file, taxon_counts_json_file,
    taxon_species_rpm_file, taxon_genus_rpm_file,
    taxinfodb_s3_path, count_type, e_value_type, db_sample_id,
    result_dir, sample_s3_output_path, lazy_run):
    # Ignore lazyrun
    # download taxoninfodb if not exist
    taxoninfo_filename = os.path.basename(taxinfodb_s3_path)
    taxoninfo_path = REF_DIR + '/' + taxoninfo_filename
    if not os.path.isfile(taxoninfo_path):
        execute_command("aws s3 cp %s %s/" % (taxinfodb_s3_path, REF_DIR))
        logging.getLogger().info("downloaded taxon info database")
    generate_tax_counts_from_m8(annotated_m8, e_value_type, taxon_counts_csv_file)
    logging.getLogger().info("generated taxon counts from m8")
    generate_json_from_taxid_counts(sample_name, taxon_counts_csv_file,
                                    taxoninfo_path, taxon_counts_json_file,
                                    count_type, db_sample_id)
    logging.getLogger().info("generated JSON file from taxon counts")
    generate_rpm_from_taxid_counts(taxon_counts_csv_file, taxoninfo_path,
                                   taxon_species_rpm_file, taxon_genus_rpm_file)
    logging.getLogger().info("calculated RPM from taxon counts")
    # move the output back to S3
    execute_command("aws s3 cp %s %s/" % (taxon_counts_csv_file, sample_s3_output_path))
    execute_command("aws s3 cp %s %s/" % (taxon_counts_json_file, sample_s3_output_path))
    execute_command("aws s3 cp %s %s/" % (taxon_species_rpm_file, sample_s3_output_path))
    execute_command("aws s3 cp %s %s/" % (taxon_genus_rpm_file, sample_s3_output_path))

def run_combine_json_outputs(sample_name, input_json_1, input_json_2, output_json,
    result_dir, sample_s3_output_path, lazy_run):
    if lazy_run:
        # check if output already exists
        if os.path.isfile(output_json):
            return 1
    project_name = os.path.basename(os.path.dirname(sample_s3_output_path))
    combine_json(project_name, sample_name, input_json_1, input_json_2, output_json)
    logging.getLogger().info("finished job")
    # move it the output back to S3
    execute_command("aws s3 cp %s %s/" % (output_json, sample_s3_output_path))

def run_generate_unidentified_fasta(sample_name, input_fa, output_fa, 
    result_dir, sample_s3_output_path, lazy_run):
    if lazy_run:
        if os.path.isfile(output_fa):
            return 1
    subprocess.check_output("grep -A 1 '>NR::NT::' %s | sed '/^--$/d' > %s" % (input_fa, output_fa), shell=True)
    logging.getLogger().info("finished job")
    execute_command("aws s3 cp %s %s/" % (output_fa, sample_s3_output_path))

### Main
def main():
    # Unbuffer stdout and redirect stderr into stdout.  This helps observe logged events in realtime.
    sys.stdout = os.fdopen(sys.stdout.fileno(), 'w', 0)
    os.dup2(sys.stdout.fileno(), sys.stderr.fileno())
  
    # collect environment variables
    global INPUT_BUCKET
    global FILE_TYPE
    global OUTPUT_BUCKET
    global STAR_GENOME
    global BOWTIE2_GENOME
<<<<<<< HEAD
    global FILTER_HOST_FLAG
=======
    global ENVIRONMENT

>>>>>>> c9d916fa
    INPUT_BUCKET = os.environ.get('INPUT_BUCKET', INPUT_BUCKET)
    FILE_TYPE = os.environ.get('FILE_TYPE', FILE_TYPE)
    OUTPUT_BUCKET = os.environ.get('OUTPUT_BUCKET', OUTPUT_BUCKET)
    STAR_GENOME = os.environ.get('STAR_GENOME', STAR_GENOME)
    BOWTIE2_GENOME = os.environ.get('BOWTIE2_GENOME', BOWTIE2_GENOME)
    DB_SAMPLE_ID = os.environ['DB_SAMPLE_ID']
    AWS_BATCH_JOB_ID = os.environ.get('AWS_BATCH_JOB_ID', 'local')
<<<<<<< HEAD
    FILTER_HOST_FLAG = int(os.environ.get('FILTER_HOST_FLAG', FILTER_HOST_FLAG))
=======
    ENVIRONMENT = os.environ.get('ENVIRONMENT', ENVIRONMENT)
>>>>>>> c9d916fa
    sample_s3_input_path = INPUT_BUCKET.rstrip('/')
    sample_s3_output_path = OUTPUT_BUCKET.rstrip('/')
    key_s3_path = get_key_path(ENVIRONMENT)

    run_sample(sample_s3_input_path, FILE_TYPE, FILTER_HOST_FLAG, sample_s3_output_path,
               STAR_GENOME, BOWTIE2_GENOME,
               key_s3_path, key_s3_path, ACCESSION2TAXID,
               DEUTEROSTOME_TAXIDS, TAXID_TO_INFO, DB_SAMPLE_ID,
               AWS_BATCH_JOB_ID, ENVIRONMENT, True)

if __name__=="__main__":
    main()<|MERGE_RESOLUTION|>--- conflicted
+++ resolved
@@ -691,13 +691,8 @@
         "after_file_name": os.path.join(result_dir, GSNAPL_OUT),
         "after_file_type": "m8"})
     run_and_log(logparams, run_gsnapl_remotely,
-<<<<<<< HEAD
         sample_name, gsnapl_input_files,
-        gsnap_ssh_key_s3_path,
-=======
-        sample_name, EXTRACT_UNMAPPED_FROM_SAM_OUT1, EXTRACT_UNMAPPED_FROM_SAM_OUT2,
         gsnap_ssh_key_s3_path, environment, aws_batch_job_id,
->>>>>>> c9d916fa
         result_dir, sample_s3_output_path, lazy_run)
 
     # run_annotate_gsnapl_m8_with_taxids
@@ -1056,13 +1051,8 @@
     execute_command("aws s3 cp %s/%s %s/;" % (result_dir, EXTRACT_UNMAPPED_FROM_SAM_OUT2, sample_s3_output_path))
     execute_command("aws s3 cp %s/%s %s/;" % (result_dir, EXTRACT_UNMAPPED_FROM_SAM_OUT3, sample_s3_output_path))
 
-<<<<<<< HEAD
 def run_gsnapl_remotely(sample, input_files,
-                        gsnap_ssh_key_s3_path,
-=======
-def run_gsnapl_remotely(sample, input_fa_1, input_fa_2,
                         gsnap_ssh_key_s3_path, environment, aws_batch_job_id,
->>>>>>> c9d916fa
                         result_dir, sample_s3_output_path, lazy_run):
     if lazy_run:
         # check if output already exists
@@ -1279,12 +1269,9 @@
     global OUTPUT_BUCKET
     global STAR_GENOME
     global BOWTIE2_GENOME
-<<<<<<< HEAD
     global FILTER_HOST_FLAG
-=======
     global ENVIRONMENT
 
->>>>>>> c9d916fa
     INPUT_BUCKET = os.environ.get('INPUT_BUCKET', INPUT_BUCKET)
     FILE_TYPE = os.environ.get('FILE_TYPE', FILE_TYPE)
     OUTPUT_BUCKET = os.environ.get('OUTPUT_BUCKET', OUTPUT_BUCKET)
@@ -1292,11 +1279,9 @@
     BOWTIE2_GENOME = os.environ.get('BOWTIE2_GENOME', BOWTIE2_GENOME)
     DB_SAMPLE_ID = os.environ['DB_SAMPLE_ID']
     AWS_BATCH_JOB_ID = os.environ.get('AWS_BATCH_JOB_ID', 'local')
-<<<<<<< HEAD
     FILTER_HOST_FLAG = int(os.environ.get('FILTER_HOST_FLAG', FILTER_HOST_FLAG))
-=======
     ENVIRONMENT = os.environ.get('ENVIRONMENT', ENVIRONMENT)
->>>>>>> c9d916fa
+
     sample_s3_input_path = INPUT_BUCKET.rstrip('/')
     sample_s3_output_path = OUTPUT_BUCKET.rstrip('/')
     key_s3_path = get_key_path(ENVIRONMENT)
