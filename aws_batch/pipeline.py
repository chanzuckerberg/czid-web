#!/usr/bin/env python
import os
import sys
import multiprocessing
import subprocess
import json
import csv
import shelve
import argparse
import re
import time
import random
import datetime
import gzip
import logging
import math
import threading

ENVIRONMENT = 'alpha'
INPUT_BUCKET = 's3://czbiohub-infectious-disease/UGANDA' # default to be overwritten by environment variable
FILE_TYPE = 'fastq.gz'
OUTPUT_BUCKET = 's3://czbiohub-idseq-samples-test/id-uganda'  # default to be overwritten by environment variable
ROOT_DIR = '/mnt'
DEST_DIR = ROOT_DIR + '/idseq/data' # generated data go here
REF_DIR  = ROOT_DIR + '/idseq/ref' # referene genome / ref databases go here

FILTER_HOST_FLAG = 1

STAR="STAR"
HTSEQ="htseq-count"
SAMTOOLS="samtools"
PRICESEQ_FILTER="PriceSeqFilter"
CDHITDUP="cd-hit-dup"
BOWTIE2="bowtie2"


LZW_FRACTION_CUTOFF = 0.45

GSNAPL_MAX_CONCURRENT = 20
RAPSEARCH2_MAX_CONCURRENT = 5

STAR_GENOME = 's3://czbiohub-infectious-disease/references/human/STAR_genome.tar.gz'
BOWTIE2_GENOME = 's3://czbiohub-infectious-disease/references/human/bowtie2_genome.tar.gz'
ACCESSION2TAXID = 's3://czbiohub-infectious-disease/references/accession2taxid.db.gz'
DEUTEROSTOME_TAXIDS = 's3://czbiohub-infectious-disease/references/lineages-2017-03-17_deuterostome_taxIDs.txt'
TAXID_TO_INFO = 's3://czbiohub-infectious-disease/references/taxon_info.db'

TAX_LEVEL_SPECIES = 1
TAX_LEVEL_GENUS = 2

#output files
STAR_OUT1 = 'unmapped.star.1.fq'
STAR_OUT2 = 'unmapped.star.2.fq'
PRICESEQFILTER_OUT1 = 'priceseqfilter.unmapped.star.1.fq'
PRICESEQFILTER_OUT2 = 'priceseqfilter.unmapped.star.2.fq'
FQ2FA_OUT1 = 'priceseqfilter.unmapped.star.1.fasta'
FQ2FA_OUT2 = 'priceseqfilter.unmapped.star.2.fasta'
CDHITDUP_OUT1 = 'cdhitdup.priceseqfilter.unmapped.star.1.fasta'
CDHITDUP_OUT2 = 'cdhitdup.priceseqfilter.unmapped.star.2.fasta'
LZW_OUT1 = 'lzw.cdhitdup.priceseqfilter.unmapped.star.1.fasta'
LZW_OUT2 = 'lzw.cdhitdup.priceseqfilter.unmapped.star.2.fasta'
BOWTIE2_OUT = 'bowtie2.lzw.cdhitdup.priceseqfilter.unmapped.star.sam'
EXTRACT_UNMAPPED_FROM_SAM_OUT1 = 'unmapped.bowtie2.lzw.cdhitdup.priceseqfilter.unmapped.star.1.fasta'
EXTRACT_UNMAPPED_FROM_SAM_OUT2 = 'unmapped.bowtie2.lzw.cdhitdup.priceseqfilter.unmapped.star.2.fasta'
EXTRACT_UNMAPPED_FROM_SAM_OUT3 = 'unmapped.bowtie2.lzw.cdhitdup.priceseqfilter.unmapped.star.merged.fasta'
GSNAPL_OUT = 'gsnapl.unmapped.bowtie2.lzw.cdhitdup.priceseqfilter.unmapped.star.m8'
GSNAPL_DEDUP_OUT = 'dedup.gsnapl.unmapped.bowtie2.lzw.cdhitdup.priceseqfilter.unmapped.star.m8'
ANNOTATE_GSNAPL_M8_WITH_TAXIDS_OUT = 'taxids.gsnapl.unmapped.bowtie2.lzw.cdhitdup.priceseqfilter.unmapped.star.m8'
GENERATE_TAXID_ANNOTATED_FASTA_FROM_M8_OUT = 'taxids.gsnapl.unmapped.bowtie2.lzw.cdhitdup.priceseqfilter.unmapped.star.fasta'
FILTER_DEUTEROSTOME_FROM_TAXID_ANNOTATED_FASTA_OUT = 'filter.deuterostomes.taxids.gsnapl.unmapped.bowtie2.lzw.cdhitdup.priceseqfilter.unmapped.star.fasta'
RAPSEARCH2_OUT = 'rapsearch2.filter.deuterostomes.taxids.gsnapl.unmapped.bowtie2.lzw.cdhitdup.priceseqfilter.unmapped.star.m8'
FILTER_DEUTEROSTOMES_FROM_NT_M8_OUT = 'filter.deuterostomes.taxids.gsnapl.unmapped.bowtie2.lzw.cdhitdup.priceseqfilter.unmapped.star.m8'
NT_M8_TO_TAXID_COUNTS_FILE_OUT = 'counts.filter.deuterostomes.taxids.gsnapl.unmapped.bowtie2.lzw.cdhitdup.priceseqfilter.unmapped.star.csv'
NT_TAXID_COUNTS_TO_JSON_OUT = 'counts.filter.deuterostomes.taxids.gsnapl.unmapped.bowtie2.lzw.cdhitdup.priceseqfilter.unmapped.star.json'
NT_TAXID_COUNTS_TO_SPECIES_RPM_OUT = 'species.rpm.filter.deuterostomes.taxids.gsnapl.unmapped.bowtie2.lzw.cdhitdup.priceseqfilter.unmapped.star.csv'
NT_TAXID_COUNTS_TO_GENUS_RPM_OUT = 'genus.rpm.filter.deuterostomes.taxids.gsnapl.unmapped.bowtie2.lzw.cdhitdup.priceseqfilter.unmapped.star.csv'
ANNOTATE_RAPSEARCH2_M8_WITH_TAXIDS_OUT = 'taxids.rapsearch2.filter.deuterostomes.taxids.gsnapl.unmapped.bowtie2.lzw.cdhitdup.priceseqfilter.unmapped.star.m8'
GENERATE_TAXID_ANNOTATED_FASTA_FROM_RAPSEARCH2_M8_OUT = 'taxids.rapsearch2.filter.deuterostomes.taxids.gsnapl.unmapped.bowtie2.lzw.cdhitdup.priceseqfilter.unmapped.star.fasta'
FILTER_DEUTEROSTOMES_FROM_NR_M8_OUT = 'filter.deuterostomes.taxids.rapsearch2.filter.deuterostomes.taxids.gsnapl.unmapped.bowtie2.lzw.cdhitdup.priceseqfilter.unmapped.star.m8'
NR_M8_TO_TAXID_COUNTS_FILE_OUT = 'counts.filter.deuterostomes.taxids.rapsearch2.filter.deuterostomes.taxids.gsnapl.unmapped.bowtie2.lzw.cdhitdup.priceseqfilter.unmapped.star.csv'
NR_TAXID_COUNTS_TO_JSON_OUT = 'counts.filter.deuterostomes.taxids.rapsearch2.filter.deuterostomes.taxids.gsnapl.unmapped.bowtie2.lzw.cdhitdup.priceseqfilter.unmapped.star.json'
NR_TAXID_COUNTS_TO_SPECIES_RPM_OUT = 'species.rpm.filter.deuterostomes.taxids.rapsearch2.filter.deuterostomes.taxids.gsnapl.unmapped.bowtie2.lzw.cdhitdup.priceseqfilter.unmapped.star.csv'
NR_TAXID_COUNTS_TO_GENUS_RPM_OUT = 'genus.rpm.filter.deuterostomes.taxids.rapsearch2.filter.deuterostomes.taxids.gsnapl.unmapped.bowtie2.lzw.cdhitdup.priceseqfilter.unmapped.star.csv'
UNIDENTIFIED_FASTA_OUT = 'unidentified.fasta'
COMBINED_JSON_OUT = 'idseq_web_sample.json'
LOGS_OUT_BASENAME = 'log'
STATS_OUT = 'stats.json'

#global statistics log
STATS = []

### convenience functions
def count_reads(file_name, file_type):
    count = 0
    if file_name[-3:] == '.gz':
        f = gzip.open(file_name)
    else:
        f = open(file_name)
    for line in f:
        if file_type == "fastq_paired":
            count += 2./4
        elif file_type == "fasta_paired":
            if line.startswith('>'):
                count += 2
        elif file_type == "fasta":
            if line.startswith('>'):
                count += 1
        elif file_type == "m8" and line[0] == '#':
            continue
        else:
            count += 1
    f.close()
    return int(count)

def get_total_initial_reads(fastq_file_1, initial_file_type_for_log, stats_file):
    # If "total_reads" is present in stats file, get that value, otherwise get value from input file.
    # Slightly hacky, but allows us to take into account actual initial read number in the case where
    # input files are already pre-filtered -- just put it in a stats file in the preload folder as:
    # [{"total_reads": <value>}]
    if os.path.isfile(stats_file):
        with open(stats_file) as f:
            existing_stats = json.load(f)
        total_reads_entry = [item for item in existing_stats if "total_reads" in item]
        if len(total_reads_entry) > 0:
            return total_reads_entry[0]["total_reads"]
    return count_reads(fastq_file_1, initial_file_type_for_log)

def clean_direct_gsnapl_input(fastq_files, file_type, sample_s3_output_path):
    # unzip files if necessary 
    if ".gz" in file_type:
        subprocess.check_output(" ".join(["gunzip"] + fastq_files), shell=True)
        cleaned_files = [os.path.splitext(f) for f in fastq_files]
    else:
        cleaned_files = fastq_files
    # generate file type for log
    file_type_trimmed = file_type.split(".gz")[0]
    file_type_for_log = file_type_trimmed
    if len(fastq_files)==2:
        file_type_for_log += "_paired"
    # copy files to S3
    for f in cleaned_files:
        execute_command("aws s3 cp %s %s/" % (f, sample_s3_output_path))
    return cleaned_files, file_type_for_log

def lzw_fraction(sequence):
    if sequence == "":
        return 0.0
    sequence = sequence.upper()
    dict_size = 0
    dictionary = {}
    # Initialize dictionary with single char
    for c in sequence:
        dict_size += 1
        dictionary[c] = dict_size

    word = ""
    results = []
    for c in sequence:
        wc = word + c
        if dictionary.get(wc):
            word = wc
        else:
            results.append(dictionary[word])
            dict_size += 1
            dictionary[wc] = dict_size
            word = c
    if word != "":
        results.append(dictionary[word])
    return float(len(results))/len(sequence)

def generate_taxid_annotated_fasta_from_m8(input_fasta_file, m8_file, output_fasta_file, annotation_prefix):
    '''Tag reads based on the m8 output'''
    # Example:  generate_annotated_fasta_from_m8('filter.unmapped.merged.fasta',
    #  'bowtie.unmapped.star.gsnapl-nt-k16.m8', 'NT-filter.unmapped.merged.fasta', 'NT')
    # Construct the m8_hash
    read_to_accession_id = {}
    with open(m8_file, 'rb') as m8f:
        for line in m8f:
            if line[0] == '#':
                continue
            parts = line.split("\t")
            read_name = parts[0]
            read_name_parts = read_name.split("/")
            if len(read_name_parts) > 1:
                output_read_name = read_name_parts[0] + '/' + read_name_parts[-1]
            else:
                output_read_name = read_name
            accession_id = parts[1]
            read_to_accession_id[output_read_name] = accession_id
    # Go through the input_fasta_file to get the results and tag reads
    input_fasta_f = open(input_fasta_file, 'rb')
    output_fasta_f = open(output_fasta_file, 'wb')
    sequence_name = input_fasta_f.readline()
    sequence_data = input_fasta_f.readline()
    while sequence_name and sequence_data:
        read_id = sequence_name.rstrip().lstrip('>')
        accession = read_to_accession_id.get(read_id, '')
        new_read_name = annotation_prefix + ':' + accession + ':' + read_id
        output_fasta_f.write(">%s\n" % new_read_name)
        output_fasta_f.write(sequence_data)
        sequence_name = input_fasta_f.readline()
        sequence_data = input_fasta_f.readline()
    input_fasta_f.close()
    output_fasta_f.close()

def generate_lzw_filtered_paired(fasta_file_1, fasta_file_2, output_prefix, cutoff_fraction):
    output_read_1 = open(output_prefix + '.1.fasta', 'wb')
    output_read_2 = open(output_prefix + '.2.fasta', 'wb')
    read_1 = open(fasta_file_1, 'rb')
    read_2 = open(fasta_file_2, 'rb')
    count = 0
    filtered = 0
    while True:
        line_r1_header   = read_1.readline()
        line_r1_sequence = read_1.readline()
        line_r2_header   = read_2.readline()
        line_r2_sequence = read_2.readline()
        if line_r1_header and line_r1_sequence and line_r2_header and line_r2_sequence:
            fraction_1 = lzw_fraction(line_r1_sequence.rstrip())
            fraction_2 = lzw_fraction(line_r2_sequence.rstrip())
            count += 1
            if fraction_1 > cutoff_fraction and fraction_2 > cutoff_fraction:
                output_read_1.write(line_r1_header)
                output_read_1.write(line_r1_sequence)
                output_read_2.write(line_r2_header)
                output_read_2.write(line_r2_sequence)
            else:
                filtered += 1
        else:
            break
    print "LZW filter: total reads: %d, filtered reads: %d, kept ratio: %f" % (count, filtered, 1 - float(filtered)/count)
    output_read_1.close()
    output_read_2.close()

def generate_unmapped_pairs_from_sam(sam_file, output_prefix):
    output_read_1 = open(output_prefix + '.1.fasta', 'wb')
    output_read_2 = open(output_prefix + '.2.fasta', 'wb')
    output_merged_read = open(output_prefix + '.merged.fasta', 'wb')
    header = True
    with open(sam_file, 'rb') as samf:
        line = samf.readline()
        while line[0] == '@':
            line = samf.readline() # skip headers
        read1 = line
        read2 = samf.readline()
        while read1 and read2:
            parts1 = read1.split("\t")
            parts2 = read2.split("\t")
            if parts1[1] == "77" and parts2[1] == "141": # both parts unmapped
                output_read_1.write(">%s\n%s\n" %(parts1[0], parts1[9]))
                output_read_2.write(">%s\n%s\n" %(parts2[0], parts2[9]))
                output_merged_read.write(">%s/1\n%s\n" %(parts1[0], parts1[9]))
                output_merged_read.write(">%s/2\n%s\n" %(parts2[0], parts2[9]))
            else: # parts mapped
                print "Matched HG38 -----"
                print read1
                print read2
            read1 = samf.readline()
            read2 = samf.readline()
    output_read_1.close()
    output_read_2.close()
    output_merged_read.close()

def deduplicate_m8(input_m8, output_m8):
    outf = open(output_m8, "wb")
    previous_read_name = ''
    with open(input_m8, "rb") as m8f:
        for line in m8f:
            if line[0] == '#':
                continue
            parts = line.split("\t")
            read_name = parts[0] # Example: HWI-ST640:828:H917FADXX:2:1108:8883:88679/1/1'
            if read_name == previous_read_name:
                continue
            outf.write(line)
            previous_read_name = read_name
    outf.close()


def generate_tax_counts_from_m8(m8_file, e_value_type, output_file):
    # uses m8 file with read names beginning as: "taxid<taxon ID>:"
    taxid_count_map = {}
    taxid_percent_identity_map = {}
    taxid_alignment_length_map = {}
    taxid_e_value_map = {}
    with open(m8_file, 'rb') as m8f:
        for line in m8f:
            taxid = (line.split("taxid"))[1].split(":")[0]
            #"taxid9606:NB501961:14:HM7TLBGX2:1:12104:15431..."
            percent_identity = float(line.split("\t")[2])
            alignment_length = float(line.split("\t")[3])
            e_value = float(line.split("\t")[10])
            if e_value_type != 'log10':
                e_value = math.log10(e_value)
            #m8 format (Blast format 8): query, subject, %id, alignment length, mismatches, gap openings, query start, query end,
            #                            subject start, subject end, E value (log10 if rapsearch2 output), bit score
            # E value is a negative power of 10. GSNAPL outputs raw e-value, RAPSearch2 outputs log10(e-value).
            # Whenever we use "e_value" it refers to log10(e-value), which is easier to handle.
            taxid_count_map[taxid] = taxid_count_map.get(taxid, 0) + 1
            taxid_percent_identity_map[taxid] = taxid_percent_identity_map.get(taxid, 0) + percent_identity
            taxid_alignment_length_map[taxid] = taxid_alignment_length_map.get(taxid, 0) + alignment_length
            taxid_e_value_map[taxid] = taxid_e_value_map.get(taxid, 0) + e_value
    with open(output_file, 'w') as f:
        for taxid in taxid_count_map.keys():
            count = taxid_count_map[taxid]
            avg_percent_identity = taxid_percent_identity_map[taxid] / count
            avg_alignment_length = taxid_alignment_length_map[taxid] / count
            avg_e_value = taxid_e_value_map[taxid] / count
            f.write(",".join([str(taxid), str(count), str(avg_percent_identity), str(avg_alignment_length), str(avg_e_value) + '\n']))

def generate_rpm_from_taxid_counts(taxidCountsInputPath, taxid2infoPath, speciesOutputPath, genusOutputPath):
    total_reads = [item for item in STATS if "total_reads" in item][0]["total_reads"]
    taxid2info_map = shelve.open(taxid2infoPath)
    species_rpm_map = {}
    genus_rpm_map = {}
    species_name_map = {}
    genus_name_map = {}
    with open(taxidCountsInputPath) as f:
        for line in f:
            tok = line.rstrip().split(",")
            taxid = tok[0]
            count = float(tok[1])
            species_taxid, genus_taxid, scientific_name = taxid2info_map.get(taxid, ("NA", "NA", "NA"))
            species_rpm_map[species_taxid] = float(species_rpm_map.get(species_taxid, 0)) + count/total_reads*1000000.0
            genus_rpm_map[genus_taxid] = float(genus_rpm_map.get(genus_taxid, 0)) + count/total_reads*1000000.0
            species_name_map[species_taxid] = scientific_name
            genus_name_map[genus_taxid] = scientific_name.split()[0]
    species_outf = open(speciesOutputPath, 'w')
    species_taxids = species_rpm_map.keys()
    for species_taxid in sorted(species_taxids, key=lambda species_taxid: species_rpm_map.get(species_taxid), reverse=True):
        species_name = species_name_map.get(species_taxid, "NA")
        rpm = species_rpm_map.get(species_taxid)
        species_outf.write("%s,%s,%s\n" % (species_taxid, species_name, rpm))
    species_outf.close()
    genus_outf = open(genusOutputPath, 'w')
    genus_taxids = genus_rpm_map.keys()
    for genus_taxid in sorted(genus_taxids, key=lambda genus_taxid: genus_rpm_map.get(genus_taxid), reverse=True):
        genus_name = genus_name_map.get(genus_taxid, "NA")
        rpm = genus_rpm_map.get(genus_taxid)
        genus_outf.write("%s,%s,%s\n" % (genus_taxid, genus_name, rpm))
    genus_outf.close()

def generate_json_from_taxid_counts(sample, taxidCountsInputPath,
                                    taxid2infoPath, jsonOutputPath, countType, dbSampleId):
    # produce json in Ryan's output format (https://github.com/chanzuckerberg/idseq-web/blob/master/test/output.json)
    taxid2info_map = shelve.open(taxid2infoPath)
    total_reads = [item for item in STATS if "total_reads" in item][0]["total_reads"]
    taxon_counts_attributes = []
    remaining_reads = (item for item in STATS if item.get("task") == "run_gsnapl_remotely").next().get("reads_before")

    genus_to_count = {}
    genus_to_name = {}
    species_to_count = {}
    species_to_name = {}
    species_to_percent_identity = {}
    species_to_alignment_length = {}
    species_to_e_value = {}
    with open(taxidCountsInputPath) as f:
        for line in f:
            tok = line.rstrip().split(",")
            taxid = tok[0]
            count = float(tok[1])
            percent_identity = float(tok[2])
            alignment_length = float(tok[3])
            e_value = float(tok[4])
            species_taxid, genus_taxid, scientific_name = taxid2info_map.get(taxid, ("-1", "-2", "NA"))
            genus_to_count[genus_taxid] = genus_to_count.get(genus_taxid, 0) + count
            genus_to_name[genus_taxid]  = scientific_name.split(" ")[0]
            species_to_count[species_taxid] = species_to_count.get(species_taxid, 0) + count
            species_to_name[species_taxid] = scientific_name
            species_to_percent_identity[species_taxid] = species_to_percent_identity.get(species_taxid, 0) + count * percent_identity
            species_to_alignment_length[species_taxid] = species_to_alignment_length.get(species_taxid, 0) + count * alignment_length
            species_to_e_value[species_taxid] = species_to_e_value.get(species_taxid, 0) + count * e_value

    for taxid in species_to_count.keys():
        species_name = species_to_name[taxid]
        count = species_to_count[taxid]
        avg_percent_identity = species_to_percent_identity[taxid] / count
        avg_alignment_length = species_to_alignment_length[taxid] / count
        avg_e_value = species_to_e_value[taxid] / count
        taxon_counts_attributes.append({"tax_id": taxid,
                                        "tax_level": TAX_LEVEL_SPECIES,
                                        "count": count,
                                        "percent_identity": avg_percent_identity,
                                        "alignment_length": avg_alignment_length,
                                        "e_value": avg_e_value,
                                        "name": species_name,
                                        "count_type": countType})

    '''
    for (taxid, count) in genus_to_count.iteritems():
        genus_name = genus_to_name[taxid]
        taxon_counts_attributes.append({"tax_id": taxid,
                                        "tax_level": TAX_LEVEL_GENUS,
                                        "count": count,
                                        "name": genus_name,
                                        "count_type": countType})
    '''

    output_dict = {
        "pipeline_output": {
            "total_reads": total_reads,
            "remaining_reads": remaining_reads,
            "sample_id": dbSampleId,
            "taxon_counts_attributes": taxon_counts_attributes
      }
    }
    with open(jsonOutputPath, 'wb') as outf:
        json.dump(output_dict, outf)

def combine_json(project_name, sample_name, inputPath1, inputPath2, outputPath):
    with open(inputPath1) as inf1:
        input1 = json.load(inf1).get("pipeline_output")
    with open(inputPath2) as inf2:
        input2 = json.load(inf2).get("pipeline_output")
    total_reads = max(input1.get("total_reads"),
                      input2.get("total_reads"))
    remaining_reads = max(input1.get("remaining_reads"),
                          input2.get("remaining_reads"))
    taxon_counts_attributes = (input1.get("taxon_counts_attributes")
                              + input2.get("taxon_counts_attributes"))
    pipeline_output_dict = {
        "project_name": project_name,
        "sample_name": sample_name,
        "total_reads": total_reads,
        "remaining_reads": remaining_reads,
        "taxon_counts_attributes": taxon_counts_attributes
    }
    rest_entries = {field: input1[field] for field in input1.keys() if field not in ["total_reads", "remaining_reads", "taxon_counts_attributes", "project_name", "sample_name"]}
    pipeline_output_dict.update(rest_entries)
    output_dict = {
        "pipeline_output": pipeline_output_dict
    }
    with open(outputPath, 'wb') as outf:
        json.dump(output_dict, outf)

def generate_taxid_annotated_m8(input_m8, output_m8, accession2taxid_db):
    accession2taxid_dict = shelve.open(accession2taxid_db)
    outf = open(output_m8, "wb")
    with open(input_m8, "rb") as m8f:
        for line in m8f:
            if line[0] == '#':
                continue
            parts = line.split("\t")
            read_name = parts[0] # Example: HWI-ST640:828:H917FADXX:2:1108:8883:88679/1/1',
            accession_id = parts[1] # Example: CP000671.1',
            accession_id_short = accession_id.split(".")[0]
            new_line = "taxid" + accession2taxid_dict.get(accession_id_short, "NA") + ":" + line
            outf.write(new_line)
    outf.close()

def read_file_into_list(file_name):
    with open(file_name) as f:
        L = [x.rstrip() for x in f if x]
    return L

def filter_deuterostomes_from_m8(input_m8, output_m8, deuterostome_file):
    taxids_toremove = read_file_into_list(deuterostome_file)
    output_f = open(output_m8, 'wb')
    with open(input_m8, "rb") as input_f:
        for line in input_f:
            taxid = (line.split("taxid"))[1].split(":")[0]
            #"taxid9606:NB501961:14:HM7TLBGX2:1:12104:15431:..."
            if not taxid in taxids_toremove:
                output_f.write(line)
    output_f.close()

def filter_taxids_from_fasta(input_fa, output_fa, annotation_prefix, accession2taxid_path, deuterostome_file):
    taxids_toremove = read_file_into_list(deuterostome_file)
    accession2taxid_dict = shelve.open(accession2taxid_path)
    input_f = open(input_fa, 'rb')
    output_f = open(output_fa, 'wb')
    sequence_name = input_f.readline()
    sequence_data = input_f.readline()
    while sequence_name and sequence_data:
        read_id = sequence_name.rstrip().lstrip('>') # example read_id: "NR::NT:CP010376.2:NB501961:14:HM7TLBGX2:1:23109:12720:8743/2"
        split_on = annotation_prefix + ":"
        if not read_id.startswith(annotation_prefix):
            split_on = ":" + split_on # avoid any possible "NT:" where the NT could be part of the accession follwing "NR:"
        accession_id = (read_id.split(split_on))[1].split(":")[0]
        accession_id_short = accession_id.split(".")[0]
        taxid = accession2taxid_dict.get(accession_id_short, "NA")
        if not taxid in taxids_toremove:
            output_f.write(sequence_name)
            output_f.write(sequence_data)
        sequence_name = input_f.readline()
        sequence_data = input_f.readline()
    input_f.close()
    output_f.close()

def return_merged_dict(dict1, dict2):
    result = dict1.copy()
    result.update(dict2)
    return result

### job functions

def environment_for_aligners(environment):
    if environment == "development":
        return "alpha"
    return environment

def get_key_path(environment):
    return "s3://czbiohub-infectious-disease/idseq-%s.pem" % environment_for_aligners(environment)

class Updater(object):

    def __init__(self, update_period, update_function):
        self.update_period = update_period
        self.update_function = update_function
        self.timer_thread = None
        self.t_start = time.time()

    def relaunch(self, initial_launch=False):
        if self.timer_thread and not initial_launch:
            t_elapsed = time.time() - self.t_start
            self.update_function(t_elapsed)
        self.timer_thread = threading.Timer(self.update_period, self.relaunch)
        self.timer_thread.start()

    def __enter__(self):
        self.relaunch(initial_launch=True)
        return self

    def __exit__(self, *args):
        self.timer_thread.cancel()


class CommandTracker(Updater):

    lock = threading.RLock()
    count = 0

    def __init__(self, update_period=15):
        super(CommandTracker, self).__init__(update_period, self.print_update)
        with CommandTracker.lock:
            self.id = CommandTracker.count
            CommandTracker.count += 1

    def print_update(self, t_elapsed):
        print "Command %d still running after %3.1f seconds." % (self.id, t_elapsed)
        sys.stdout.flush()


class ProgressFile(object):

    def __init__(self, progress_file):
        self.progress_file = progress_file
        self.tail_subproc = None

    def __enter__(self):
        # TODO:  Do something else here. Tail gets confused if the file pre-exists.  Also need to rate-limit.
        if self.progress_file:
            self.tail_subproc = subprocess.Popen("touch {pf} ; tail -f {pf}".format(pf=self.progress_file), shell=True)
        return self

    def __exit__(self, *args):
        if self.tail_subproc:
            self.tail_subproc.kill()


def execute_command_with_output(command, progress_file=None):
    with CommandTracker() as ct:
        print "Command {}: {}".format(ct.id, command)
        with ProgressFile(progress_file):
            return subprocess.check_output(command, shell=True)


def execute_command_realtime_stdout(command, progress_file=None):
    with CommandTracker() as ct:
        print "Command {}: {}".format(ct.id, command)
        with ProgressFile(progress_file):
            subprocess.check_call(command, shell=True)


def execute_command(command, progress_file=None):
    execute_command_realtime_stdout(command, progress_file)


def wait_for_server(service_name, command, max_concurrent):
    while True:
        output = execute_command_with_output(command).rstrip().split("\n")
        if len(output) <= max_concurrent:
            print "%s server has capacity. Kicking off " % service_name
            return
        else:
            wait_seconds = random.randint(30, 60)
            print "%s server busy. %d processes running. Wait for %d seconds" % \
                  (service_name, len(output), wait_seconds)
            time.sleep(wait_seconds)

def get_server_ips(service_name, environment):
    tag = "service"
    value = "%s-%s" % (service_name, environment_for_aligners(environment))
    describe_json = json.loads(execute_command_with_output("aws ec2 describe-instances --filters 'Name=tag:%s,Values=%s' 'Name=instance-state-name,Values=running'" % (tag, value)))
    server_ips = []
    for reservation in describe_json["Reservations"]:
        for instance in reservation["Instances"]:
            server_ips += [instance["NetworkInterfaces"][0]["Association"]["PublicIp"]]
    return server_ips

def wait_for_server_ip(service_name, key_path, remote_username, environment, max_concurrent):
    while True:
        instance_ips = get_server_ips(service_name, environment)
        ip_nproc_dict = {}
        for ip in instance_ips:
            command = 'ssh -o "StrictHostKeyChecking no" -i %s %s@%s "ps aux|grep gsnapl|grep -v bash" || echo "error"' % (key_path, remote_username, ip)
            output = execute_command_with_output(command).rstrip().split("\n")
            if output != ["error"]: ip_nproc_dict[ip] = len(output)
        if not ip_nproc_dict:
            have_capacity = False
        else:
            min_nproc_ip = min(ip_nproc_dict, key=ip_nproc_dict.get)
            min_nproc = ip_nproc_dict[min_nproc_ip]
            have_capacity = (min_nproc <= max_concurrent)
        if have_capacity:
            print "%s server %s has capacity. Kicking off " % (service_name, min_nproc_ip)
            return min_nproc_ip
        else:
            wait_seconds = random.randint(30, 60)
            print "%s servers busy. Wait for %d seconds" % \
                  (service_name, wait_seconds)
            time.sleep(wait_seconds)

class TimeFilter(logging.Filter):
    def filter(self, record):
        try:
            last = self.last
        except AttributeError:
            last = record.relativeCreated
        delta = datetime.datetime.fromtimestamp(record.relativeCreated/1000.0) - datetime.datetime.fromtimestamp(last/1000.0)
        record.time_since_last = '{0:.2f}'.format(delta.seconds + delta.microseconds/1000000.0)
        self.last = record.relativeCreated
        return True

def percent_str(percent):
    try:
        return "%3.1f" % percent
    except:
        return str(percent)

def run_and_log(logparams, func_name, *args):
    logger = logging.getLogger()
    logger.info("========== %s ==========" % logparams.get("title"))
    # copy log file -- start
    logger.handlers[0].flush()
    execute_command("aws s3 cp %s %s/;" % (logger.handlers[0].baseFilename, logparams["sample_s3_output_path"]))
    # produce the output
    func_return = func_name(*args)
    if func_return == 1:
        logger.info("output exists, lazy run")
    else:
        logger.info("uploaded output")
    # copy log file -- after work is done
    execute_command("aws s3 cp %s %s/;" % (logger.handlers[0].baseFilename, logparams["sample_s3_output_path"]))
    # count records
    required_params = ["before_file_name", "before_file_type", "after_file_name", "after_file_type"]
    if all(param in logparams for param in required_params):
        records_before = count_reads(logparams["before_file_name"], logparams["before_file_type"])
        records_after = count_reads(logparams["after_file_name"], logparams["after_file_type"])
        if logparams["count_reads"]:
            percent_removed = (100.0 * (records_before - records_after)) / records_before
            logger.info("%s %% of reads dropped out, %s reads remaining" % (percent_str(percent_removed), str(records_after)))
            STATS.append({'task': func_name.__name__, 'reads_before': records_before, 'reads_after': records_after})
        # function-specific logs
        if func_name.__name__ == "run_cdhitdup":
            compression_ratio = (1.0 * records_before) / records_after
            logger.info("duplicate compression ratio: %s" % str(compression_ratio))
        if func_name.__name__ == "run_priceseqfilter":
            pass_percentage = (100.0 * records_after) / records_before
            logger.info("percentage of reads passing QC filter: %s %%" % str(pass_percentage))
    # copy log file -- end
    logger.handlers[0].flush()
    execute_command("aws s3 cp %s %s/;" % (logger.handlers[0].baseFilename, logparams["sample_s3_output_path"]))
    # write stats
    stats_path = logparams["stats_file"]
    with open(stats_path, 'wb') as f:
        json.dump(STATS, f)
    execute_command("aws s3 cp %s %s/;" % (stats_path, logparams["sample_s3_output_path"]))

def run_sample(sample_s3_input_path, file_type, filter_host_flag, sample_s3_output_path,
               star_genome_s3_path, bowtie2_genome_s3_path,
               gsnap_ssh_key_s3_path, rapsearch_ssh_key_s3_path, accession2taxid_s3_path,
               deuterostome_list_s3_path, taxid2info_s3_path, db_sample_id,
               aws_batch_job_id, environment, lazy_run = True):

    sample_s3_output_path = sample_s3_output_path.rstrip('/')
    sample_name = sample_s3_input_path[5:].rstrip('/').replace('/','-')
    sample_dir = DEST_DIR + '/' + sample_name
    fastq_dir = sample_dir + '/fastqs'
    result_dir = sample_dir + '/results'
    scratch_dir = sample_dir + '/scratch'
    execute_command("mkdir -p %s %s %s %s" % (sample_dir, fastq_dir, result_dir, scratch_dir))
    execute_command("mkdir -p %s " % REF_DIR)

    # configure logger
    log_file = "%s/%s.%s.txt" % (result_dir, LOGS_OUT_BASENAME, aws_batch_job_id)
    logger = logging.getLogger()
    logger.setLevel(logging.INFO)
    handler = logging.FileHandler(log_file)
    formatter = logging.Formatter("%(asctime)s (%(time_since_last)ss elapsed): %(message)s")
    handler.addFilter(TimeFilter())
    handler.setFormatter(formatter)
    logger.addHandler(handler)
    # now also echo to stdout so they get to cloudwatch
    handler = logging.StreamHandler(sys.stdout)
    handler.setLevel(logging.INFO)
    formatter = logging.Formatter('(%(time_since_last)ss elapsed): %(message)s')
    handler.setFormatter(formatter)
    logger.addHandler(handler)
    DEFAULT_LOGPARAMS = {"sample_s3_output_path": sample_s3_output_path,
                         "stats_file": os.path.join(result_dir, STATS_OUT)}

    # Download fastqs
    command = "aws s3 ls %s/ | grep '\.%s$'" % (sample_s3_input_path, file_type)
    output = execute_command(command).rstrip().split("\n")
    for line in output:
        m = re.match(".*?([^ ]*." + re.escape(file_type) + ")", line)
        if m:
            execute_command("aws s3 cp %s/%s %s/" % (sample_s3_input_path, m.group(1), fastq_dir))
        else:
            print "%s doesn't match %s" % (line, file_type)

    fastq_files = execute_command("ls %s/*.%s" % (fastq_dir, file_type)).rstrip().split("\n")

    # Identify input files and characteristics
    if filter_host_flag:
        if len(fastq_files) <= 1:
            return # only support paired reads for now
        else:
            fastq_file_1 = fastq_files[0]
            fastq_file_2 = fastq_files[1]

    if lazy_run:
       # Download existing data and see what has been done
        command = "aws s3 cp %s %s --recursive" % (sample_s3_output_path, result_dir)
        print execute_command_with_output(command)

    # Record total number of input reads
    initial_file_type_for_log = "fastq_paired" if "fastq" in file_type else "fasta_paired"
    stats_file = os.path.join(result_dir, STATS_OUT)
    STATS.append({'total_reads': get_total_initial_reads(fastq_files[0], initial_file_type_for_log, stats_file)})

    # run host filtering
    if filter_host_flag:
        run_host_filtering(sample_name, fastq_file_1, fastq_file_2, file_type, initial_file_type_for_log, star_genome_s3_path, bowtie2_genome_s3_path,
                           DEFAULT_LOGPARAMS, result_dir, scratch_dir, sample_s3_output_path, lazy_run)

    # run gsnap remotely
    if filter_host_flag:
        gsnapl_input_files = [EXTRACT_UNMAPPED_FROM_SAM_OUT1, EXTRACT_UNMAPPED_FROM_SAM_OUT2]
        before_file_name_for_log = os.path.join(result_dir, EXTRACT_UNMAPPED_FROM_SAM_OUT1)
        before_file_type_for_log = "fasta_paired"
    else:
        cleaned_files, before_file_type_for_log = clean_direct_gsnapl_input(fastq_files, file_type, sample_s3_output_path)
        before_file_name_for_log = cleaned_files[0]
        gsnapl_input_files = [os.path.basename(f) for f in cleaned_files]

    logparams = return_merged_dict(DEFAULT_LOGPARAMS,
        {"title": "GSNAPL", "count_reads": True,
        "before_file_name": before_file_name_for_log,
        "before_file_type": before_file_type_for_log,
        "after_file_name": os.path.join(result_dir, GSNAPL_OUT),
        "after_file_type": "m8"})
    run_and_log(logparams, run_gsnapl_remotely,
        sample_name, gsnapl_input_files,
        gsnap_ssh_key_s3_path, environment, aws_batch_job_id,
        result_dir, sample_s3_output_path, lazy_run)

    # run_annotate_gsnapl_m8_with_taxids
    logparams = return_merged_dict(DEFAULT_LOGPARAMS,
        {"title": "annotate gsnapl m8 with taxids",
        "count_reads": False})
    run_and_log(logparams, run_annotate_m8_with_taxids,
        sample_name, os.path.join(result_dir, GSNAPL_DEDUP_OUT),
        os.path.join(result_dir, ANNOTATE_GSNAPL_M8_WITH_TAXIDS_OUT),
        accession2taxid_s3_path,
        result_dir, sample_s3_output_path, False)

    # run_generate_taxid_annotated_fasta_from_m8
    logparams = return_merged_dict(DEFAULT_LOGPARAMS,
        {"title": "generate taxid annotated fasta from m8",
        "count_reads": False})
    run_and_log(logparams, run_generate_taxid_annotated_fasta_from_m8,
        sample_name, os.path.join(result_dir, GSNAPL_DEDUP_OUT),
        os.path.join(result_dir, EXTRACT_UNMAPPED_FROM_SAM_OUT3),
        os.path.join(result_dir, GENERATE_TAXID_ANNOTATED_FASTA_FROM_M8_OUT),
        'NT', result_dir, sample_s3_output_path, False)

    logparams = return_merged_dict(DEFAULT_LOGPARAMS,
        {"title": "filter deuterostomes from m8", "count_reads": True,
        "before_file_name": os.path.join(result_dir, ANNOTATE_GSNAPL_M8_WITH_TAXIDS_OUT),
        "before_file_type": "m8",
        "after_file_name": os.path.join(result_dir, FILTER_DEUTEROSTOMES_FROM_NT_M8_OUT),
        "after_file_type": "m8"})
    run_and_log(logparams, run_filter_deuterostomes_from_m8,
        sample_name, os.path.join(result_dir, ANNOTATE_GSNAPL_M8_WITH_TAXIDS_OUT),
        os.path.join(result_dir, FILTER_DEUTEROSTOMES_FROM_NT_M8_OUT),
        deuterostome_list_s3_path, result_dir, sample_s3_output_path, False)

    logparams = return_merged_dict(DEFAULT_LOGPARAMS,
        {"title": "generate taxid outputs from m8",
        "count_reads": False})
    run_and_log(logparams, run_generate_taxid_outputs_from_m8,
        sample_name, os.path.join(result_dir, FILTER_DEUTEROSTOMES_FROM_NT_M8_OUT),
        os.path.join(result_dir, NT_M8_TO_TAXID_COUNTS_FILE_OUT),
        os.path.join(result_dir, NT_TAXID_COUNTS_TO_JSON_OUT),
        os.path.join(result_dir, NT_TAXID_COUNTS_TO_SPECIES_RPM_OUT),
        os.path.join(result_dir, NT_TAXID_COUNTS_TO_GENUS_RPM_OUT),
        taxid2info_s3_path, 'NT', 'raw', db_sample_id,
        result_dir, sample_s3_output_path, False)

    # run rapsearch remotely
    logparams = return_merged_dict(DEFAULT_LOGPARAMS,
        {"title": "filter deuterostomes from FASTA",
        "count_reads": False})
    run_and_log(logparams, run_filter_deuterostomes_from_fasta,
        sample_name, os.path.join(result_dir, GENERATE_TAXID_ANNOTATED_FASTA_FROM_M8_OUT),
        os.path.join(result_dir, FILTER_DEUTEROSTOME_FROM_TAXID_ANNOTATED_FASTA_OUT),
        accession2taxid_s3_path, deuterostome_list_s3_path, 'NT',
        result_dir, sample_s3_output_path, False)

    logparams = return_merged_dict(DEFAULT_LOGPARAMS,
        {"title": "RAPSearch2", "count_reads": True,
        "before_file_name": os.path.join(result_dir, FILTER_DEUTEROSTOME_FROM_TAXID_ANNOTATED_FASTA_OUT),
        "before_file_type": "fasta",
        "after_file_name": os.path.join(result_dir, RAPSEARCH2_OUT),
        "after_file_type": "m8"})
    run_and_log(logparams, run_rapsearch2_remotely,
        sample_name, FILTER_DEUTEROSTOME_FROM_TAXID_ANNOTATED_FASTA_OUT,
        rapsearch_ssh_key_s3_path, environment, aws_batch_job_id,
        result_dir, sample_s3_output_path, lazy_run)

    # run_annotate_m8_with_taxids
    logparams = return_merged_dict(DEFAULT_LOGPARAMS,
        {"title": "annotate m8 with taxids",
        "count_reads": False})
    run_and_log(logparams, run_annotate_m8_with_taxids,
        sample_name, os.path.join(result_dir, RAPSEARCH2_OUT),
        os.path.join(result_dir, ANNOTATE_RAPSEARCH2_M8_WITH_TAXIDS_OUT),
        accession2taxid_s3_path,
        result_dir, sample_s3_output_path, False)

    # run_generate_taxid_annotated_fasta_from_m8
    logparams = return_merged_dict(DEFAULT_LOGPARAMS,
        {"title": "generate taxid annotated fasta from m8",
        "count_reads": False})
    run_and_log(logparams, run_generate_taxid_annotated_fasta_from_m8,
        sample_name, result_dir + '/' + RAPSEARCH2_OUT,
        result_dir + '/' + FILTER_DEUTEROSTOME_FROM_TAXID_ANNOTATED_FASTA_OUT,
        result_dir + '/' + GENERATE_TAXID_ANNOTATED_FASTA_FROM_RAPSEARCH2_M8_OUT,
        'NR', result_dir, sample_s3_output_path, False)

    logparams = return_merged_dict(DEFAULT_LOGPARAMS,
        {"title": "filter deuterostomes from m8", "count_reads": True,
        "before_file_name": os.path.join(result_dir, ANNOTATE_RAPSEARCH2_M8_WITH_TAXIDS_OUT),
        "before_file_type": "m8",
        "after_file_name": os.path.join(result_dir, FILTER_DEUTEROSTOMES_FROM_NR_M8_OUT),
        "after_file_type": "m8"})
    run_and_log(logparams, run_filter_deuterostomes_from_m8,
        sample_name, os.path.join(result_dir, ANNOTATE_RAPSEARCH2_M8_WITH_TAXIDS_OUT),
        os.path.join(result_dir, FILTER_DEUTEROSTOMES_FROM_NR_M8_OUT),
        deuterostome_list_s3_path, result_dir, sample_s3_output_path, False)

    logparams = return_merged_dict(DEFAULT_LOGPARAMS,
        {"title": "generate taxid outputs from m8",
        "count_reads": False})
    run_and_log(logparams, run_generate_taxid_outputs_from_m8,
        sample_name, os.path.join(result_dir, FILTER_DEUTEROSTOMES_FROM_NR_M8_OUT),
        os.path.join(result_dir, NR_M8_TO_TAXID_COUNTS_FILE_OUT),
        os.path.join(result_dir, NR_TAXID_COUNTS_TO_JSON_OUT),
        os.path.join(result_dir, NR_TAXID_COUNTS_TO_SPECIES_RPM_OUT),
        os.path.join(result_dir, NR_TAXID_COUNTS_TO_GENUS_RPM_OUT),
        taxid2info_s3_path, 'NR', 'log10', db_sample_id,
        result_dir, sample_s3_output_path, False)

    logparams = return_merged_dict(DEFAULT_LOGPARAMS,
        {"title": "combine JSON outputs",
        "count_reads": False})
    run_and_log(logparams, run_combine_json_outputs,
        sample_name, result_dir + '/' + NT_TAXID_COUNTS_TO_JSON_OUT,
        result_dir + '/' + NR_TAXID_COUNTS_TO_JSON_OUT,
        result_dir + '/' + COMBINED_JSON_OUT,
        result_dir, sample_s3_output_path, False)

    logparams = return_merged_dict(DEFAULT_LOGPARAMS,
        {"title": "generate FASTA of unidentified reads", "count_reads": True,
        "before_file_name": os.path.join(result_dir, GENERATE_TAXID_ANNOTATED_FASTA_FROM_RAPSEARCH2_M8_OUT),
        "before_file_type": "fasta",
        "after_file_name": os.path.join(result_dir, UNIDENTIFIED_FASTA_OUT),
        "after_file_type": "fasta"})
    run_and_log(logparams, run_generate_unidentified_fasta,
        sample_name, result_dir + '/' + GENERATE_TAXID_ANNOTATED_FASTA_FROM_RAPSEARCH2_M8_OUT,
        result_dir + '/' + UNIDENTIFIED_FASTA_OUT,
        result_dir, sample_s3_output_path, False)

<<<<<<< HEAD
def run_star_part(output_dir, genome_dir, fastq_file_1, fastq_file_2):
    execute_command("mkdir -p %s" % output_dir)
    star_command_params = ['cd', output_dir, ';', STAR,
                           '--outFilterMultimapNmax', '99999',
                           '--outFilterScoreMinOverLread', '0.5',
                           '--outFilterMatchNminOverLread', '0.5',
                           '--outReadsUnmapped', 'Fastx',
                           '--outFilterMismatchNmax', '999',
                           '--outSAMmode', 'None',
                           '--clip3pNbases', '0',
                           '--runThreadN', str(multiprocessing.cpu_count()),
                           '--genomeDir', genome_dir,
                           '--readFilesIn', fastq_file_1, fastq_file_2]
    if fastq_file_1[-3:] == '.gz':
        star_command_params += ['--readFilesCommand', 'zcat']
    execute_command(" ".join(star_command_params))
    logging.getLogger().info("finished job")

def run_star(sample_name, fastq_file_1, fastq_file_2, star_genome_s3_path,
=======
def run_host_filtering(sample_name, fastq_file_1, fastq_file_2, file_type, initial_file_type_for_log, star_genome_s3_path, bowtie2_genome_s3_path,
                       DEFAULT_LOGPARAMS, result_dir, scratch_dir, sample_s3_output_path, lazy_run):
    # run STAR
    logparams = return_merged_dict(DEFAULT_LOGPARAMS,
        {"title": "STAR", "count_reads": True,
        "before_file_name": fastq_file_1,
        "before_file_type": initial_file_type_for_log,
        "after_file_name": os.path.join(result_dir, STAR_OUT1),
        "after_file_type": initial_file_type_for_log})
    run_and_log(logparams, run_star,
        sample_name, fastq_file_1, fastq_file_2, file_type, star_genome_s3_path,
        result_dir, scratch_dir, sample_s3_output_path, lazy_run)

    # run priceseqfilter
    logparams = return_merged_dict(DEFAULT_LOGPARAMS,
        {"title": "PriceSeqFilter", "count_reads": True,
        "before_file_name": os.path.join(result_dir, STAR_OUT1),
        "before_file_type": initial_file_type_for_log,
        "after_file_name": os.path.join(result_dir, PRICESEQFILTER_OUT1),
        "after_file_type": initial_file_type_for_log})
    run_and_log(logparams, run_priceseqfilter,
        sample_name, os.path.join(result_dir, STAR_OUT1),
        os.path.join(result_dir, STAR_OUT2), file_type,
        result_dir, sample_s3_output_path, lazy_run)

    # run fastq to fasta
    if "fastq" in file_type:
        logparams = return_merged_dict(DEFAULT_LOGPARAMS,
            {"title": "FASTQ to FASTA",
            "count_reads": False})
        run_and_log(logparams, run_fq2fa,
            sample_name, os.path.join(result_dir, PRICESEQFILTER_OUT1),
            os.path.join(result_dir, PRICESEQFILTER_OUT2),
            result_dir, sample_s3_output_path, lazy_run)
        next_input_1 = FQ2FA_OUT1
        next_input_2 = FQ2FA_OUT2
    else:
        next_input_1 = PRICESEQFILTER_OUT1
        next_input_2 = PRICESEQFILTER_OUT2

    # run cdhitdup
    logparams = return_merged_dict(DEFAULT_LOGPARAMS,
        {"title": "CD-HIT-DUP", "count_reads": True,
        "before_file_name": os.path.join(result_dir, next_input_1),
        "before_file_type": "fasta_paired",
        "after_file_name": os.path.join(result_dir, CDHITDUP_OUT1),
        "after_file_type": "fasta_paired"})
    run_and_log(logparams, run_cdhitdup,
        sample_name, os.path.join(result_dir, next_input_1),
        os.path.join(result_dir, next_input_2),
        result_dir, sample_s3_output_path, lazy_run)

    # run lzw filter
    logparams = return_merged_dict(DEFAULT_LOGPARAMS,
        {"title": "LZW filter", "count_reads": True,
        "before_file_name": os.path.join(result_dir, CDHITDUP_OUT1),
        "before_file_type": "fasta_paired",
        "after_file_name": os.path.join(result_dir, LZW_OUT1),
        "after_file_type": "fasta_paired"})
    run_and_log(logparams, run_lzw,
        sample_name, os.path.join(result_dir, CDHITDUP_OUT1),
        os.path.join(result_dir, CDHITDUP_OUT2),
        result_dir, sample_s3_output_path, lazy_run)

    # run bowtie
    logparams = return_merged_dict(DEFAULT_LOGPARAMS,
        {"title": "bowtie2", "count_reads": True,
        "before_file_name": os.path.join(result_dir, LZW_OUT1),
        "before_file_type": "fasta_paired",
        "after_file_name": os.path.join(result_dir, EXTRACT_UNMAPPED_FROM_SAM_OUT1),
        "after_file_type": "fasta_paired"})
    run_and_log(logparams, run_bowtie2,
        sample_name, os.path.join(result_dir, LZW_OUT1),
        os.path.join(result_dir, LZW_OUT2),
        bowtie2_genome_s3_path, result_dir, sample_s3_output_path, lazy_run)


def run_star(sample_name, fastq_file_1, fastq_file_2, file_type, star_genome_s3_path,
>>>>>>> 69927c2f
             result_dir, scratch_dir, sample_s3_output_path, lazy_run):
    if lazy_run:
        # check if output already exists
        output1 = "%s/%s" % (result_dir, STAR_OUT1)
        output2 = "%s/%s" % (result_dir, STAR_OUT2)
        if os.path.isfile(output1) and os.path.isfile(output2):
            return 1
    # check if genome downloaded already
    genome_file = os.path.basename(star_genome_s3_path)
    if not os.path.isfile("%s/%s" % (REF_DIR, genome_file)):
        execute_command("aws s3 cp %s %s/" % (star_genome_s3_path, REF_DIR))
        execute_command("cd %s; tar xvfz %s" % (REF_DIR, genome_file))
        logging.getLogger().info("downloaded index")
<<<<<<< HEAD
    # Check if parts.txt file exists, if so use the new version of (partitioned indices). Otherwise, stay put
    if os.path.isfile("%s/STAR_genome/parts.txt" % REF_DIR):
        with open("%s/STAR_genome/parts.txt" % REF_DIR, 'rb') as parts_f:
            num_parts = int(parts_f.read())
        part_idx = 0
        tmp_result_dir = "%s/star-part-%d" % (scratch_dir, part_idx)
        run_star_part(tmp_result_dir, REF_DIR + "/STAR_genome/part-%d" % part_idx, fastq_file_1, fastq_file_2)
        for i in range(1, num_parts):
            fastq_1 = "%s/Unmapped.out.mate1" % tmp_result_dir
            fastq_2 = "%s/Unmapped.out.mate2" % tmp_result_dir
            tmp_result_dir = "%s/star-part-%d" % (scratch_dir, i)
            run_star_part(tmp_result_dir, REF_DIR + "/STAR_genome/part-%d" % i, fastq_1, fastq_2)
        # extract out unmapped files
        execute_command("cp %s/%s %s/%s;" % (tmp_result_dir, 'Unmapped.out.mate1', result_dir, STAR_OUT1))
        execute_command("cp %s/%s %s/%s;" % (tmp_result_dir, 'Unmapped.out.mate2', result_dir, STAR_OUT2))
    else:
        run_star_part(scratch_dir, REF_DIR + '/STAR_genome', fastq_file_1, fastq_file_2)
        # extract out unmapped files
        execute_command("cp %s/%s %s/%s;" % (scratch_dir, 'Unmapped.out.mate1', result_dir, STAR_OUT1))
        execute_command("cp %s/%s %s/%s;" % (scratch_dir, 'Unmapped.out.mate2', result_dir, STAR_OUT2))
=======
    star_command_params = ['cd', scratch_dir, ';', STAR,
                           '--outFilterMultimapNmax', '99999',
                           '--outFilterScoreMinOverLread', '0.5',
                           '--outFilterMatchNminOverLread', '0.5',
                           '--outReadsUnmapped', 'Fastx',
                           '--outFilterMismatchNmax', '999',
                           '--outSAMmode', 'None',
                           '--clip3pNbases', '0',
                           '--runThreadN', str(multiprocessing.cpu_count()),
                           '--genomeDir', REF_DIR + '/STAR_genome',
                           '--readFilesIn', fastq_file_1, fastq_file_2]
    if ".gz" in file_type:
        star_command_params.extend(['--readFilesCommand', 'zcat'])
    execute_command_realtime_stdout(" ".join(star_command_params), os.path.join(scratch_dir, "Log.progress.out"))
    logging.getLogger().info("finished job")
    # extract out unmapped files
    execute_command("cp %s/%s %s/%s;" % (scratch_dir, 'Unmapped.out.mate1', result_dir, STAR_OUT1))
    execute_command("cp %s/%s %s/%s;" % (scratch_dir, 'Unmapped.out.mate2', result_dir, STAR_OUT2))
>>>>>>> 69927c2f
    # copy back to aws
    execute_command("aws s3 cp %s/%s %s/;" % (result_dir, STAR_OUT1, sample_s3_output_path))
    execute_command("aws s3 cp %s/%s %s/;" % (result_dir, STAR_OUT2, sample_s3_output_path))
    # cleanup
    execute_command("cd %s; rm -rf *" % scratch_dir)

def run_priceseqfilter(sample_name, input_fq_1, input_fq_2, file_type,
                       result_dir, sample_s3_output_path, lazy_run):
    if lazy_run:
        # check if output already exists
        output1 = "%s/%s" % (result_dir, PRICESEQFILTER_OUT1)
        output2 = "%s/%s" % (result_dir, PRICESEQFILTER_OUT2)
        if os.path.isfile(output1) and os.path.isfile(output2):
            return 1
    priceseq_params = [PRICESEQ_FILTER,
                       '-a','12',
                       '-fp',input_fq_1 , input_fq_2,
                       '-op',
                       result_dir +'/' + PRICESEQFILTER_OUT1,
                       result_dir +'/' + PRICESEQFILTER_OUT2,
                       '-rnf','90',
                       '-log','c']
    if "fastq" in file_type:
        priceseq_params.extend(['-rqf','85','0.98'])
    execute_command_realtime_stdout(" ".join(priceseq_params))
    logging.getLogger().info("finished job")
    # copy back to aws
    execute_command("aws s3 cp %s/%s %s/;" % (result_dir, PRICESEQFILTER_OUT1, sample_s3_output_path))
    execute_command("aws s3 cp %s/%s %s/;" % (result_dir, PRICESEQFILTER_OUT2, sample_s3_output_path))

def run_fq2fa(sample_name, input_fq_1, input_fq_2,
              result_dir, sample_s3_output_path, lazy_run):
    if lazy_run:
        # check if output already exists
        output1 = "%s/%s" % (result_dir, FQ2FA_OUT1)
        output2 = "%s/%s" % (result_dir, FQ2FA_OUT2)
        if os.path.isfile(output1) and os.path.isfile(output2):
            return 1
    execute_command("sed -n '1~4s/^@/>/p;2~4p' <%s >%s/%s" % (input_fq_1, result_dir, FQ2FA_OUT1))
    execute_command("sed -n '1~4s/^@/>/p;2~4p' <%s >%s/%s" % (input_fq_2, result_dir, FQ2FA_OUT2))
    logging.getLogger().info("finished job")
    # copy back to aws
    execute_command("aws s3 cp %s/%s %s/;" % (result_dir, FQ2FA_OUT1, sample_s3_output_path))
    execute_command("aws s3 cp %s/%s %s/;" % (result_dir, FQ2FA_OUT2, sample_s3_output_path))

def run_cdhitdup(sample_name, input_fa_1, input_fa_2,
                 result_dir, sample_s3_output_path, lazy_run):
    if lazy_run:
        # check if output already exists
        output1 = "%s/%s" % (result_dir, CDHITDUP_OUT1)
        output2 = "%s/%s" % (result_dir, CDHITDUP_OUT2)
        if os.path.isfile(output1) and os.path.isfile(output2):
            return 1
    cdhitdup_params = [CDHITDUP,
                       '-i',  input_fa_1,
                       '-i2', input_fa_2,
                       '-o',  result_dir + '/' + CDHITDUP_OUT1,
                       '-o2', result_dir + '/' + CDHITDUP_OUT2,
                       '-e',  '0.05', '-u', '70']
    execute_command_realtime_stdout(" ".join(cdhitdup_params))
    logging.getLogger().info("finished job")
    # copy back to aws
    execute_command("aws s3 cp %s/%s %s/;" % (result_dir, CDHITDUP_OUT1, sample_s3_output_path))
    execute_command("aws s3 cp %s/%s %s/;" % (result_dir, CDHITDUP_OUT2, sample_s3_output_path))

def run_lzw(sample_name, input_fa_1, input_fa_2,
            result_dir, sample_s3_output_path, lazy_run):
    if lazy_run:
        # check if output already exists
        output1 = "%s/%s" % (result_dir, LZW_OUT1)
        output2 = "%s/%s" % (result_dir, LZW_OUT2)
        if os.path.isfile(output1) and os.path.isfile(output2):
            return 1
    output_prefix = result_dir + '/' + LZW_OUT1[:-8]
    generate_lzw_filtered_paired(input_fa_1, input_fa_2, output_prefix, LZW_FRACTION_CUTOFF)
    logging.getLogger().info("finished job")
    # copy back to aws
    execute_command("aws s3 cp %s/%s %s/;" % (result_dir, LZW_OUT1, sample_s3_output_path))
    execute_command("aws s3 cp %s/%s %s/;" % (result_dir, LZW_OUT2, sample_s3_output_path))

def run_bowtie2(sample_name, input_fa_1, input_fa_2, bowtie2_genome_s3_path,
                result_dir, sample_s3_output_path, lazy_run):
    if lazy_run:
        # check if output already exists
        output1 = "%s/%s" % (result_dir, BOWTIE2_OUT)
        output2 = "%s/%s" % (result_dir, EXTRACT_UNMAPPED_FROM_SAM_OUT1)
        output3 = "%s/%s" % (result_dir, EXTRACT_UNMAPPED_FROM_SAM_OUT2)
        output4 = "%s/%s" % (result_dir, EXTRACT_UNMAPPED_FROM_SAM_OUT3)
        if os.path.isfile(output1) and os.path.isfile(output2) and \
           os.path.isfile(output3) and os.path.isfile(output4):
            return 1
    # Doing the work
    # check if genome downloaded already
    genome_file = os.path.basename(bowtie2_genome_s3_path)
    if not os.path.isfile("%s/%s" % (REF_DIR, genome_file)):
        execute_command("aws s3 cp %s %s/" % (bowtie2_genome_s3_path, REF_DIR))
        execute_command("cd %s; tar xvfz %s" % (REF_DIR, genome_file))
        logging.getLogger().info("downloaded index")
    local_genome_dir_ls =  execute_command_with_output("ls %s/bowtie2_genome/*.bt2*" % REF_DIR)
    genome_basename = local_genome_dir_ls.split("\n")[0][:-6]
    if genome_basename[-1] == '.':
        genome_basename = genome_basename[:-1]
    bowtie2_params = [BOWTIE2,
                     '-q',
                     '-p', str(multiprocessing.cpu_count()),
                     '-x', genome_basename,
                     '--very-sensitive-local',
                     '-f', '-1', input_fa_1, '-2', input_fa_2,
                     '-S', result_dir + '/' + BOWTIE2_OUT]
    execute_command_realtime_stdout(" ".join(bowtie2_params))
    logging.getLogger().info("finished alignment")
    # extract out unmapped files from sam
    output_prefix = result_dir + '/' + EXTRACT_UNMAPPED_FROM_SAM_OUT1[:-8]
    generate_unmapped_pairs_from_sam(result_dir + '/' + BOWTIE2_OUT, output_prefix)
    logging.getLogger().info("extracted unmapped pairs from SAM file")
    # copy back to aws
    execute_command("aws s3 cp %s/%s %s/;" % (result_dir, BOWTIE2_OUT, sample_s3_output_path))
    execute_command("aws s3 cp %s/%s %s/;" % (result_dir, EXTRACT_UNMAPPED_FROM_SAM_OUT1, sample_s3_output_path))
    execute_command("aws s3 cp %s/%s %s/;" % (result_dir, EXTRACT_UNMAPPED_FROM_SAM_OUT2, sample_s3_output_path))
    execute_command("aws s3 cp %s/%s %s/;" % (result_dir, EXTRACT_UNMAPPED_FROM_SAM_OUT3, sample_s3_output_path))

def run_gsnapl_remotely(sample, input_files,
                        gsnap_ssh_key_s3_path, environment, aws_batch_job_id,
                        result_dir, sample_s3_output_path, lazy_run):
    if lazy_run:
        # check if output already exists
        output = "%s/%s" % (result_dir, GSNAPL_OUT)
        if os.path.isfile(output):
            return 1
    key_name = os.path.basename(gsnap_ssh_key_s3_path)
    execute_command("aws s3 cp %s %s/" % (gsnap_ssh_key_s3_path, REF_DIR))
    key_path = REF_DIR +'/' + key_name
    execute_command("chmod 400 %s" % key_path)
    remote_username = "ubuntu"
    remote_home_dir = "/home/%s" % remote_username
    remote_work_dir = "%s/batch-pipeline-workdir/%s" % (remote_home_dir, sample)
    remote_index_dir = "%s/share" % remote_home_dir
    commands =  "mkdir -p %s;" % remote_work_dir
    for input_fa in input_files:
        commands += "aws s3 cp %s/%s %s/ ; " % \
                 (sample_s3_output_path, input_fa, remote_work_dir)
    commands += " ".join([remote_home_dir+'/bin/gsnapl',
                          '-A', 'm8', '--batch=2',
                          '--gmap-mode=none', '--npaths=1', '--ordered',
                          '-t', '32',
                          '--maxsearch=5', '--max-mismatches=20',
                          '-D', remote_index_dir, '-d', 'nt_k16']
                          + [remote_work_dir+'/'+input_fa for input_fa in input_files]
                          + ['> '+remote_work_dir+'/'+GSNAPL_OUT, ';'])
    commands += "aws s3 cp %s/%s %s/;" % \
                 (remote_work_dir, GSNAPL_OUT, sample_s3_output_path)
    # check if remote machins has enough capacity
    logging.getLogger().info("waiting for server")
    gsnapl_instance_ip = wait_for_server_ip('gsnap', key_path, remote_username, environment, GSNAPL_MAX_CONCURRENT)
    logging.getLogger().info("starting alignment on machine " + gsnapl_instance_ip)
    remote_command = 'ssh -o "StrictHostKeyChecking no" -i %s %s@%s "%s"' % (key_path, remote_username, gsnapl_instance_ip, commands)
    execute_command(remote_command)
    # move gsnapl output back to local
    time.sleep(10)
    logging.getLogger().info("finished alignment")
    execute_command("aws s3 cp %s/%s %s/" % (sample_s3_output_path, GSNAPL_OUT, result_dir))
    # Deduplicate m8 input. Sometimes GSNAPL outputs multiple consecutive lines for same original read and same accession id. Count functions expect only 1 (top hit).
    deduplicate_m8(os.path.join(result_dir, GSNAPL_OUT), os.path.join(result_dir, GSNAPL_DEDUP_OUT))
    execute_command("aws s3 cp %s/%s %s/" % (result_dir, GSNAPL_DEDUP_OUT, sample_s3_output_path))

def run_annotate_m8_with_taxids(sample_name, input_m8, output_m8,
                                accession2taxid_s3_path,
                                result_dir, sample_s3_output_path, lazy_run):
    if lazy_run:
        # check if output already exists
        if os.path.isfile(output_m8):
            return 1
    accession2taxid_gz = os.path.basename(accession2taxid_s3_path)
    accession2taxid_path = REF_DIR + '/' + accession2taxid_gz[:-3]
    if not os.path.isfile(accession2taxid_path):
        execute_command("aws s3 cp %s %s/" % (accession2taxid_s3_path, REF_DIR))
        execute_command("cd %s; gunzip %s" % (REF_DIR, accession2taxid_gz))
        logging.getLogger().info("downloaded accession-to-taxid map")
    generate_taxid_annotated_m8(input_m8, output_m8, accession2taxid_path)
    logging.getLogger().info("finished annotation")
    # move the output back to S3
    execute_command("aws s3 cp %s %s/" % (output_m8, sample_s3_output_path))

def run_filter_deuterostomes_from_m8(sample_name, input_m8, output_m8,
                                     deuterostome_list_s3_path,
                                     result_dir, sample_s3_output_path, lazy_run):
    if lazy_run:
        # check if output already exists
        if os.path.isfile(output_m8):
            return 1
    deuterostome_file_basename = os.path.basename(deuterostome_list_s3_path)
    deuterostome_file = os.path.join(REF_DIR, deuterostome_file_basename)
    if not os.path.isfile(deuterostome_file):
        execute_command("aws s3 cp %s %s/" % (deuterostome_list_s3_path, REF_DIR))
        logging.getLogger().info("downloaded deuterostome list")
    filter_deuterostomes_from_m8(input_m8, output_m8, deuterostome_file)
    logging.getLogger().info("finished job")
    # move the output back to S3
    execute_command("aws s3 cp %s %s/" % (output_m8, sample_s3_output_path))

def run_generate_taxid_annotated_fasta_from_m8(sample_name, input_m8, input_fasta,
    output_fasta, annotation_prefix, result_dir, sample_s3_output_path, lazy_run):
    if lazy_run:
        # check if output already exists
        if os.path.isfile(output_fasta):
            return 1
    generate_taxid_annotated_fasta_from_m8(input_fasta, input_m8, output_fasta, annotation_prefix)
    logging.getLogger().info("finished job")
    # move the output back to S3
    execute_command("aws s3 cp %s %s/" % (output_fasta, sample_s3_output_path))

def run_filter_deuterostomes_from_fasta(sample_name, input_fa, output_fa,
    accession2taxid_s3_path, deuterostome_list_s3_path, annotation_prefix,
    result_dir, sample_s3_output_path, lazy_run):
    if lazy_run:
        # check if output already exists
        if os.path.isfile(output_fa):
            return 1
    accession2taxid_gz = os.path.basename(accession2taxid_s3_path)
    accession2taxid_path = REF_DIR + '/' + accession2taxid_gz[:-3]
    if not os.path.isfile(accession2taxid_path):
        execute_command("aws s3 cp %s %s/" % (accession2taxid_s3_path, REF_DIR))
        execute_command("cd %s; gunzip %s" % (REF_DIR, accession2taxid_gz))
        logging.getLogger().info("downloaded accession-to-taxid map")
    deuterostome_file_basename = os.path.basename(deuterostome_list_s3_path)
    deuterostome_file = os.path.join(REF_DIR, deuterostome_file_basename)
    if not os.path.isfile(deuterostome_file):
        execute_command("aws s3 cp %s %s/" % (deuterostome_list_s3_path, REF_DIR))
        logging.getLogger().info("downloaded deuterostome list")
    filter_taxids_from_fasta(input_fa, output_fa, annotation_prefix, accession2taxid_path, deuterostome_file)
    logging.getLogger().info("finished job")
    # move the output back to S3
    execute_command("aws s3 cp %s %s/" % (output_fa, sample_s3_output_path))

def run_rapsearch2_remotely(sample, input_fasta, rapsearch_ssh_key_s3_path,
    environment, aws_batch_job_id, result_dir, sample_s3_output_path, lazy_run):
    if lazy_run:
        # check if output already exists
        output = "%s/%s" % (result_dir, RAPSEARCH2_OUT)
        if os.path.isfile(output):
            return 1
    key_name = os.path.basename(rapsearch_ssh_key_s3_path)
    execute_command("aws s3 cp %s %s/" % (rapsearch_ssh_key_s3_path, REF_DIR))
    key_path = REF_DIR +'/' + key_name
    execute_command("chmod 400 %s" % key_path)
    remote_username = "ec2-user"
    remote_home_dir = "/home/%s" % remote_username
    remote_work_dir = "%s/batch-pipeline-workdir/%s" % (remote_home_dir, sample)
    remote_index_dir = "%s/references/nr_rapsearch" % remote_home_dir

    commands =  "mkdir -p %s;" % remote_work_dir
    commands += "aws s3 cp %s/%s %s/ ; " % \
                 (sample_s3_output_path, input_fasta, remote_work_dir)
    input_path = remote_work_dir + '/' + input_fasta
    output_path = remote_work_dir + '/' + RAPSEARCH2_OUT
    commands += " ".join(['/usr/local/bin/rapsearch',
                          '-d', remote_index_dir+'/nr_rapsearch',
                          '-e','-6',
                          '-l','10',
                          '-a','T',
                          '-b','0',
                          '-v','1',
                          '-z', str(multiprocessing.cpu_count()), # threads
                          '-q', input_path,
                          '-o', output_path[:-3],
                          ';'])
    commands += "aws s3 cp %s/%s %s/;" % \
                 (remote_work_dir, RAPSEARCH2_OUT, sample_s3_output_path)
    logging.getLogger().info("waiting for server")
    instance_ip = wait_for_server_ip('rapsearch', key_path, remote_username, environment, RAPSEARCH2_MAX_CONCURRENT)
    logging.getLogger().info("starting alignment on machine " + instance_ip)
    remote_command = 'ssh -o "StrictHostKeyChecking no" -i %s %s@%s "%s"' % (key_path, remote_username, instance_ip, commands)
    execute_command_realtime_stdout(remote_command)
    logging.getLogger().info("finished alignment")
    # move output back to local
    time.sleep(10) # wait until the data is synced
    execute_command("aws s3 cp %s/%s %s/" % (sample_s3_output_path, RAPSEARCH2_OUT, result_dir))

def run_generate_taxid_outputs_from_m8(sample_name,
    annotated_m8,
    taxon_counts_csv_file, taxon_counts_json_file,
    taxon_species_rpm_file, taxon_genus_rpm_file,
    taxinfodb_s3_path, count_type, e_value_type, db_sample_id,
    result_dir, sample_s3_output_path, lazy_run):
    # Ignore lazyrun
    # download taxoninfodb if not exist
    taxoninfo_filename = os.path.basename(taxinfodb_s3_path)
    taxoninfo_path = REF_DIR + '/' + taxoninfo_filename
    if not os.path.isfile(taxoninfo_path):
        execute_command("aws s3 cp %s %s/" % (taxinfodb_s3_path, REF_DIR))
        logging.getLogger().info("downloaded taxon info database")
    generate_tax_counts_from_m8(annotated_m8, e_value_type, taxon_counts_csv_file)
    logging.getLogger().info("generated taxon counts from m8")
    generate_json_from_taxid_counts(sample_name, taxon_counts_csv_file,
                                    taxoninfo_path, taxon_counts_json_file,
                                    count_type, db_sample_id)
    logging.getLogger().info("generated JSON file from taxon counts")
    generate_rpm_from_taxid_counts(taxon_counts_csv_file, taxoninfo_path,
                                   taxon_species_rpm_file, taxon_genus_rpm_file)
    logging.getLogger().info("calculated RPM from taxon counts")
    # move the output back to S3
    execute_command("aws s3 cp %s %s/" % (taxon_counts_csv_file, sample_s3_output_path))
    execute_command("aws s3 cp %s %s/" % (taxon_counts_json_file, sample_s3_output_path))
    execute_command("aws s3 cp %s %s/" % (taxon_species_rpm_file, sample_s3_output_path))
    execute_command("aws s3 cp %s %s/" % (taxon_genus_rpm_file, sample_s3_output_path))

def run_combine_json_outputs(sample_name, input_json_1, input_json_2, output_json,
    result_dir, sample_s3_output_path, lazy_run):
    if lazy_run:
        # check if output already exists
        if os.path.isfile(output_json):
            return 1
    project_name = os.path.basename(os.path.dirname(sample_s3_output_path))
    combine_json(project_name, sample_name, input_json_1, input_json_2, output_json)
    logging.getLogger().info("finished job")
    # move it the output back to S3
    execute_command("aws s3 cp %s %s/" % (output_json, sample_s3_output_path))

def run_generate_unidentified_fasta(sample_name, input_fa, output_fa,
    result_dir, sample_s3_output_path, lazy_run):
    if lazy_run:
        if os.path.isfile(output_fa):
            return 1
    subprocess.check_output("grep -A 1 '>NR::NT::' %s | sed '/^--$/d' > %s" % (input_fa, output_fa), shell=True)
    logging.getLogger().info("finished job")
    execute_command("aws s3 cp %s %s/" % (output_fa, sample_s3_output_path))

### Main
def main():
    # Unbuffer stdout and redirect stderr into stdout.  This helps observe logged events in realtime.
    sys.stdout = os.fdopen(sys.stdout.fileno(), 'w', 0)
    os.dup2(sys.stdout.fileno(), sys.stderr.fileno())

    # collect environment variables
    global INPUT_BUCKET
    global FILE_TYPE
    global OUTPUT_BUCKET
    global STAR_GENOME
    global BOWTIE2_GENOME
    global FILTER_HOST_FLAG
    global ENVIRONMENT

    INPUT_BUCKET = os.environ.get('INPUT_BUCKET', INPUT_BUCKET)
    FILE_TYPE = os.environ.get('FILE_TYPE', FILE_TYPE)
    OUTPUT_BUCKET = os.environ.get('OUTPUT_BUCKET', OUTPUT_BUCKET)
    STAR_GENOME = os.environ.get('STAR_GENOME', STAR_GENOME)
    BOWTIE2_GENOME = os.environ.get('BOWTIE2_GENOME', BOWTIE2_GENOME)
    DB_SAMPLE_ID = os.environ['DB_SAMPLE_ID']
    AWS_BATCH_JOB_ID = os.environ.get('AWS_BATCH_JOB_ID', 'local')
    FILTER_HOST_FLAG = int(os.environ.get('FILTER_HOST_FLAG', FILTER_HOST_FLAG))
    ENVIRONMENT = os.environ.get('ENVIRONMENT', ENVIRONMENT)

    sample_s3_input_path = INPUT_BUCKET.rstrip('/')
    sample_s3_output_path = OUTPUT_BUCKET.rstrip('/')
    key_s3_path = get_key_path(ENVIRONMENT)

    run_sample(sample_s3_input_path, FILE_TYPE, FILTER_HOST_FLAG, sample_s3_output_path,
               STAR_GENOME, BOWTIE2_GENOME,
               key_s3_path, key_s3_path, ACCESSION2TAXID,
               DEUTEROSTOME_TAXIDS, TAXID_TO_INFO, DB_SAMPLE_ID,
               AWS_BATCH_JOB_ID, ENVIRONMENT, True)

if __name__=="__main__":
    main()<|MERGE_RESOLUTION|>--- conflicted
+++ resolved
@@ -126,7 +126,7 @@
     return count_reads(fastq_file_1, initial_file_type_for_log)
 
 def clean_direct_gsnapl_input(fastq_files, file_type, sample_s3_output_path):
-    # unzip files if necessary 
+    # unzip files if necessary
     if ".gz" in file_type:
         subprocess.check_output(" ".join(["gunzip"] + fastq_files), shell=True)
         cleaned_files = [os.path.splitext(f) for f in fastq_files]
@@ -894,7 +894,6 @@
         result_dir + '/' + UNIDENTIFIED_FASTA_OUT,
         result_dir, sample_s3_output_path, False)
 
-<<<<<<< HEAD
 def run_star_part(output_dir, genome_dir, fastq_file_1, fastq_file_2):
     execute_command("mkdir -p %s" % output_dir)
     star_command_params = ['cd', output_dir, ';', STAR,
@@ -911,10 +910,7 @@
     if fastq_file_1[-3:] == '.gz':
         star_command_params += ['--readFilesCommand', 'zcat']
     execute_command(" ".join(star_command_params))
-    logging.getLogger().info("finished job")
-
-def run_star(sample_name, fastq_file_1, fastq_file_2, star_genome_s3_path,
-=======
+
 def run_host_filtering(sample_name, fastq_file_1, fastq_file_2, file_type, initial_file_type_for_log, star_genome_s3_path, bowtie2_genome_s3_path,
                        DEFAULT_LOGPARAMS, result_dir, scratch_dir, sample_s3_output_path, lazy_run):
     # run STAR
@@ -993,7 +989,6 @@
 
 
 def run_star(sample_name, fastq_file_1, fastq_file_2, file_type, star_genome_s3_path,
->>>>>>> 69927c2f
              result_dir, scratch_dir, sample_s3_output_path, lazy_run):
     if lazy_run:
         # check if output already exists
@@ -1007,7 +1002,6 @@
         execute_command("aws s3 cp %s %s/" % (star_genome_s3_path, REF_DIR))
         execute_command("cd %s; tar xvfz %s" % (REF_DIR, genome_file))
         logging.getLogger().info("downloaded index")
-<<<<<<< HEAD
     # Check if parts.txt file exists, if so use the new version of (partitioned indices). Otherwise, stay put
     if os.path.isfile("%s/STAR_genome/parts.txt" % REF_DIR):
         with open("%s/STAR_genome/parts.txt" % REF_DIR, 'rb') as parts_f:
@@ -1028,31 +1022,12 @@
         # extract out unmapped files
         execute_command("cp %s/%s %s/%s;" % (scratch_dir, 'Unmapped.out.mate1', result_dir, STAR_OUT1))
         execute_command("cp %s/%s %s/%s;" % (scratch_dir, 'Unmapped.out.mate2', result_dir, STAR_OUT2))
-=======
-    star_command_params = ['cd', scratch_dir, ';', STAR,
-                           '--outFilterMultimapNmax', '99999',
-                           '--outFilterScoreMinOverLread', '0.5',
-                           '--outFilterMatchNminOverLread', '0.5',
-                           '--outReadsUnmapped', 'Fastx',
-                           '--outFilterMismatchNmax', '999',
-                           '--outSAMmode', 'None',
-                           '--clip3pNbases', '0',
-                           '--runThreadN', str(multiprocessing.cpu_count()),
-                           '--genomeDir', REF_DIR + '/STAR_genome',
-                           '--readFilesIn', fastq_file_1, fastq_file_2]
-    if ".gz" in file_type:
-        star_command_params.extend(['--readFilesCommand', 'zcat'])
-    execute_command_realtime_stdout(" ".join(star_command_params), os.path.join(scratch_dir, "Log.progress.out"))
-    logging.getLogger().info("finished job")
-    # extract out unmapped files
-    execute_command("cp %s/%s %s/%s;" % (scratch_dir, 'Unmapped.out.mate1', result_dir, STAR_OUT1))
-    execute_command("cp %s/%s %s/%s;" % (scratch_dir, 'Unmapped.out.mate2', result_dir, STAR_OUT2))
->>>>>>> 69927c2f
     # copy back to aws
     execute_command("aws s3 cp %s/%s %s/;" % (result_dir, STAR_OUT1, sample_s3_output_path))
     execute_command("aws s3 cp %s/%s %s/;" % (result_dir, STAR_OUT2, sample_s3_output_path))
     # cleanup
     execute_command("cd %s; rm -rf *" % scratch_dir)
+    logging.getLogger().info("finished job")
 
 def run_priceseqfilter(sample_name, input_fq_1, input_fq_2, file_type,
                        result_dir, sample_s3_output_path, lazy_run):
