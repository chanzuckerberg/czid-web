--- conflicted
+++ resolved
@@ -885,13 +885,9 @@
                            '--runThreadN', str(multiprocessing.cpu_count()),
                            '--genomeDir', REF_DIR + '/STAR_genome',
                            '--readFilesIn', fastq_file_1, fastq_file_2]
-<<<<<<< HEAD
     if ".gz" in file_type:
         star_command_params.extend(['--readFilesCommand', 'zcat'])
-    execute_command(" ".join(star_command_params))
-=======
     execute_command_realtime_stdout(" ".join(star_command_params), os.path.join(scratch_dir, "Log.progress.out"))
->>>>>>> 0d3bbba2
     logging.getLogger().info("finished job")
     # extract out unmapped files
     execute_command("cp %s/%s %s/%s;" % (scratch_dir, 'Unmapped.out.mate1', result_dir, STAR_OUT1))
@@ -918,13 +914,9 @@
                        result_dir +'/' + PRICESEQFILTER_OUT2,
                        '-rnf','90',
                        '-log','c']
-<<<<<<< HEAD
     if "fastq" in file_type:
         priceseq_params.extend(['-rqf','85','0.98'])
-    execute_command(" ".join(priceseq_params))
-=======
     execute_command_realtime_stdout(" ".join(priceseq_params))
->>>>>>> 0d3bbba2
     logging.getLogger().info("finished job")
     # copy back to aws
     execute_command("aws s3 cp %s/%s %s/;" % (result_dir, PRICESEQFILTER_OUT1, sample_s3_output_path))
