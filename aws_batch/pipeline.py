#!/usr/bin/env python
import os
import sys
import multiprocessing
import subprocess
import json
import csv
import shelve
import argparse
import re
import time
import random
import datetime
import gzip
import logging
import math
import threading

ENVIRONMENT = 'alpha'
INPUT_BUCKET = 's3://czbiohub-infectious-disease/UGANDA' # default to be overwritten by environment variable
FILE_TYPE = 'fastq.gz'
OUTPUT_BUCKET = 's3://czbiohub-idseq-samples-test/id-uganda'  # default to be overwritten by environment variable
ROOT_DIR = '/mnt'
DEST_DIR = ROOT_DIR + '/idseq/data' # generated data go here
REF_DIR  = ROOT_DIR + '/idseq/ref' # referene genome / ref databases go here

FILTER_HOST_FLAG = 1

STAR="STAR"
HTSEQ="htseq-count"
SAMTOOLS="samtools"
PRICESEQ_FILTER="PriceSeqFilter"
CDHITDUP="cd-hit-dup"
BOWTIE2="bowtie2"


LZW_FRACTION_CUTOFF = 0.45

GSNAPL_MAX_CONCURRENT = 20
RAPSEARCH2_MAX_CONCURRENT = 5

STAR_GENOME = 's3://czbiohub-infectious-disease/references/human/STAR_genome.tar.gz'
BOWTIE2_GENOME = 's3://czbiohub-infectious-disease/references/human/bowtie2_genome.tar.gz'
ACCESSION2TAXID = 's3://czbiohub-infectious-disease/references/accession2taxid.db.gz'
DEUTEROSTOME_TAXIDS = 's3://czbiohub-infectious-disease/references/lineages-2017-03-17_deuterostome_taxIDs.txt'
TAXID_TO_INFO = 's3://czbiohub-infectious-disease/references/taxon_info.db'

TAX_LEVEL_SPECIES = 1
TAX_LEVEL_GENUS = 2

#output files
STAR_OUT1 = 'unmapped.star.1.fq'
STAR_OUT2 = 'unmapped.star.2.fq'
PRICESEQFILTER_OUT1 = 'priceseqfilter.unmapped.star.1.fq'
PRICESEQFILTER_OUT2 = 'priceseqfilter.unmapped.star.2.fq'
FQ2FA_OUT1 = 'priceseqfilter.unmapped.star.1.fasta'
FQ2FA_OUT2 = 'priceseqfilter.unmapped.star.2.fasta'
CDHITDUP_OUT1 = 'cdhitdup.priceseqfilter.unmapped.star.1.fasta'
CDHITDUP_OUT2 = 'cdhitdup.priceseqfilter.unmapped.star.2.fasta'
LZW_OUT1 = 'lzw.cdhitdup.priceseqfilter.unmapped.star.1.fasta'
LZW_OUT2 = 'lzw.cdhitdup.priceseqfilter.unmapped.star.2.fasta'
BOWTIE2_OUT = 'bowtie2.lzw.cdhitdup.priceseqfilter.unmapped.star.sam'
EXTRACT_UNMAPPED_FROM_SAM_OUT1 = 'unmapped.bowtie2.lzw.cdhitdup.priceseqfilter.unmapped.star.1.fasta'
EXTRACT_UNMAPPED_FROM_SAM_OUT2 = 'unmapped.bowtie2.lzw.cdhitdup.priceseqfilter.unmapped.star.2.fasta'
EXTRACT_UNMAPPED_FROM_SAM_OUT3 = 'unmapped.bowtie2.lzw.cdhitdup.priceseqfilter.unmapped.star.merged.fasta'
GSNAPL_OUT = 'gsnapl.unmapped.bowtie2.lzw.cdhitdup.priceseqfilter.unmapped.star.m8'
GSNAPL_DEDUP_OUT = 'dedup.gsnapl.unmapped.bowtie2.lzw.cdhitdup.priceseqfilter.unmapped.star.m8'
ANNOTATE_GSNAPL_M8_WITH_TAXIDS_OUT = 'taxids.gsnapl.unmapped.bowtie2.lzw.cdhitdup.priceseqfilter.unmapped.star.m8'
GENERATE_TAXID_ANNOTATED_FASTA_FROM_M8_OUT = 'taxids.gsnapl.unmapped.bowtie2.lzw.cdhitdup.priceseqfilter.unmapped.star.fasta'
FILTER_DEUTEROSTOME_FROM_TAXID_ANNOTATED_FASTA_OUT = 'filter.deuterostomes.taxids.gsnapl.unmapped.bowtie2.lzw.cdhitdup.priceseqfilter.unmapped.star.fasta'
RAPSEARCH2_OUT = 'rapsearch2.filter.deuterostomes.taxids.gsnapl.unmapped.bowtie2.lzw.cdhitdup.priceseqfilter.unmapped.star.m8'
FILTER_DEUTEROSTOMES_FROM_NT_M8_OUT = 'filter.deuterostomes.taxids.gsnapl.unmapped.bowtie2.lzw.cdhitdup.priceseqfilter.unmapped.star.m8'
NT_M8_TO_TAXID_COUNTS_FILE_OUT = 'counts.filter.deuterostomes.taxids.gsnapl.unmapped.bowtie2.lzw.cdhitdup.priceseqfilter.unmapped.star.csv'
NT_TAXID_COUNTS_TO_JSON_OUT = 'counts.filter.deuterostomes.taxids.gsnapl.unmapped.bowtie2.lzw.cdhitdup.priceseqfilter.unmapped.star.json'
NT_TAXID_COUNTS_TO_SPECIES_RPM_OUT = 'species.rpm.filter.deuterostomes.taxids.gsnapl.unmapped.bowtie2.lzw.cdhitdup.priceseqfilter.unmapped.star.csv'
NT_TAXID_COUNTS_TO_GENUS_RPM_OUT = 'genus.rpm.filter.deuterostomes.taxids.gsnapl.unmapped.bowtie2.lzw.cdhitdup.priceseqfilter.unmapped.star.csv'
ANNOTATE_RAPSEARCH2_M8_WITH_TAXIDS_OUT = 'taxids.rapsearch2.filter.deuterostomes.taxids.gsnapl.unmapped.bowtie2.lzw.cdhitdup.priceseqfilter.unmapped.star.m8'
GENERATE_TAXID_ANNOTATED_FASTA_FROM_RAPSEARCH2_M8_OUT = 'taxids.rapsearch2.filter.deuterostomes.taxids.gsnapl.unmapped.bowtie2.lzw.cdhitdup.priceseqfilter.unmapped.star.fasta'
FILTER_DEUTEROSTOMES_FROM_NR_M8_OUT = 'filter.deuterostomes.taxids.rapsearch2.filter.deuterostomes.taxids.gsnapl.unmapped.bowtie2.lzw.cdhitdup.priceseqfilter.unmapped.star.m8'
NR_M8_TO_TAXID_COUNTS_FILE_OUT = 'counts.filter.deuterostomes.taxids.rapsearch2.filter.deuterostomes.taxids.gsnapl.unmapped.bowtie2.lzw.cdhitdup.priceseqfilter.unmapped.star.csv'
NR_TAXID_COUNTS_TO_JSON_OUT = 'counts.filter.deuterostomes.taxids.rapsearch2.filter.deuterostomes.taxids.gsnapl.unmapped.bowtie2.lzw.cdhitdup.priceseqfilter.unmapped.star.json'
NR_TAXID_COUNTS_TO_SPECIES_RPM_OUT = 'species.rpm.filter.deuterostomes.taxids.rapsearch2.filter.deuterostomes.taxids.gsnapl.unmapped.bowtie2.lzw.cdhitdup.priceseqfilter.unmapped.star.csv'
NR_TAXID_COUNTS_TO_GENUS_RPM_OUT = 'genus.rpm.filter.deuterostomes.taxids.rapsearch2.filter.deuterostomes.taxids.gsnapl.unmapped.bowtie2.lzw.cdhitdup.priceseqfilter.unmapped.star.csv'
UNIDENTIFIED_FASTA_OUT = 'unidentified.fasta'
COMBINED_JSON_OUT = 'idseq_web_sample.json'
LOGS_OUT_BASENAME = 'log'
STATS_OUT = 'stats.json'

#global statistics log
STATS = []

### convenience functions
def count_reads(file_name, file_type):
    count = 0
    if file_name[-3:] == '.gz':
        f = gzip.open(file_name)
    else:
        f = open(file_name)
    for line in f:
        if file_type == "fastq_paired":
            count += 2./4
        elif file_type == "fasta_paired":
            if line.startswith('>'):
                count += 2
        elif file_type == "fasta":
            if line.startswith('>'):
                count += 1
        elif file_type == "m8" and line[0] == '#':
            continue
        else:
            count += 1
    f.close()
    return int(count)

def get_total_initial_reads(fastq_file_1, initial_file_type_for_log, stats_file):
    # If "total_reads" is present in stats file, get that value, otherwise get value from input file.
    # Slightly hacky, but allows us to take into account actual initial read number in the case where
    # input files are already pre-filtered -- just put it in a stats file in the preload folder as:
    # [{"total_reads": <value>}]
    if os.path.isfile(stats_file):
        with open(stats_file) as f:
            existing_stats = json.load(f)
        total_reads_entry = [item for item in existing_stats if "total_reads" in item]
        if len(total_reads_entry) > 0:
            return total_reads_entry[0]["total_reads"]
    return count_reads(fastq_file_1, initial_file_type_for_log)

def clean_direct_gsnapl_input(fastq_files, file_type, sample_s3_output_path):
    # unzip files if necessary 
    if ".gz" in file_type:
        subprocess.check_output(" ".join(["gunzip"] + fastq_files), shell=True)
        cleaned_files = [os.path.splitext(f) for f in fastq_files]
    else:
        cleaned_files = fastq_files
    # generate file type for log
    file_type_trimmed = file_type.split(".gz")[0]
    file_type_for_log = file_type_trimmed
    if len(fastq_files)==2:
        file_type_for_log += "_paired"
    # copy files to S3
    for f in cleaned_files:
        execute_command("aws s3 cp %s %s/" % (f, sample_s3_output_path))
    return cleaned_files, file_type_for_log

def lzw_fraction(sequence):
    if sequence == "":
        return 0.0
    sequence = sequence.upper()
    dict_size = 0
    dictionary = {}
    # Initialize dictionary with single char
    for c in sequence:
        dict_size += 1
        dictionary[c] = dict_size

    word = ""
    results = []
    for c in sequence:
        wc = word + c
        if dictionary.get(wc):
            word = wc
        else:
            results.append(dictionary[word])
            dict_size += 1
            dictionary[wc] = dict_size
            word = c
    if word != "":
        results.append(dictionary[word])
    return float(len(results))/len(sequence)

def generate_taxid_annotated_fasta_from_m8(input_fasta_file, m8_file, output_fasta_file, annotation_prefix):
    '''Tag reads based on the m8 output'''
    # Example:  generate_annotated_fasta_from_m8('filter.unmapped.merged.fasta',
    #  'bowtie.unmapped.star.gsnapl-nt-k16.m8', 'NT-filter.unmapped.merged.fasta', 'NT')
    # Construct the m8_hash
    read_to_accession_id = {}
    with open(m8_file, 'rb') as m8f:
        for line in m8f:
            if line[0] == '#':
                continue
            parts = line.split("\t")
            read_name = parts[0]
            read_name_parts = read_name.split("/")
            if len(read_name_parts) > 1:
                output_read_name = read_name_parts[0] + '/' + read_name_parts[-1]
            else:
                output_read_name = read_name
            accession_id = parts[1]
            read_to_accession_id[output_read_name] = accession_id
    # Go through the input_fasta_file to get the results and tag reads
    input_fasta_f = open(input_fasta_file, 'rb')
    output_fasta_f = open(output_fasta_file, 'wb')
    sequence_name = input_fasta_f.readline()
    sequence_data = input_fasta_f.readline()
    while sequence_name and sequence_data:
        read_id = sequence_name.rstrip().lstrip('>')
        accession = read_to_accession_id.get(read_id, '')
        new_read_name = annotation_prefix + ':' + accession + ':' + read_id
        output_fasta_f.write(">%s\n" % new_read_name)
        output_fasta_f.write(sequence_data)
        sequence_name = input_fasta_f.readline()
        sequence_data = input_fasta_f.readline()
    input_fasta_f.close()
    output_fasta_f.close()

def generate_lzw_filtered_paired(fasta_file_1, fasta_file_2, output_prefix, cutoff_fraction):
    output_read_1 = open(output_prefix + '.1.fasta', 'wb')
    output_read_2 = open(output_prefix + '.2.fasta', 'wb')
    read_1 = open(fasta_file_1, 'rb')
    read_2 = open(fasta_file_2, 'rb')
    count = 0
    filtered = 0
    while True:
        line_r1_header   = read_1.readline()
        line_r1_sequence = read_1.readline()
        line_r2_header   = read_2.readline()
        line_r2_sequence = read_2.readline()
        if line_r1_header and line_r1_sequence and line_r2_header and line_r2_sequence:
            fraction_1 = lzw_fraction(line_r1_sequence.rstrip())
            fraction_2 = lzw_fraction(line_r2_sequence.rstrip())
            count += 1
            if fraction_1 > cutoff_fraction and fraction_2 > cutoff_fraction:
                output_read_1.write(line_r1_header)
                output_read_1.write(line_r1_sequence)
                output_read_2.write(line_r2_header)
                output_read_2.write(line_r2_sequence)
            else:
                filtered += 1
        else:
            break
    print "LZW filter: total reads: %d, filtered reads: %d, kept ratio: %f" % (count, filtered, 1 - float(filtered)/count)
    output_read_1.close()
    output_read_2.close()

def generate_unmapped_pairs_from_sam(sam_file, output_prefix):
    output_read_1 = open(output_prefix + '.1.fasta', 'wb')
    output_read_2 = open(output_prefix + '.2.fasta', 'wb')
    output_merged_read = open(output_prefix + '.merged.fasta', 'wb')
    header = True
    with open(sam_file, 'rb') as samf:
        line = samf.readline()
        while line[0] == '@':
            line = samf.readline() # skip headers
        read1 = line
        read2 = samf.readline()
        while read1 and read2:
            parts1 = read1.split("\t")
            parts2 = read2.split("\t")
            if parts1[1] == "77" and parts2[1] == "141": # both parts unmapped
                output_read_1.write(">%s\n%s\n" %(parts1[0], parts1[9]))
                output_read_2.write(">%s\n%s\n" %(parts2[0], parts2[9]))
                output_merged_read.write(">%s/1\n%s\n" %(parts1[0], parts1[9]))
                output_merged_read.write(">%s/2\n%s\n" %(parts2[0], parts2[9]))
            else: # parts mapped
                print "Matched HG38 -----"
                print read1
                print read2
            read1 = samf.readline()
            read2 = samf.readline()
    output_read_1.close()
    output_read_2.close()
    output_merged_read.close()

def deduplicate_m8(input_m8, output_m8):
    outf = open(output_m8, "wb")
    previous_read_name = ''
    with open(input_m8, "rb") as m8f:
        for line in m8f:
            if line[0] == '#':
                continue
            parts = line.split("\t")
            read_name = parts[0] # Example: HWI-ST640:828:H917FADXX:2:1108:8883:88679/1/1'
            if read_name == previous_read_name:
                continue
            outf.write(line)
            previous_read_name = read_name
    outf.close()


def generate_tax_counts_from_m8(m8_file, e_value_type, output_file):
    # uses m8 file with read names beginning as: "taxid<taxon ID>:"
    taxid_count_map = {}
    taxid_percent_identity_map = {}
    taxid_alignment_length_map = {}
    taxid_e_value_map = {}
    with open(m8_file, 'rb') as m8f:
        for line in m8f:
            taxid = (line.split("taxid"))[1].split(":")[0]
            #"taxid9606:NB501961:14:HM7TLBGX2:1:12104:15431..."
            percent_identity = float(line.split("\t")[2])
            alignment_length = float(line.split("\t")[3])
            e_value = float(line.split("\t")[10])
            if e_value_type != 'log10':
                e_value = math.log10(e_value)
            #m8 format (Blast format 8): query, subject, %id, alignment length, mismatches, gap openings, query start, query end,
            #                            subject start, subject end, E value (log10 if rapsearch2 output), bit score
            # E value is a negative power of 10. GSNAPL outputs raw e-value, RAPSearch2 outputs log10(e-value).
            # Whenever we use "e_value" it refers to log10(e-value), which is easier to handle.
            taxid_count_map[taxid] = taxid_count_map.get(taxid, 0) + 1
            taxid_percent_identity_map[taxid] = taxid_percent_identity_map.get(taxid, 0) + percent_identity
            taxid_alignment_length_map[taxid] = taxid_alignment_length_map.get(taxid, 0) + alignment_length
            taxid_e_value_map[taxid] = taxid_e_value_map.get(taxid, 0) + e_value
    with open(output_file, 'w') as f:
        for taxid in taxid_count_map.keys():
            count = taxid_count_map[taxid]
            avg_percent_identity = taxid_percent_identity_map[taxid] / count
            avg_alignment_length = taxid_alignment_length_map[taxid] / count
            avg_e_value = taxid_e_value_map[taxid] / count
            f.write(",".join([str(taxid), str(count), str(avg_percent_identity), str(avg_alignment_length), str(avg_e_value) + '\n']))

def generate_rpm_from_taxid_counts(taxidCountsInputPath, taxid2infoPath, speciesOutputPath, genusOutputPath):
    total_reads = [item for item in STATS if "total_reads" in item][0]["total_reads"]
    taxid2info_map = shelve.open(taxid2infoPath)
    species_rpm_map = {}
    genus_rpm_map = {}
    species_name_map = {}
    genus_name_map = {}
    with open(taxidCountsInputPath) as f:
        for line in f:
            tok = line.rstrip().split(",")
            taxid = tok[0]
            count = float(tok[1])
            species_taxid, genus_taxid, scientific_name = taxid2info_map.get(taxid, ("NA", "NA", "NA"))
            species_rpm_map[species_taxid] = float(species_rpm_map.get(species_taxid, 0)) + count/total_reads*1000000.0
            genus_rpm_map[genus_taxid] = float(genus_rpm_map.get(genus_taxid, 0)) + count/total_reads*1000000.0
            species_name_map[species_taxid] = scientific_name
            genus_name_map[genus_taxid] = scientific_name.split()[0]
    species_outf = open(speciesOutputPath, 'w')
    species_taxids = species_rpm_map.keys()
    for species_taxid in sorted(species_taxids, key=lambda species_taxid: species_rpm_map.get(species_taxid), reverse=True):
        species_name = species_name_map.get(species_taxid, "NA")
        rpm = species_rpm_map.get(species_taxid)
        species_outf.write("%s,%s,%s\n" % (species_taxid, species_name, rpm))
    species_outf.close()
    genus_outf = open(genusOutputPath, 'w')
    genus_taxids = genus_rpm_map.keys()
    for genus_taxid in sorted(genus_taxids, key=lambda genus_taxid: genus_rpm_map.get(genus_taxid), reverse=True):
        genus_name = genus_name_map.get(genus_taxid, "NA")
        rpm = genus_rpm_map.get(genus_taxid)
        genus_outf.write("%s,%s,%s\n" % (genus_taxid, genus_name, rpm))
    genus_outf.close()

def generate_json_from_taxid_counts(sample, taxidCountsInputPath,
                                    taxid2infoPath, jsonOutputPath, countType, dbSampleId):
    # produce json in Ryan's output format (https://github.com/chanzuckerberg/idseq-web/blob/master/test/output.json)
    taxid2info_map = shelve.open(taxid2infoPath)
    total_reads = [item for item in STATS if "total_reads" in item][0]["total_reads"]
    taxon_counts_attributes = []
    remaining_reads = (item for item in STATS if item.get("task") == "run_gsnapl_remotely").next().get("reads_before")

    genus_to_count = {}
    genus_to_name = {}
    species_to_count = {}
    species_to_name = {}
    species_to_percent_identity = {}
    species_to_alignment_length = {}
    species_to_e_value = {}
    with open(taxidCountsInputPath) as f:
        for line in f:
            tok = line.rstrip().split(",")
            taxid = tok[0]
            count = float(tok[1])
            percent_identity = float(tok[2])
            alignment_length = float(tok[3])
            e_value = float(tok[4])
            species_taxid, genus_taxid, scientific_name = taxid2info_map.get(taxid, ("-1", "-2", "NA"))
            genus_to_count[genus_taxid] = genus_to_count.get(genus_taxid, 0) + count
            genus_to_name[genus_taxid]  = scientific_name.split(" ")[0]
            species_to_count[species_taxid] = species_to_count.get(species_taxid, 0) + count
            species_to_name[species_taxid] = scientific_name
            species_to_percent_identity[species_taxid] = species_to_percent_identity.get(species_taxid, 0) + count * percent_identity
            species_to_alignment_length[species_taxid] = species_to_alignment_length.get(species_taxid, 0) + count * alignment_length
            species_to_e_value[species_taxid] = species_to_e_value.get(species_taxid, 0) + count * e_value

    for taxid in species_to_count.keys():
        species_name = species_to_name[taxid]
        count = species_to_count[taxid]
        avg_percent_identity = species_to_percent_identity[taxid] / count
        avg_alignment_length = species_to_alignment_length[taxid] / count
        avg_e_value = species_to_e_value[taxid] / count
        taxon_counts_attributes.append({"tax_id": taxid,
                                        "tax_level": TAX_LEVEL_SPECIES,
                                        "count": count,
                                        "percent_identity": avg_percent_identity,
                                        "alignment_length": avg_alignment_length,
                                        "e_value": avg_e_value,
                                        "name": species_name,
                                        "count_type": countType})

    '''
    for (taxid, count) in genus_to_count.iteritems():
        genus_name = genus_to_name[taxid]
        taxon_counts_attributes.append({"tax_id": taxid,
                                        "tax_level": TAX_LEVEL_GENUS,
                                        "count": count,
                                        "name": genus_name,
                                        "count_type": countType})
    '''

    output_dict = {
        "pipeline_output": {
            "total_reads": total_reads,
            "remaining_reads": remaining_reads,
            "sample_id": dbSampleId,
            "taxon_counts_attributes": taxon_counts_attributes
      }
    }
    with open(jsonOutputPath, 'wb') as outf:
        json.dump(output_dict, outf)

def combine_json(project_name, sample_name, inputPath1, inputPath2, outputPath):
    with open(inputPath1) as inf1:
        input1 = json.load(inf1).get("pipeline_output")
    with open(inputPath2) as inf2:
        input2 = json.load(inf2).get("pipeline_output")
    total_reads = max(input1.get("total_reads"),
                      input2.get("total_reads"))
    remaining_reads = max(input1.get("remaining_reads"),
                          input2.get("remaining_reads"))
    taxon_counts_attributes = (input1.get("taxon_counts_attributes")
                              + input2.get("taxon_counts_attributes"))
    pipeline_output_dict = {
        "project_name": project_name,
        "sample_name": sample_name,
        "total_reads": total_reads,
        "remaining_reads": remaining_reads,
        "taxon_counts_attributes": taxon_counts_attributes
    }
    rest_entries = {field: input1[field] for field in input1.keys() if field not in ["total_reads", "remaining_reads", "taxon_counts_attributes", "project_name", "sample_name"]}
    pipeline_output_dict.update(rest_entries)
    output_dict = {
        "pipeline_output": pipeline_output_dict
    }
    with open(outputPath, 'wb') as outf:
        json.dump(output_dict, outf)

def generate_taxid_annotated_m8(input_m8, output_m8, accession2taxid_db):
    accession2taxid_dict = shelve.open(accession2taxid_db)
    outf = open(output_m8, "wb")
    with open(input_m8, "rb") as m8f:
        for line in m8f:
            if line[0] == '#':
                continue
            parts = line.split("\t")
            read_name = parts[0] # Example: HWI-ST640:828:H917FADXX:2:1108:8883:88679/1/1',
            accession_id = parts[1] # Example: CP000671.1',
            accession_id_short = accession_id.split(".")[0]
            new_line = "taxid" + accession2taxid_dict.get(accession_id_short, "NA") + ":" + line
            outf.write(new_line)
    outf.close()

def read_file_into_list(file_name):
    with open(file_name) as f:
        L = [x.rstrip() for x in f if x]
    return L

def filter_deuterostomes_from_m8(input_m8, output_m8, deuterostome_file):
    taxids_toremove = read_file_into_list(deuterostome_file)
    output_f = open(output_m8, 'wb')
    with open(input_m8, "rb") as input_f:
        for line in input_f:
            taxid = (line.split("taxid"))[1].split(":")[0]
            #"taxid9606:NB501961:14:HM7TLBGX2:1:12104:15431:..."
            if not taxid in taxids_toremove:
                output_f.write(line)
    output_f.close()

def filter_taxids_from_fasta(input_fa, output_fa, annotation_prefix, accession2taxid_path, deuterostome_file):
    taxids_toremove = read_file_into_list(deuterostome_file)
    accession2taxid_dict = shelve.open(accession2taxid_path)
    input_f = open(input_fa, 'rb')
    output_f = open(output_fa, 'wb')
    sequence_name = input_f.readline()
    sequence_data = input_f.readline()
    while sequence_name and sequence_data:
        read_id = sequence_name.rstrip().lstrip('>') # example read_id: "NR::NT:CP010376.2:NB501961:14:HM7TLBGX2:1:23109:12720:8743/2"
        split_on = annotation_prefix + ":"
        if not read_id.startswith(annotation_prefix):
            split_on = ":" + split_on # avoid any possible "NT:" where the NT could be part of the accession follwing "NR:"
        accession_id = (read_id.split(split_on))[1].split(":")[0]
        accession_id_short = accession_id.split(".")[0]
        taxid = accession2taxid_dict.get(accession_id_short, "NA")
        if not taxid in taxids_toremove:
            output_f.write(sequence_name)
            output_f.write(sequence_data)
        sequence_name = input_f.readline()
        sequence_data = input_f.readline()
    input_f.close()
    output_f.close()

def return_merged_dict(dict1, dict2):
    result = dict1.copy()
    result.update(dict2)
    return result

### job functions

def environment_for_aligners(environment):
    if environment == "development":
        return "alpha"
    return environment

def get_key_path(environment):
    return "s3://czbiohub-infectious-disease/idseq-%s.pem" % environment_for_aligners(environment)

class Updater(object):

    def __init__(self, update_period, update_function):
        self.update_period = update_period
        self.update_function = update_function
        self.timer_thread = None
        self.t_start = time.time()

    def relaunch(self, initial_launch=False):
        if self.timer_thread and not initial_launch:
            t_elapsed = time.time() - self.t_start
            self.update_function(t_elapsed)
        self.timer_thread = threading.Timer(self.update_period, self.relaunch)
        self.timer_thread.start()

    def __enter__(self):
        self.relaunch(initial_launch=True)
        return self

    def __exit__(self, *args):
        self.timer_thread.cancel()


class CommandTracker(Updater):

    lock = threading.RLock()
    count = 0

    def __init__(self, update_period=15):
        super(CommandTracker, self).__init__(update_period, self.print_update)
        with CommandTracker.lock:
            self.id = CommandTracker.count
            CommandTracker.count += 1

    def print_update(self, t_elapsed):
        print "Command %d still running after %3.1f seconds." % (self.id, t_elapsed)
        sys.stdout.flush()


class ProgressFile(object):

    def __init__(self, progress_file):
        self.progress_file = progress_file
        self.tail_subproc = None

    def __enter__(self):
        # TODO:  Do something else here. Tail gets confused if the file pre-exists.  Also need to rate-limit.
        if self.progress_file:
            self.tail_subproc = subprocess.Popen("touch {pf} ; tail -f {pf}".format(pf=self.progress_file), shell=True)
        return self

    def __exit__(self, *args):
        if self.tail_subproc:
            self.tail_subproc.kill()


def execute_command_with_output(command, progress_file=None):
    with CommandTracker() as ct:
        print "Command {}: {}".format(ct.id, command)
        with ProgressFile(progress_file):
            return subprocess.check_output(command, shell=True)


def execute_command_realtime_stdout(command, progress_file=None):
    with CommandTracker() as ct:
        print "Command {}: {}".format(ct.id, command)
        with ProgressFile(progress_file):
            subprocess.check_call(command, shell=True)


def execute_command(command, progress_file=None):
    execute_command_realtime_stdout(command, progress_file)


def wait_for_server(service_name, command, max_concurrent):
    while True:
        output = execute_command_with_output(command).rstrip().split("\n")
        if len(output) <= max_concurrent:
            print "%s server has capacity. Kicking off " % service_name
            return
        else:
            wait_seconds = random.randint(30, 60)
            print "%s server busy. %d processes running. Wait for %d seconds" % \
                  (service_name, len(output), wait_seconds)
            time.sleep(wait_seconds)

def get_server_ips(service_name, environment):
    tag = "service"
    value = "%s-%s" % (service_name, environment_for_aligners(environment))
    describe_json = json.loads(execute_command_with_output("aws ec2 describe-instances --filters 'Name=tag:%s,Values=%s' 'Name=instance-state-name,Values=running'" % (tag, value)))
    server_ips = []
    for reservation in describe_json["Reservations"]:
        for instance in reservation["Instances"]:
            server_ips += [instance["NetworkInterfaces"][0]["Association"]["PublicIp"]]
    return server_ips

def wait_for_server_ip(service_name, key_path, remote_username, environment, max_concurrent):
    while True:
        instance_ips = get_server_ips(service_name, environment)
        ip_nproc_dict = {}
        for ip in instance_ips:
            command = 'ssh -o "StrictHostKeyChecking no" -i %s %s@%s "ps aux|grep gsnapl|grep -v bash" || echo "error"' % (key_path, remote_username, ip)
            output = execute_command_with_output(command).rstrip().split("\n")
            if output != ["error"]: ip_nproc_dict[ip] = len(output)
        if not ip_nproc_dict:
            have_capacity = False
        else:
            min_nproc_ip = min(ip_nproc_dict, key=ip_nproc_dict.get)
            min_nproc = ip_nproc_dict[min_nproc_ip]
            have_capacity = (min_nproc <= max_concurrent)
        if have_capacity:
            print "%s server %s has capacity. Kicking off " % (service_name, min_nproc_ip)
            return min_nproc_ip
        else:
            wait_seconds = random.randint(30, 60)
            print "%s servers busy. Wait for %d seconds" % \
                  (service_name, wait_seconds)
            time.sleep(wait_seconds)

class TimeFilter(logging.Filter):
    def filter(self, record):
        try:
            last = self.last
        except AttributeError:
            last = record.relativeCreated
        delta = datetime.datetime.fromtimestamp(record.relativeCreated/1000.0) - datetime.datetime.fromtimestamp(last/1000.0)
        record.time_since_last = '{0:.2f}'.format(delta.seconds + delta.microseconds/1000000.0)
        self.last = record.relativeCreated
        return True

def percent_str(percent):
    try:
        return "%3.1f" % percent
    except:
        return str(percent)

def run_and_log(logparams, func_name, *args):
    logger = logging.getLogger()
    logger.info("========== %s ==========" % logparams.get("title"))
    # copy log file -- start
    logger.handlers[0].flush()
    execute_command("aws s3 cp %s %s/;" % (logger.handlers[0].baseFilename, logparams["sample_s3_output_path"]))
    # produce the output
    func_return = func_name(*args)
    if func_return == 1:
        logger.info("output exists, lazy run")
    else:
        logger.info("uploaded output")
    # copy log file -- after work is done
    execute_command("aws s3 cp %s %s/;" % (logger.handlers[0].baseFilename, logparams["sample_s3_output_path"]))
    # count records
    required_params = ["before_file_name", "before_file_type", "after_file_name", "after_file_type"]
    if all(param in logparams for param in required_params):
        records_before = count_reads(logparams["before_file_name"], logparams["before_file_type"])
        records_after = count_reads(logparams["after_file_name"], logparams["after_file_type"])
        if logparams["count_reads"]:
            percent_removed = (100.0 * (records_before - records_after)) / records_before
            logger.info("%s %% of reads dropped out, %s reads remaining" % (percent_str(percent_removed), str(records_after)))
            STATS.append({'task': func_name.__name__, 'reads_before': records_before, 'reads_after': records_after})
        # function-specific logs
        if func_name.__name__ == "run_cdhitdup":
            compression_ratio = (1.0 * records_before) / records_after
            logger.info("duplicate compression ratio: %s" % str(compression_ratio))
        if func_name.__name__ == "run_priceseqfilter":
            pass_percentage = (100.0 * records_after) / records_before
            logger.info("percentage of reads passing QC filter: %s %%" % str(pass_percentage))
    # copy log file -- end
    logger.handlers[0].flush()
    execute_command("aws s3 cp %s %s/;" % (logger.handlers[0].baseFilename, logparams["sample_s3_output_path"]))
    # write stats
    stats_path = logparams["stats_file"]
    with open(stats_path, 'wb') as f:
        json.dump(STATS, f)
    execute_command("aws s3 cp %s %s/;" % (stats_path, logparams["sample_s3_output_path"]))

def run_sample(sample_s3_input_path, file_type, filter_host_flag, sample_s3_output_path,
               star_genome_s3_path, bowtie2_genome_s3_path,
               gsnap_ssh_key_s3_path, rapsearch_ssh_key_s3_path, accession2taxid_s3_path,
               deuterostome_list_s3_path, taxid2info_s3_path, db_sample_id,
               aws_batch_job_id, environment, lazy_run = True):

    sample_s3_output_path = sample_s3_output_path.rstrip('/')
    sample_name = sample_s3_input_path[5:].rstrip('/').replace('/','-')
    sample_dir = DEST_DIR + '/' + sample_name
    fastq_dir = sample_dir + '/fastqs'
    result_dir = sample_dir + '/results'
    scratch_dir = sample_dir + '/scratch'
    execute_command("mkdir -p %s %s %s %s" % (sample_dir, fastq_dir, result_dir, scratch_dir))
    execute_command("mkdir -p %s " % REF_DIR)

    # configure logger
    log_file = "%s/%s.%s.txt" % (result_dir, LOGS_OUT_BASENAME, aws_batch_job_id)
    logger = logging.getLogger()
    logger.setLevel(logging.INFO)
    handler = logging.FileHandler(log_file)
    formatter = logging.Formatter("%(asctime)s (%(time_since_last)ss elapsed): %(message)s")
    handler.addFilter(TimeFilter())
    handler.setFormatter(formatter)
    logger.addHandler(handler)
    # now also echo to stdout so they get to cloudwatch
    handler = logging.StreamHandler(sys.stdout)
    handler.setLevel(logging.INFO)
    formatter = logging.Formatter('(%(time_since_last)ss elapsed): %(message)s')
    handler.setFormatter(formatter)
    logger.addHandler(handler)
    DEFAULT_LOGPARAMS = {"sample_s3_output_path": sample_s3_output_path,
                         "stats_file": os.path.join(result_dir, STATS_OUT)}

    # Download fastqs
<<<<<<< HEAD
    command = "aws s3 ls %s/ | grep '\.%s$'" % (sample_s3_input_path, file_type)
    output = execute_command(command).rstrip().split("\n")
=======
    command = "aws s3 ls %s/ |grep fastq.gz" % (sample_s3_input_path)
    output = execute_command_with_output(command).rstrip().split("\n")
>>>>>>> c9fca83d
    for line in output:
        m = re.match(".*?([^ ]*." + re.escape(file_type) + ")", line)
        if m:
            execute_command("aws s3 cp %s/%s %s/" % (sample_s3_input_path, m.group(1), fastq_dir))
        else:
            print "%s doesn't match %s" % (line, file_type)

<<<<<<< HEAD
    fastq_files = execute_command("ls %s/*.%s" % (fastq_dir, file_type)).rstrip().split("\n")
=======
    fastq_files = execute_command_with_output("ls %s/*.fastq.gz" % fastq_dir).rstrip().split("\n")
>>>>>>> c9fca83d

    # Identify input files and characteristics
    if filter_host_flag:
        if len(fastq_files) <= 1:
            return # only support paired reads for now
        else:
            fastq_file_1 = fastq_files[0]
            fastq_file_2 = fastq_files[1]

    if lazy_run:
       # Download existing data and see what has been done
        command = "aws s3 cp %s %s --recursive" % (sample_s3_output_path, result_dir)
        print execute_command_with_output(command)

    # Record total number of input reads
    initial_file_type_for_log = "fastq_paired" if "fastq" in file_type else "fasta_paired"
    stats_file = os.path.join(result_dir, STATS_OUT)
    STATS.append({'total_reads': get_total_initial_reads(fastq_files[0], initial_file_type_for_log, stats_file)})

    # run host filtering
    if filter_host_flag:
        run_host_filtering(sample_name, fastq_file_1, fastq_file_2, file_type, initial_file_type_for_log, star_genome_s3_path, bowtie2_genome_s3_path,
                           DEFAULT_LOGPARAMS, result_dir, scratch_dir, sample_s3_output_path, lazy_run)

    # run gsnap remotely
    if filter_host_flag:
        gsnapl_input_files = [EXTRACT_UNMAPPED_FROM_SAM_OUT1, EXTRACT_UNMAPPED_FROM_SAM_OUT2]
        before_file_name_for_log = os.path.join(result_dir, EXTRACT_UNMAPPED_FROM_SAM_OUT1)
        before_file_type_for_log = "fasta_paired"
    else:
        cleaned_files, before_file_type_for_log = clean_direct_gsnapl_input(fastq_files, file_type, sample_s3_output_path)
        before_file_name_for_log = cleaned_files[0]
        gsnapl_input_files = [os.path.basename(f) for f in cleaned_files]

    logparams = return_merged_dict(DEFAULT_LOGPARAMS,
        {"title": "GSNAPL", "count_reads": True,
        "before_file_name": before_file_name_for_log,
        "before_file_type": before_file_type_for_log,
        "after_file_name": os.path.join(result_dir, GSNAPL_OUT),
        "after_file_type": "m8"})
    run_and_log(logparams, run_gsnapl_remotely,
        sample_name, gsnapl_input_files,
        gsnap_ssh_key_s3_path, environment, aws_batch_job_id,
        result_dir, sample_s3_output_path, lazy_run)

    # run_annotate_gsnapl_m8_with_taxids
    logparams = return_merged_dict(DEFAULT_LOGPARAMS,
        {"title": "annotate gsnapl m8 with taxids",
        "count_reads": False})
    run_and_log(logparams, run_annotate_m8_with_taxids,
        sample_name, os.path.join(result_dir, GSNAPL_DEDUP_OUT),
        os.path.join(result_dir, ANNOTATE_GSNAPL_M8_WITH_TAXIDS_OUT),
        accession2taxid_s3_path,
        result_dir, sample_s3_output_path, False)

    # run_generate_taxid_annotated_fasta_from_m8
    logparams = return_merged_dict(DEFAULT_LOGPARAMS,
        {"title": "generate taxid annotated fasta from m8",
        "count_reads": False})
    run_and_log(logparams, run_generate_taxid_annotated_fasta_from_m8,
        sample_name, os.path.join(result_dir, GSNAPL_DEDUP_OUT),
        os.path.join(result_dir, EXTRACT_UNMAPPED_FROM_SAM_OUT3),
        os.path.join(result_dir, GENERATE_TAXID_ANNOTATED_FASTA_FROM_M8_OUT),
        'NT', result_dir, sample_s3_output_path, False)

    logparams = return_merged_dict(DEFAULT_LOGPARAMS,
        {"title": "filter deuterostomes from m8", "count_reads": True,
        "before_file_name": os.path.join(result_dir, ANNOTATE_GSNAPL_M8_WITH_TAXIDS_OUT),
        "before_file_type": "m8",
        "after_file_name": os.path.join(result_dir, FILTER_DEUTEROSTOMES_FROM_NT_M8_OUT),
        "after_file_type": "m8"})
    run_and_log(logparams, run_filter_deuterostomes_from_m8,
        sample_name, os.path.join(result_dir, ANNOTATE_GSNAPL_M8_WITH_TAXIDS_OUT),
        os.path.join(result_dir, FILTER_DEUTEROSTOMES_FROM_NT_M8_OUT),
        deuterostome_list_s3_path, result_dir, sample_s3_output_path, False)

    logparams = return_merged_dict(DEFAULT_LOGPARAMS,
        {"title": "generate taxid outputs from m8",
        "count_reads": False})
    run_and_log(logparams, run_generate_taxid_outputs_from_m8,
        sample_name, os.path.join(result_dir, FILTER_DEUTEROSTOMES_FROM_NT_M8_OUT),
        os.path.join(result_dir, NT_M8_TO_TAXID_COUNTS_FILE_OUT),
        os.path.join(result_dir, NT_TAXID_COUNTS_TO_JSON_OUT),
        os.path.join(result_dir, NT_TAXID_COUNTS_TO_SPECIES_RPM_OUT),
        os.path.join(result_dir, NT_TAXID_COUNTS_TO_GENUS_RPM_OUT),
        taxid2info_s3_path, 'NT', 'raw', db_sample_id,
        result_dir, sample_s3_output_path, False)

    # run rapsearch remotely
    logparams = return_merged_dict(DEFAULT_LOGPARAMS,
        {"title": "filter deuterostomes from FASTA",
        "count_reads": False})
    run_and_log(logparams, run_filter_deuterostomes_from_fasta,
        sample_name, os.path.join(result_dir, GENERATE_TAXID_ANNOTATED_FASTA_FROM_M8_OUT),
        os.path.join(result_dir, FILTER_DEUTEROSTOME_FROM_TAXID_ANNOTATED_FASTA_OUT),
        accession2taxid_s3_path, deuterostome_list_s3_path, 'NT',
        result_dir, sample_s3_output_path, False)

    logparams = return_merged_dict(DEFAULT_LOGPARAMS,
        {"title": "RAPSearch2", "count_reads": True,
        "before_file_name": os.path.join(result_dir, FILTER_DEUTEROSTOME_FROM_TAXID_ANNOTATED_FASTA_OUT),
        "before_file_type": "fasta",
        "after_file_name": os.path.join(result_dir, RAPSEARCH2_OUT),
        "after_file_type": "m8"})
    run_and_log(logparams, run_rapsearch2_remotely,
        sample_name, FILTER_DEUTEROSTOME_FROM_TAXID_ANNOTATED_FASTA_OUT,
        rapsearch_ssh_key_s3_path, environment, aws_batch_job_id,
        result_dir, sample_s3_output_path, lazy_run)

    # run_annotate_m8_with_taxids
    logparams = return_merged_dict(DEFAULT_LOGPARAMS,
        {"title": "annotate m8 with taxids",
        "count_reads": False})
    run_and_log(logparams, run_annotate_m8_with_taxids,
        sample_name, os.path.join(result_dir, RAPSEARCH2_OUT),
        os.path.join(result_dir, ANNOTATE_RAPSEARCH2_M8_WITH_TAXIDS_OUT),
        accession2taxid_s3_path,
        result_dir, sample_s3_output_path, False)

    # run_generate_taxid_annotated_fasta_from_m8
    logparams = return_merged_dict(DEFAULT_LOGPARAMS,
        {"title": "generate taxid annotated fasta from m8",
        "count_reads": False})
    run_and_log(logparams, run_generate_taxid_annotated_fasta_from_m8,
        sample_name, result_dir + '/' + RAPSEARCH2_OUT,
        result_dir + '/' + FILTER_DEUTEROSTOME_FROM_TAXID_ANNOTATED_FASTA_OUT,
        result_dir + '/' + GENERATE_TAXID_ANNOTATED_FASTA_FROM_RAPSEARCH2_M8_OUT,
        'NR', result_dir, sample_s3_output_path, False)

    logparams = return_merged_dict(DEFAULT_LOGPARAMS,
        {"title": "filter deuterostomes from m8", "count_reads": True,
        "before_file_name": os.path.join(result_dir, ANNOTATE_RAPSEARCH2_M8_WITH_TAXIDS_OUT),
        "before_file_type": "m8",
        "after_file_name": os.path.join(result_dir, FILTER_DEUTEROSTOMES_FROM_NR_M8_OUT),
        "after_file_type": "m8"})
    run_and_log(logparams, run_filter_deuterostomes_from_m8,
        sample_name, os.path.join(result_dir, ANNOTATE_RAPSEARCH2_M8_WITH_TAXIDS_OUT),
        os.path.join(result_dir, FILTER_DEUTEROSTOMES_FROM_NR_M8_OUT),
        deuterostome_list_s3_path, result_dir, sample_s3_output_path, False)

    logparams = return_merged_dict(DEFAULT_LOGPARAMS,
        {"title": "generate taxid outputs from m8",
        "count_reads": False})
    run_and_log(logparams, run_generate_taxid_outputs_from_m8,
        sample_name, os.path.join(result_dir, FILTER_DEUTEROSTOMES_FROM_NR_M8_OUT),
        os.path.join(result_dir, NR_M8_TO_TAXID_COUNTS_FILE_OUT),
        os.path.join(result_dir, NR_TAXID_COUNTS_TO_JSON_OUT),
        os.path.join(result_dir, NR_TAXID_COUNTS_TO_SPECIES_RPM_OUT),
        os.path.join(result_dir, NR_TAXID_COUNTS_TO_GENUS_RPM_OUT),
        taxid2info_s3_path, 'NR', 'log10', db_sample_id,
        result_dir, sample_s3_output_path, False)

    logparams = return_merged_dict(DEFAULT_LOGPARAMS,
        {"title": "combine JSON outputs",
        "count_reads": False})
    run_and_log(logparams, run_combine_json_outputs,
        sample_name, result_dir + '/' + NT_TAXID_COUNTS_TO_JSON_OUT,
        result_dir + '/' + NR_TAXID_COUNTS_TO_JSON_OUT,
        result_dir + '/' + COMBINED_JSON_OUT,
        result_dir, sample_s3_output_path, False)

    logparams = return_merged_dict(DEFAULT_LOGPARAMS,
        {"title": "generate FASTA of unidentified reads", "count_reads": True,
        "before_file_name": os.path.join(result_dir, GENERATE_TAXID_ANNOTATED_FASTA_FROM_RAPSEARCH2_M8_OUT),
        "before_file_type": "fasta",
        "after_file_name": os.path.join(result_dir, UNIDENTIFIED_FASTA_OUT),
        "after_file_type": "fasta"})
    run_and_log(logparams, run_generate_unidentified_fasta,
        sample_name, result_dir + '/' + GENERATE_TAXID_ANNOTATED_FASTA_FROM_RAPSEARCH2_M8_OUT,
        result_dir + '/' + UNIDENTIFIED_FASTA_OUT,
        result_dir, sample_s3_output_path, False)

def run_host_filtering(sample_name, fastq_file_1, fastq_file_2, file_type, initial_file_type_for_log, star_genome_s3_path, bowtie2_genome_s3_path,
                       DEFAULT_LOGPARAMS, result_dir, scratch_dir, sample_s3_output_path, lazy_run):
    # run STAR
    logparams = return_merged_dict(DEFAULT_LOGPARAMS,
        {"title": "STAR", "count_reads": True,
        "before_file_name": fastq_file_1,
        "before_file_type": initial_file_type_for_log,
        "after_file_name": os.path.join(result_dir, STAR_OUT1),
        "after_file_type": initial_file_type_for_log})
    run_and_log(logparams, run_star,
        sample_name, fastq_file_1, fastq_file_2, file_type, star_genome_s3_path,
        result_dir, scratch_dir, sample_s3_output_path, lazy_run)

    # run priceseqfilter
    logparams = return_merged_dict(DEFAULT_LOGPARAMS,
        {"title": "PriceSeqFilter", "count_reads": True,
        "before_file_name": os.path.join(result_dir, STAR_OUT1),
        "before_file_type": initial_file_type_for_log,
        "after_file_name": os.path.join(result_dir, PRICESEQFILTER_OUT1),
        "after_file_type": initial_file_type_for_log})
    run_and_log(logparams, run_priceseqfilter,
        sample_name, os.path.join(result_dir, STAR_OUT1),
        os.path.join(result_dir, STAR_OUT2), file_type,
        result_dir, sample_s3_output_path, lazy_run)

    # run fastq to fasta
    if "fastq" in file_type:
        logparams = return_merged_dict(DEFAULT_LOGPARAMS,
            {"title": "FASTQ to FASTA",
            "count_reads": False})
        run_and_log(logparams, run_fq2fa,
            sample_name, os.path.join(result_dir, PRICESEQFILTER_OUT1),
            os.path.join(result_dir, PRICESEQFILTER_OUT2),
            result_dir, sample_s3_output_path, lazy_run)
        next_input_1 = FQ2FA_OUT1
        next_input_2 = FQ2FA_OUT2
    else:
        next_input_1 = PRICESEQFILTER_OUT1
        next_input_2 = PRICESEQFILTER_OUT2

    # run cdhitdup
    logparams = return_merged_dict(DEFAULT_LOGPARAMS,
        {"title": "CD-HIT-DUP", "count_reads": True,
        "before_file_name": os.path.join(result_dir, next_input_1),
        "before_file_type": "fasta_paired",
        "after_file_name": os.path.join(result_dir, CDHITDUP_OUT1),
        "after_file_type": "fasta_paired"})
    run_and_log(logparams, run_cdhitdup,
        sample_name, os.path.join(result_dir, next_input_1),
        os.path.join(result_dir, next_input_2),
        result_dir, sample_s3_output_path, lazy_run)

    # run lzw filter
    logparams = return_merged_dict(DEFAULT_LOGPARAMS,
        {"title": "LZW filter", "count_reads": True,
        "before_file_name": os.path.join(result_dir, CDHITDUP_OUT1),
        "before_file_type": "fasta_paired",
        "after_file_name": os.path.join(result_dir, LZW_OUT1),
        "after_file_type": "fasta_paired"})
    run_and_log(logparams, run_lzw,
        sample_name, os.path.join(result_dir, CDHITDUP_OUT1),
        os.path.join(result_dir, CDHITDUP_OUT2),
        result_dir, sample_s3_output_path, lazy_run)

    # run bowtie
    logparams = return_merged_dict(DEFAULT_LOGPARAMS,
        {"title": "bowtie2", "count_reads": True,
        "before_file_name": os.path.join(result_dir, LZW_OUT1),
        "before_file_type": "fasta_paired",
        "after_file_name": os.path.join(result_dir, EXTRACT_UNMAPPED_FROM_SAM_OUT1),
        "after_file_type": "fasta_paired"})
    run_and_log(logparams, run_bowtie2,
        sample_name, os.path.join(result_dir, LZW_OUT1),
        os.path.join(result_dir, LZW_OUT2),
        bowtie2_genome_s3_path, result_dir, sample_s3_output_path, lazy_run)


def run_star(sample_name, fastq_file_1, fastq_file_2, file_type, star_genome_s3_path,
             result_dir, scratch_dir, sample_s3_output_path, lazy_run):
    if lazy_run:
        # check if output already exists
        output1 = "%s/%s" % (result_dir, STAR_OUT1)
        output2 = "%s/%s" % (result_dir, STAR_OUT2)
        if os.path.isfile(output1) and os.path.isfile(output2):
            return 1
    # check if genome downloaded already
    genome_file = os.path.basename(star_genome_s3_path)
    if not os.path.isfile("%s/%s" % (REF_DIR, genome_file)):
        execute_command("aws s3 cp %s %s/" % (star_genome_s3_path, REF_DIR))
        execute_command("cd %s; tar xvfz %s" % (REF_DIR, genome_file))
        logging.getLogger().info("downloaded index")
    star_command_params = ['cd', scratch_dir, ';', STAR,
                           '--outFilterMultimapNmax', '99999',
                           '--outFilterScoreMinOverLread', '0.5',
                           '--outFilterMatchNminOverLread', '0.5',
                           '--outReadsUnmapped', 'Fastx',
                           '--outFilterMismatchNmax', '999',
                           '--outSAMmode', 'None',
                           '--clip3pNbases', '0',
                           '--runThreadN', str(multiprocessing.cpu_count()),
                           '--genomeDir', REF_DIR + '/STAR_genome',
                           '--readFilesIn', fastq_file_1, fastq_file_2]
    if ".gz" in file_type:
        star_command_params.extend(['--readFilesCommand', 'zcat'])
    execute_command_realtime_stdout(" ".join(star_command_params), os.path.join(scratch_dir, "Log.progress.out"))
    logging.getLogger().info("finished job")
    # extract out unmapped files
    execute_command("cp %s/%s %s/%s;" % (scratch_dir, 'Unmapped.out.mate1', result_dir, STAR_OUT1))
    execute_command("cp %s/%s %s/%s;" % (scratch_dir, 'Unmapped.out.mate2', result_dir, STAR_OUT2))
    # copy back to aws
    execute_command("aws s3 cp %s/%s %s/;" % (result_dir, STAR_OUT1, sample_s3_output_path))
    execute_command("aws s3 cp %s/%s %s/;" % (result_dir, STAR_OUT2, sample_s3_output_path))
    # cleanup
    execute_command("cd %s; rm -rf *" % scratch_dir)

def run_priceseqfilter(sample_name, input_fq_1, input_fq_2, file_type,
                       result_dir, sample_s3_output_path, lazy_run):
    if lazy_run:
        # check if output already exists
        output1 = "%s/%s" % (result_dir, PRICESEQFILTER_OUT1)
        output2 = "%s/%s" % (result_dir, PRICESEQFILTER_OUT2)
        if os.path.isfile(output1) and os.path.isfile(output2):
            return 1
    priceseq_params = [PRICESEQ_FILTER,
                       '-a','12',
                       '-fp',input_fq_1 , input_fq_2,
                       '-op',
                       result_dir +'/' + PRICESEQFILTER_OUT1,
                       result_dir +'/' + PRICESEQFILTER_OUT2,
                       '-rnf','90',
                       '-log','c']
    if "fastq" in file_type:
        priceseq_params.extend(['-rqf','85','0.98'])
    execute_command_realtime_stdout(" ".join(priceseq_params))
    logging.getLogger().info("finished job")
    # copy back to aws
    execute_command("aws s3 cp %s/%s %s/;" % (result_dir, PRICESEQFILTER_OUT1, sample_s3_output_path))
    execute_command("aws s3 cp %s/%s %s/;" % (result_dir, PRICESEQFILTER_OUT2, sample_s3_output_path))

def run_fq2fa(sample_name, input_fq_1, input_fq_2,
              result_dir, sample_s3_output_path, lazy_run):
    if lazy_run:
        # check if output already exists
        output1 = "%s/%s" % (result_dir, FQ2FA_OUT1)
        output2 = "%s/%s" % (result_dir, FQ2FA_OUT2)
        if os.path.isfile(output1) and os.path.isfile(output2):
            return 1
    execute_command("sed -n '1~4s/^@/>/p;2~4p' <%s >%s/%s" % (input_fq_1, result_dir, FQ2FA_OUT1))
    execute_command("sed -n '1~4s/^@/>/p;2~4p' <%s >%s/%s" % (input_fq_2, result_dir, FQ2FA_OUT2))
    logging.getLogger().info("finished job")
    # copy back to aws
    execute_command("aws s3 cp %s/%s %s/;" % (result_dir, FQ2FA_OUT1, sample_s3_output_path))
    execute_command("aws s3 cp %s/%s %s/;" % (result_dir, FQ2FA_OUT2, sample_s3_output_path))

def run_cdhitdup(sample_name, input_fa_1, input_fa_2,
                 result_dir, sample_s3_output_path, lazy_run):
    if lazy_run:
        # check if output already exists
        output1 = "%s/%s" % (result_dir, CDHITDUP_OUT1)
        output2 = "%s/%s" % (result_dir, CDHITDUP_OUT2)
        if os.path.isfile(output1) and os.path.isfile(output2):
            return 1
    cdhitdup_params = [CDHITDUP,
                       '-i',  input_fa_1,
                       '-i2', input_fa_2,
                       '-o',  result_dir + '/' + CDHITDUP_OUT1,
                       '-o2', result_dir + '/' + CDHITDUP_OUT2,
                       '-e',  '0.05', '-u', '70']
    execute_command_realtime_stdout(" ".join(cdhitdup_params))
    logging.getLogger().info("finished job")
    # copy back to aws
    execute_command("aws s3 cp %s/%s %s/;" % (result_dir, CDHITDUP_OUT1, sample_s3_output_path))
    execute_command("aws s3 cp %s/%s %s/;" % (result_dir, CDHITDUP_OUT2, sample_s3_output_path))

def run_lzw(sample_name, input_fa_1, input_fa_2,
            result_dir, sample_s3_output_path, lazy_run):
    if lazy_run:
        # check if output already exists
        output1 = "%s/%s" % (result_dir, LZW_OUT1)
        output2 = "%s/%s" % (result_dir, LZW_OUT2)
        if os.path.isfile(output1) and os.path.isfile(output2):
            return 1
    output_prefix = result_dir + '/' + LZW_OUT1[:-8]
    generate_lzw_filtered_paired(input_fa_1, input_fa_2, output_prefix, LZW_FRACTION_CUTOFF)
    logging.getLogger().info("finished job")
    # copy back to aws
    execute_command("aws s3 cp %s/%s %s/;" % (result_dir, LZW_OUT1, sample_s3_output_path))
    execute_command("aws s3 cp %s/%s %s/;" % (result_dir, LZW_OUT2, sample_s3_output_path))

def run_bowtie2(sample_name, input_fa_1, input_fa_2, bowtie2_genome_s3_path,
                result_dir, sample_s3_output_path, lazy_run):
    if lazy_run:
        # check if output already exists
        output1 = "%s/%s" % (result_dir, BOWTIE2_OUT)
        output2 = "%s/%s" % (result_dir, EXTRACT_UNMAPPED_FROM_SAM_OUT1)
        output3 = "%s/%s" % (result_dir, EXTRACT_UNMAPPED_FROM_SAM_OUT2)
        output4 = "%s/%s" % (result_dir, EXTRACT_UNMAPPED_FROM_SAM_OUT3)
        if os.path.isfile(output1) and os.path.isfile(output2) and \
           os.path.isfile(output3) and os.path.isfile(output4):
            return 1
    # Doing the work
    # check if genome downloaded already
    genome_file = os.path.basename(bowtie2_genome_s3_path)
    if not os.path.isfile("%s/%s" % (REF_DIR, genome_file)):
        execute_command("aws s3 cp %s %s/" % (bowtie2_genome_s3_path, REF_DIR))
        execute_command("cd %s; tar xvfz %s" % (REF_DIR, genome_file))
        logging.getLogger().info("downloaded index")
    local_genome_dir_ls =  execute_command_with_output("ls %s/bowtie2_genome/*.bt2*" % REF_DIR)
    genome_basename = local_genome_dir_ls.split("\n")[0][:-6]
    if genome_basename[-1] == '.':
        genome_basename = genome_basename[:-1]
    bowtie2_params = [BOWTIE2,
                     '-q',
                     '-p', str(multiprocessing.cpu_count()),
                     '-x', genome_basename,
                     '--very-sensitive-local',
                     '-f', '-1', input_fa_1, '-2', input_fa_2,
                     '-S', result_dir + '/' + BOWTIE2_OUT]
    execute_command_realtime_stdout(" ".join(bowtie2_params))
    logging.getLogger().info("finished alignment")
    # extract out unmapped files from sam
    output_prefix = result_dir + '/' + EXTRACT_UNMAPPED_FROM_SAM_OUT1[:-8]
    generate_unmapped_pairs_from_sam(result_dir + '/' + BOWTIE2_OUT, output_prefix)
    logging.getLogger().info("extracted unmapped pairs from SAM file")
    # copy back to aws
    execute_command("aws s3 cp %s/%s %s/;" % (result_dir, BOWTIE2_OUT, sample_s3_output_path))
    execute_command("aws s3 cp %s/%s %s/;" % (result_dir, EXTRACT_UNMAPPED_FROM_SAM_OUT1, sample_s3_output_path))
    execute_command("aws s3 cp %s/%s %s/;" % (result_dir, EXTRACT_UNMAPPED_FROM_SAM_OUT2, sample_s3_output_path))
    execute_command("aws s3 cp %s/%s %s/;" % (result_dir, EXTRACT_UNMAPPED_FROM_SAM_OUT3, sample_s3_output_path))

def run_gsnapl_remotely(sample, input_files,
                        gsnap_ssh_key_s3_path, environment, aws_batch_job_id,
                        result_dir, sample_s3_output_path, lazy_run):
    if lazy_run:
        # check if output already exists
        output = "%s/%s" % (result_dir, GSNAPL_OUT)
        if os.path.isfile(output):
            return 1
    key_name = os.path.basename(gsnap_ssh_key_s3_path)
    execute_command("aws s3 cp %s %s/" % (gsnap_ssh_key_s3_path, REF_DIR))
    key_path = REF_DIR +'/' + key_name
    execute_command("chmod 400 %s" % key_path)
    remote_username = "ubuntu"
    remote_home_dir = "/home/%s" % remote_username
    remote_work_dir = "%s/batch-pipeline-workdir/%s" % (remote_home_dir, sample)
    remote_index_dir = "%s/share" % remote_home_dir
    commands =  "mkdir -p %s;" % remote_work_dir
    for input_fa in input_files:
        commands += "aws s3 cp %s/%s %s/ ; " % \
                 (sample_s3_output_path, input_fa, remote_work_dir)
    commands += " ".join([remote_home_dir+'/bin/gsnapl',
                          '-A', 'm8', '--batch=2',
                          '--gmap-mode=none', '--npaths=1', '--ordered',
                          '-t', '32',
                          '--maxsearch=5', '--max-mismatches=20',
                          '-D', remote_index_dir, '-d', 'nt_k16']
                          + [remote_work_dir+'/'+input_fa for input_fa in input_files]
                          + ['> '+remote_work_dir+'/'+GSNAPL_OUT, ';'])
    commands += "aws s3 cp %s/%s %s/;" % \
                 (remote_work_dir, GSNAPL_OUT, sample_s3_output_path)
    # check if remote machins has enough capacity
    logging.getLogger().info("waiting for server")
    gsnapl_instance_ip = wait_for_server_ip('gsnap', key_path, remote_username, environment, GSNAPL_MAX_CONCURRENT)
    logging.getLogger().info("starting alignment on machine " + gsnapl_instance_ip)
    remote_command = 'ssh -o "StrictHostKeyChecking no" -i %s %s@%s "%s"' % (key_path, remote_username, gsnapl_instance_ip, commands)
    execute_command(remote_command)
    # move gsnapl output back to local
    time.sleep(10)
    logging.getLogger().info("finished alignment")
    execute_command("aws s3 cp %s/%s %s/" % (sample_s3_output_path, GSNAPL_OUT, result_dir))
    # Deduplicate m8 input. Sometimes GSNAPL outputs multiple consecutive lines for same original read and same accession id. Count functions expect only 1 (top hit).
    deduplicate_m8(os.path.join(result_dir, GSNAPL_OUT), os.path.join(result_dir, GSNAPL_DEDUP_OUT))
    execute_command("aws s3 cp %s/%s %s/" % (result_dir, GSNAPL_DEDUP_OUT, sample_s3_output_path))

def run_annotate_m8_with_taxids(sample_name, input_m8, output_m8,
                                accession2taxid_s3_path,
                                result_dir, sample_s3_output_path, lazy_run):
    if lazy_run:
        # check if output already exists
        if os.path.isfile(output_m8):
            return 1
    accession2taxid_gz = os.path.basename(accession2taxid_s3_path)
    accession2taxid_path = REF_DIR + '/' + accession2taxid_gz[:-3]
    if not os.path.isfile(accession2taxid_path):
        execute_command("aws s3 cp %s %s/" % (accession2taxid_s3_path, REF_DIR))
        execute_command("cd %s; gunzip %s" % (REF_DIR, accession2taxid_gz))
        logging.getLogger().info("downloaded accession-to-taxid map")
    generate_taxid_annotated_m8(input_m8, output_m8, accession2taxid_path)
    logging.getLogger().info("finished annotation")
    # move the output back to S3
    execute_command("aws s3 cp %s %s/" % (output_m8, sample_s3_output_path))

def run_filter_deuterostomes_from_m8(sample_name, input_m8, output_m8,
                                     deuterostome_list_s3_path,
                                     result_dir, sample_s3_output_path, lazy_run):
    if lazy_run:
        # check if output already exists
        if os.path.isfile(output_m8):
            return 1
    deuterostome_file_basename = os.path.basename(deuterostome_list_s3_path)
    deuterostome_file = os.path.join(REF_DIR, deuterostome_file_basename)
    if not os.path.isfile(deuterostome_file):
        execute_command("aws s3 cp %s %s/" % (deuterostome_list_s3_path, REF_DIR))
        logging.getLogger().info("downloaded deuterostome list")
    filter_deuterostomes_from_m8(input_m8, output_m8, deuterostome_file)
    logging.getLogger().info("finished job")
    # move the output back to S3
    execute_command("aws s3 cp %s %s/" % (output_m8, sample_s3_output_path))

def run_generate_taxid_annotated_fasta_from_m8(sample_name, input_m8, input_fasta,
    output_fasta, annotation_prefix, result_dir, sample_s3_output_path, lazy_run):
    if lazy_run:
        # check if output already exists
        if os.path.isfile(output_fasta):
            return 1
    generate_taxid_annotated_fasta_from_m8(input_fasta, input_m8, output_fasta, annotation_prefix)
    logging.getLogger().info("finished job")
    # move the output back to S3
    execute_command("aws s3 cp %s %s/" % (output_fasta, sample_s3_output_path))

def run_filter_deuterostomes_from_fasta(sample_name, input_fa, output_fa,
    accession2taxid_s3_path, deuterostome_list_s3_path, annotation_prefix,
    result_dir, sample_s3_output_path, lazy_run):
    if lazy_run:
        # check if output already exists
        if os.path.isfile(output_fa):
            return 1
    accession2taxid_gz = os.path.basename(accession2taxid_s3_path)
    accession2taxid_path = REF_DIR + '/' + accession2taxid_gz[:-3]
    if not os.path.isfile(accession2taxid_path):
        execute_command("aws s3 cp %s %s/" % (accession2taxid_s3_path, REF_DIR))
        execute_command("cd %s; gunzip %s" % (REF_DIR, accession2taxid_gz))
        logging.getLogger().info("downloaded accession-to-taxid map")
    deuterostome_file_basename = os.path.basename(deuterostome_list_s3_path)
    deuterostome_file = os.path.join(REF_DIR, deuterostome_file_basename)
    if not os.path.isfile(deuterostome_file):
        execute_command("aws s3 cp %s %s/" % (deuterostome_list_s3_path, REF_DIR))
        logging.getLogger().info("downloaded deuterostome list")
    filter_taxids_from_fasta(input_fa, output_fa, annotation_prefix, accession2taxid_path, deuterostome_file)
    logging.getLogger().info("finished job")
    # move the output back to S3
    execute_command("aws s3 cp %s %s/" % (output_fa, sample_s3_output_path))

def run_rapsearch2_remotely(sample, input_fasta, rapsearch_ssh_key_s3_path,
    environment, aws_batch_job_id, result_dir, sample_s3_output_path, lazy_run):
    if lazy_run:
        # check if output already exists
        output = "%s/%s" % (result_dir, RAPSEARCH2_OUT)
        if os.path.isfile(output):
            return 1
    key_name = os.path.basename(rapsearch_ssh_key_s3_path)
    execute_command("aws s3 cp %s %s/" % (rapsearch_ssh_key_s3_path, REF_DIR))
    key_path = REF_DIR +'/' + key_name
    execute_command("chmod 400 %s" % key_path)
    remote_username = "ec2-user"
    remote_home_dir = "/home/%s" % remote_username
    remote_work_dir = "%s/batch-pipeline-workdir/%s" % (remote_home_dir, sample)
    remote_index_dir = "%s/references/nr_rapsearch" % remote_home_dir

    commands =  "mkdir -p %s;" % remote_work_dir
    commands += "aws s3 cp %s/%s %s/ ; " % \
                 (sample_s3_output_path, input_fasta, remote_work_dir)
    input_path = remote_work_dir + '/' + input_fasta
    output_path = remote_work_dir + '/' + RAPSEARCH2_OUT
    commands += " ".join(['/usr/local/bin/rapsearch',
                          '-d', remote_index_dir+'/nr_rapsearch',
                          '-e','-6',
                          '-l','10',
                          '-a','T',
                          '-b','0',
                          '-v','1',
                          '-z', str(multiprocessing.cpu_count()), # threads
                          '-q', input_path,
                          '-o', output_path[:-3],
                          ';'])
    commands += "aws s3 cp %s/%s %s/;" % \
                 (remote_work_dir, RAPSEARCH2_OUT, sample_s3_output_path)
    logging.getLogger().info("waiting for server")
    instance_ip = wait_for_server_ip('rapsearch', key_path, remote_username, environment, RAPSEARCH2_MAX_CONCURRENT)
    logging.getLogger().info("starting alignment on machine " + instance_ip)
    remote_command = 'ssh -o "StrictHostKeyChecking no" -i %s %s@%s "%s"' % (key_path, remote_username, instance_ip, commands)
    execute_command_realtime_stdout(remote_command)
    logging.getLogger().info("finished alignment")
    # move output back to local
    time.sleep(10) # wait until the data is synced
    execute_command("aws s3 cp %s/%s %s/" % (sample_s3_output_path, RAPSEARCH2_OUT, result_dir))

def run_generate_taxid_outputs_from_m8(sample_name,
    annotated_m8,
    taxon_counts_csv_file, taxon_counts_json_file,
    taxon_species_rpm_file, taxon_genus_rpm_file,
    taxinfodb_s3_path, count_type, e_value_type, db_sample_id,
    result_dir, sample_s3_output_path, lazy_run):
    # Ignore lazyrun
    # download taxoninfodb if not exist
    taxoninfo_filename = os.path.basename(taxinfodb_s3_path)
    taxoninfo_path = REF_DIR + '/' + taxoninfo_filename
    if not os.path.isfile(taxoninfo_path):
        execute_command("aws s3 cp %s %s/" % (taxinfodb_s3_path, REF_DIR))
        logging.getLogger().info("downloaded taxon info database")
    generate_tax_counts_from_m8(annotated_m8, e_value_type, taxon_counts_csv_file)
    logging.getLogger().info("generated taxon counts from m8")
    generate_json_from_taxid_counts(sample_name, taxon_counts_csv_file,
                                    taxoninfo_path, taxon_counts_json_file,
                                    count_type, db_sample_id)
    logging.getLogger().info("generated JSON file from taxon counts")
    generate_rpm_from_taxid_counts(taxon_counts_csv_file, taxoninfo_path,
                                   taxon_species_rpm_file, taxon_genus_rpm_file)
    logging.getLogger().info("calculated RPM from taxon counts")
    # move the output back to S3
    execute_command("aws s3 cp %s %s/" % (taxon_counts_csv_file, sample_s3_output_path))
    execute_command("aws s3 cp %s %s/" % (taxon_counts_json_file, sample_s3_output_path))
    execute_command("aws s3 cp %s %s/" % (taxon_species_rpm_file, sample_s3_output_path))
    execute_command("aws s3 cp %s %s/" % (taxon_genus_rpm_file, sample_s3_output_path))

def run_combine_json_outputs(sample_name, input_json_1, input_json_2, output_json,
    result_dir, sample_s3_output_path, lazy_run):
    if lazy_run:
        # check if output already exists
        if os.path.isfile(output_json):
            return 1
    project_name = os.path.basename(os.path.dirname(sample_s3_output_path))
    combine_json(project_name, sample_name, input_json_1, input_json_2, output_json)
    logging.getLogger().info("finished job")
    # move it the output back to S3
    execute_command("aws s3 cp %s %s/" % (output_json, sample_s3_output_path))

def run_generate_unidentified_fasta(sample_name, input_fa, output_fa,
    result_dir, sample_s3_output_path, lazy_run):
    if lazy_run:
        if os.path.isfile(output_fa):
            return 1
    subprocess.check_output("grep -A 1 '>NR::NT::' %s | sed '/^--$/d' > %s" % (input_fa, output_fa), shell=True)
    logging.getLogger().info("finished job")
    execute_command("aws s3 cp %s %s/" % (output_fa, sample_s3_output_path))

### Main
def main():
    # Unbuffer stdout and redirect stderr into stdout.  This helps observe logged events in realtime.
    sys.stdout = os.fdopen(sys.stdout.fileno(), 'w', 0)
    os.dup2(sys.stdout.fileno(), sys.stderr.fileno())

    # collect environment variables
    global INPUT_BUCKET
    global FILE_TYPE
    global OUTPUT_BUCKET
    global STAR_GENOME
    global BOWTIE2_GENOME
    global FILTER_HOST_FLAG
    global ENVIRONMENT

    INPUT_BUCKET = os.environ.get('INPUT_BUCKET', INPUT_BUCKET)
    FILE_TYPE = os.environ.get('FILE_TYPE', FILE_TYPE)
    OUTPUT_BUCKET = os.environ.get('OUTPUT_BUCKET', OUTPUT_BUCKET)
    STAR_GENOME = os.environ.get('STAR_GENOME', STAR_GENOME)
    BOWTIE2_GENOME = os.environ.get('BOWTIE2_GENOME', BOWTIE2_GENOME)
    DB_SAMPLE_ID = os.environ['DB_SAMPLE_ID']
    AWS_BATCH_JOB_ID = os.environ.get('AWS_BATCH_JOB_ID', 'local')
    FILTER_HOST_FLAG = int(os.environ.get('FILTER_HOST_FLAG', FILTER_HOST_FLAG))
    ENVIRONMENT = os.environ.get('ENVIRONMENT', ENVIRONMENT)

    sample_s3_input_path = INPUT_BUCKET.rstrip('/')
    sample_s3_output_path = OUTPUT_BUCKET.rstrip('/')
    key_s3_path = get_key_path(ENVIRONMENT)

    run_sample(sample_s3_input_path, FILE_TYPE, FILTER_HOST_FLAG, sample_s3_output_path,
               STAR_GENOME, BOWTIE2_GENOME,
               key_s3_path, key_s3_path, ACCESSION2TAXID,
               DEUTEROSTOME_TAXIDS, TAXID_TO_INFO, DB_SAMPLE_ID,
               AWS_BATCH_JOB_ID, ENVIRONMENT, True)

if __name__=="__main__":
    main()<|MERGE_RESOLUTION|>--- conflicted
+++ resolved
@@ -712,13 +712,8 @@
                          "stats_file": os.path.join(result_dir, STATS_OUT)}
 
     # Download fastqs
-<<<<<<< HEAD
     command = "aws s3 ls %s/ | grep '\.%s$'" % (sample_s3_input_path, file_type)
     output = execute_command(command).rstrip().split("\n")
-=======
-    command = "aws s3 ls %s/ |grep fastq.gz" % (sample_s3_input_path)
-    output = execute_command_with_output(command).rstrip().split("\n")
->>>>>>> c9fca83d
     for line in output:
         m = re.match(".*?([^ ]*." + re.escape(file_type) + ")", line)
         if m:
@@ -726,11 +721,7 @@
         else:
             print "%s doesn't match %s" % (line, file_type)
 
-<<<<<<< HEAD
     fastq_files = execute_command("ls %s/*.%s" % (fastq_dir, file_type)).rstrip().split("\n")
-=======
-    fastq_files = execute_command_with_output("ls %s/*.fastq.gz" % fastq_dir).rstrip().split("\n")
->>>>>>> c9fca83d
 
     # Identify input files and characteristics
     if filter_host_flag:
