# Set the base image
FROM ubuntu:16.04
ENV DEBIAN_FRONTEND noninteractive

# File Author / Maintainer
MAINTAINER Yun-Fang Juan yunfang@chanzuckerberg.com

# Add packages, update image, and clear cache
RUN apt-get update && apt-get install -y build-essential curl wget python-pip python-dev python-scipy python-redis gdebi-core zip unzip g++ zlib1g-dev gcc pkg-config apt-utils make perl cmake libbz2-dev

RUN pip install --upgrade pip
RUN pip install htseq==0.6.1p1
RUN pip install awscli --upgrade
RUN pip install redis biopython pysam

WORKDIR /tmp
# install STAR
RUN curl -L https://github.com/alexdobin/STAR/archive/2.5.3a.tar.gz | tar xz
RUN mv STAR-2.5.3a/bin/Linux_x86_64_static/* /usr/local/bin
RUN rm -rf STAR-2.5.3a

# Compile and install bowtie
RUN wget https://sourceforge.net/projects/bowtie-bio/files/bowtie2/2.3.2/bowtie2-2.3.2-source.zip
RUN unzip bowtie2-2.3.2-source.zip
WORKDIR /tmp/bowtie2-2.3.2
RUN make -j 16 NO_TBB=1 # we may want tbb (for "superior thread scaling") later, so will need to find a way to compile without "NO_TBB=1"
RUN mv -t /usr/local/bin/ bowtie2 bowtie2-align-l bowtie2-align-s bowtie2-build bowtie2-build-l bowtie2-build-s bowtie2-inspect bowtie2-inspect-l bowtie2-inspect-s

WORKDIR /tmp
# install samtools
RUN apt-get install -y libncurses-dev libbz2-dev
RUN wget https://github.com/samtools/samtools/releases/download/1.5/samtools-1.5.tar.bz2
RUN tar -jxf samtools-1.5.tar.bz2
WORKDIR /tmp/samtools-1.5
RUN ./configure --disable-lzma
RUN make -j 16
RUN mv samtools /usr/local/bin/

WORKDIR /tmp
# Compile and install PriceSeqFilter
RUN wget http://derisilab.ucsf.edu/software/price/PriceSource140408.tar.gz
RUN tar -xzf PriceSource140408.tar.gz
WORKDIR /tmp/PriceSource140408
RUN make -j 16
RUN mv PriceSeqFilter /usr/local/bin/

WORKDIR /tmp
# Compile and install cdhit-dup tools
RUN wget https://github.com/weizhongli/cdhit/archive/V4.6.8.zip
RUN unzip V4.6.8.zip
WORKDIR /tmp/cdhit-4.6.8
RUN make -j 16
WORKDIR /tmp/cdhit-4.6.8/cd-hit-auxtools
RUN make -j 16
RUN mv cd-hit-dup /usr/local/bin/

WORKDIR /tmp
# Compile and install Fastax tools
RUN wget http://launchpadlibrarian.net/161878011/libgtextutils0_0.7-1_amd64.deb
RUN wget http://launchpadlibrarian.net/162265652/fastx-toolkit_0.0.14-1_amd64.deb
RUN gdebi --non-interactive libgtextutils0_0.7-1_amd64.deb
RUN gdebi --non-interactive fastx-toolkit_0.0.14-1_amd64.deb

# For aegea
RUN apt-get install -y python3-pip
RUN pip3 install awscli-cwlogs==1.4.0 keymaker==0.2.1 boto3==1.4.3 awscli==1.11.44 dynamoq==0.0.5 tractorbeam==0.1.3
#RUN echo iptables-persistent iptables-persistent/autosave_v4 boolean true | debconf-set-selections
RUN apt-get install -y iptables-persistent debian-goodies bridge-utils pixz cryptsetup-bin mdadm btrfs-tools libffi-dev libssl-dev libxml2-dev libxslt1-dev libyaml-dev libcurl4-openssl-dev libjemalloc-dev libzip-dev libsnappy-dev liblz4-dev libgmp-dev libmpfr-dev libhts-dev libsqlite3-dev libncurses5-dev htop pydf jq httpie python-dev python-cffi python-pip python-setuptools python-wheel python-virtualenv python-requests python-yaml python3-dev python3-cffi python3-pip python3-setuptools python3-wheel python3-requests python3-yaml nfs-common unzip build-essential cmake libtool autoconf ruby sysstat dstat numactl gdebi-core sqlite3 stunnel moreutils curl wget git aria2 sift
RUN apt-get install -y bsdtar

# For de-novo assembly
<<<<<<< HEAD
WORKDIR /tmp
RUN wget http://cab.spbu.ru/files/release3.10.1/SPAdes-3.10.1-Linux.tar.gz
RUN tar -xzf SPAdes-3.10.1-Linux.tar.gz
RUN cp SPAdes-3.10.1-Linux/bin/* /usr/local/bin/
RUN cp -r SPAdes-3.10.1-Linux/share/* /usr/local/share/
=======
WORKDIR /tmp/spades_build
RUN git clone https://github.com/ablab/spades.git
WORKDIR /tmp/spades_build/spades
RUN git checkout spades_3.11.0
WORKDIR /tmp/spades_build/spades/assembler
RUN PREFIX=/usr/local ./spades_compile.sh
RUN /usr/local/bin/spades.py --test


WORKDIR /tmp
# Compile and install gmap/gsnap
RUN wget http://research-pub.gene.com/gmap/src/gmap-gsnap-2017-11-15.tar.gz
RUN mkdir gmap-gsnap && tar xf gmap-gsnap-2017-11-15.tar.gz -C gmap-gsnap --strip-components 1
WORKDIR /tmp/gmap-gsnap
RUN ./configure --prefix=/usr/local
RUN make -j 16 && make check && make install
RUN rm -rf /tmp/gmap-gsnap /tmp/gmap-gsnap-2017-11-15.tar.gz
RUN gsnapl --version
>>>>>>> 9bde65dc

# Cleanup
RUN rm -rf /tmp/*

WORKDIR /<|MERGE_RESOLUTION|>--- conflicted
+++ resolved
@@ -69,13 +69,6 @@
 RUN apt-get install -y bsdtar
 
 # For de-novo assembly
-<<<<<<< HEAD
-WORKDIR /tmp
-RUN wget http://cab.spbu.ru/files/release3.10.1/SPAdes-3.10.1-Linux.tar.gz
-RUN tar -xzf SPAdes-3.10.1-Linux.tar.gz
-RUN cp SPAdes-3.10.1-Linux/bin/* /usr/local/bin/
-RUN cp -r SPAdes-3.10.1-Linux/share/* /usr/local/share/
-=======
 WORKDIR /tmp/spades_build
 RUN git clone https://github.com/ablab/spades.git
 WORKDIR /tmp/spades_build/spades
@@ -94,7 +87,6 @@
 RUN make -j 16 && make check && make install
 RUN rm -rf /tmp/gmap-gsnap /tmp/gmap-gsnap-2017-11-15.tar.gz
 RUN gsnapl --version
->>>>>>> 9bde65dc
 
 # Cleanup
 RUN rm -rf /tmp/*
