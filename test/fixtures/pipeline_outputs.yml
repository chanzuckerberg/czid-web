--- conflicted
+++ resolved
@@ -7,20 +7,19 @@
   pipeline_run: one
 
 two:
-  sample: two
+  sample: one
   total_reads: 1
   remaining_reads: 1
-<<<<<<< HEAD
   pipeline_run: two
-=======
 
 pipeline_output_one:
   sample: one
   total_reads: 1
   remaining_reads: 1
+  pipeline_run: four
 
 pipeline_output_two:
   sample: one
   total_reads: 1
   remaining_reads: 1
->>>>>>> 3fc9fd89
+  pipeline_run: five