--- conflicted
+++ resolved
@@ -38,7 +38,7 @@
   total_reads: 1122
   adjusted_remaining_reads: 316
   subsample: 1000000
-<<<<<<< HEAD
+  alignment_config: one
 public_project_sampleA_run:
   sample: public_project_sampleA
   job_id: 'public_project_sampleA_job'
@@ -86,7 +86,4 @@
   job_id: 'public_sample_job'
   job_status: 'CHECKED'
   total_reads: 1
-  adjusted_remaining_reads: 1
-=======
-  alignment_config: one
->>>>>>> 889f3396
+  adjusted_remaining_reads: 1