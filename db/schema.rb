# This file is auto-generated from the current state of the database. Instead
# of editing this file, please use the migrations feature of Active Record to
# incrementally modify your database, and then regenerate this schema definition.
#
# Note that this schema.rb definition is the authoritative source for your
# database schema. If you need to create the application database on another
# system, you should be using db:schema:load, not running all the migrations
# from scratch. The latter is a flawed and unsustainable approach (the more migrations
# you'll amass, the slower it'll run and the greater likelihood for issues).
#
# It's strongly recommended that you check this file into your version control system.

<<<<<<< HEAD
ActiveRecord::Schema.define(version: 20_180_918_172_623) do
=======
ActiveRecord::Schema.define(version: 20_180_917_225_807) do
>>>>>>> ea7c4db6
  create_table "alignment_configs", force: :cascade, options: "ENGINE=InnoDB DEFAULT CHARSET=latin1" do |t|
    t.string "name"
    t.string "index_dir_suffix"
    t.text "s3_nt_db_path"
    t.text "s3_nt_loc_db_path"
    t.text "s3_nr_db_path"
    t.text "s3_nr_loc_db_path"
    t.text "s3_lineage_path"
    t.text "s3_accession2taxid_path"
    t.text "s3_deuterostome_db_path"
    t.datetime "created_at", null: false
    t.datetime "updated_at", null: false
  end

  create_table "amr_counts", force: :cascade, options: "ENGINE=InnoDB DEFAULT CHARSET=latin1" do |t|
    t.string "gene"
    t.string "allele"
    t.float "coverage", limit: 24
    t.float "depth", limit: 24
    t.bigint "pipeline_run_id"
    t.string "drug_family"
    t.datetime "created_at", null: false
    t.datetime "updated_at", null: false
    t.index %w[pipeline_run_id allele], name: "index_amr_counts_on_pipeline_run_id_and_allele", unique: true
  end

  create_table "archived_backgrounds", force: :cascade, options: "ENGINE=InnoDB DEFAULT CHARSET=utf8 COLLATE=utf8_unicode_ci" do |t|
    t.bigint "archive_of"
    t.text "data"
    t.datetime "created_at", null: false
    t.datetime "updated_at", null: false
    t.string "s3_backup_path"
  end

  create_table "backgrounds", force: :cascade, options: "ENGINE=InnoDB DEFAULT CHARSET=utf8 COLLATE=utf8_unicode_ci" do |t|
    t.string "name"
    t.datetime "created_at", null: false
    t.datetime "updated_at", null: false
    t.bigint "project_id"
    t.text "description"
    t.integer "public_access", limit: 1
    t.integer "ready", limit: 1, default: 0
    t.bigint "user_id"
    t.index ["name"], name: "index_backgrounds_on_name", unique: true
  end

  create_table "backgrounds_pipeline_outputs", force: :cascade, options: "ENGINE=InnoDB DEFAULT CHARSET=utf8 COLLATE=utf8_unicode_ci" do |t|
    t.bigint "background_id"
    t.bigint "pipeline_output_id"
    t.index ["background_id"], name: "index_backgrounds_pipeline_outputs_on_background_id"
    t.index ["pipeline_output_id"], name: "index_backgrounds_pipeline_outputs_on_pipeline_output_id"
  end

  create_table "backgrounds_pipeline_runs", force: :cascade, options: "ENGINE=InnoDB DEFAULT CHARSET=latin1" do |t|
    t.bigint "background_id"
    t.bigint "pipeline_run_id"
    t.index %w[background_id pipeline_run_id], name: "index_bg_pr_id", unique: true
  end

  create_table "backgrounds_samples", id: false, force: :cascade, options: "ENGINE=InnoDB DEFAULT CHARSET=utf8 COLLATE=utf8_unicode_ci" do |t|
    t.bigint "background_id", null: false
    t.bigint "sample_id", null: false
    t.index ["background_id"], name: "index_backgrounds_samples_on_background_id"
    t.index ["sample_id"], name: "index_backgrounds_samples_on_sample_id"
  end

  create_table "ercc_counts", force: :cascade, options: "ENGINE=InnoDB DEFAULT CHARSET=latin1" do |t|
    t.bigint "pipeline_run_id"
    t.string "name"
    t.integer "count"
    t.datetime "created_at", null: false
    t.datetime "updated_at", null: false
    t.index %w[pipeline_run_id name], name: "index_ercc_counts_on_pipeline_run_id_and_name", unique: true
  end

  create_table "favorite_projects", force: :cascade, options: "ENGINE=InnoDB DEFAULT CHARSET=utf8 COLLATE=utf8_unicode_ci" do |t|
    t.integer "project_id"
    t.integer "user_id"
    t.datetime "created_at", null: false
    t.datetime "updated_at", null: false
  end

  create_table "host_genomes", force: :cascade, options: "ENGINE=InnoDB DEFAULT CHARSET=utf8 COLLATE=utf8_unicode_ci" do |t|
    t.string "name", null: false
    t.text "s3_star_index_path"
    t.text "s3_bowtie2_index_path"
    t.bigint "default_background_id"
    t.datetime "created_at", null: false
    t.datetime "updated_at", null: false
    t.integer "sample_memory"
    t.integer "skip_deutero_filter"
  end

  create_table "input_files", force: :cascade, options: "ENGINE=InnoDB DEFAULT CHARSET=utf8 COLLATE=utf8_unicode_ci" do |t|
    t.string "name"
    t.text "presigned_url"
    t.bigint "sample_id"
    t.datetime "created_at", null: false
    t.datetime "updated_at", null: false
    t.string "source_type", null: false
    t.text "source"
    t.text "parts"
    t.index ["sample_id"], name: "index_input_files_on_sample_id"
  end

  create_table "job_stats", force: :cascade, options: "ENGINE=InnoDB DEFAULT CHARSET=utf8 COLLATE=utf8_unicode_ci" do |t|
    t.string "task"
    t.integer "reads_before"
    t.integer "reads_after"
    t.bigint "pipeline_output_id"
    t.datetime "created_at", null: false
    t.datetime "updated_at", null: false
    t.bigint "pipeline_run_id"
    t.index ["pipeline_output_id"], name: "index_job_stats_on_pipeline_output_id"
    t.index ["pipeline_run_id"], name: "index_job_stats_on_pipeline_run_id"
    t.index ["task"], name: "index_job_stats_on_task"
  end

  create_table "metadata", force: :cascade, options: "ENGINE=InnoDB DEFAULT CHARSET=utf8" do |t|
    t.string "key", null: false
    t.integer "data_type", limit: 1, null: false
    t.string "text_raw_value"
    t.string "text_validated_value"
    t.float "number_raw_value", limit: 24
    t.float "number_validated_value", limit: 24
    t.integer "sample_id"
    t.datetime "created_at", null: false
    t.datetime "updated_at", null: false
    t.index %w[key sample_id], name: "index_metadata_on_key_and_sample_id", unique: true
    t.index ["sample_id"], name: "index_metadata_on_sample_id"
  end

  create_table "output_states", force: :cascade, options: "ENGINE=InnoDB DEFAULT CHARSET=latin1" do |t|
    t.string "output"
    t.string "state"
    t.bigint "pipeline_run_id"
    t.datetime "created_at", null: false
    t.datetime "updated_at", null: false
    t.index %w[pipeline_run_id output], name: "index_output_states_on_pipeline_run_id_and_output", unique: true
  end

  create_table "phylo_trees", force: :cascade, options: "ENGINE=InnoDB DEFAULT CHARSET=latin1" do |t|
    t.integer "taxid"
    t.integer "tax_level"
    t.string "tax_name"
    t.bigint "user_id"
    t.bigint "project_id"
    t.text "newick"
    t.integer "status", default: 0
    t.string "dag_version"
    t.text "dag_json"
    t.text "command_stdout"
    t.text "command_stderr"
    t.string "job_id"
    t.string "job_log_id"
    t.text "job_description"
    t.datetime "created_at", null: false
    t.datetime "updated_at", null: false
    t.string "name"
    t.string "dag_branch"
    t.text "ncbi_metadata"
    t.index ["name"], name: "index_phylo_trees_on_name", unique: true
    t.index %w[project_id taxid], name: "index_phylo_trees_on_project_id_and_taxid"
    t.index ["user_id"], name: "index_phylo_trees_on_user_id"
  end

  create_table "phylo_trees_pipeline_runs", force: :cascade, options: "ENGINE=InnoDB DEFAULT CHARSET=latin1" do |t|
    t.bigint "phylo_tree_id"
    t.bigint "pipeline_run_id"
    t.index %w[phylo_tree_id pipeline_run_id], name: "index_pt_pr_id", unique: true
  end

  create_table "pipeline_outputs", force: :cascade, options: "ENGINE=InnoDB DEFAULT CHARSET=utf8 COLLATE=utf8_unicode_ci" do |t|
    t.bigint "sample_id", null: false
    t.bigint "total_reads", null: false
    t.bigint "remaining_reads", null: false
    t.datetime "created_at", null: false
    t.datetime "updated_at", null: false
    t.bigint "pipeline_run_id"
    t.bigint "unmapped_reads"
    t.index ["pipeline_run_id"], name: "index_pipeline_outputs_on_pipeline_run_id", unique: true
    t.index ["sample_id"], name: "index_pipeline_outputs_on_sample_id"
  end

  create_table "pipeline_run_stages", force: :cascade, options: "ENGINE=InnoDB DEFAULT CHARSET=utf8 COLLATE=utf8_unicode_ci" do |t|
    t.bigint "pipeline_run_id"
    t.integer "step_number"
    t.integer "job_type"
    t.string "job_status"
    t.integer "db_load_status", default: 0, null: false
    t.text "job_command"
    t.text "command_stdout"
    t.text "command_stderr"
    t.string "command_status"
    t.text "job_description"
    t.string "job_log_id"
    t.float "job_progress_pct", limit: 24
    t.datetime "created_at", null: false
    t.datetime "updated_at", null: false
    t.string "job_command_func"
    t.string "load_db_command_func"
    t.string "job_id"
    t.string "output_func"
    t.string "name"
    t.text "failed_jobs"
    t.text "dag_json"
    t.index %w[pipeline_run_id step_number], name: "index_pipeline_run_stages_on_pipeline_run_id_and_step_number"
    t.index ["pipeline_run_id"], name: "index_pipeline_run_stages_on_pipeline_run_id"
  end

  create_table "pipeline_runs", force: :cascade, options: "ENGINE=InnoDB DEFAULT CHARSET=utf8 COLLATE=utf8_unicode_ci" do |t|
    t.string "job_id"
    t.text "command"
    t.string "command_stdout"
    t.text "command_error"
    t.string "command_status"
    t.bigint "sample_id"
    t.datetime "created_at", null: false
    t.datetime "updated_at", null: false
    t.bigint "pipeline_output_id"
    t.string "job_status"
    t.text "job_description"
    t.string "job_log_id"
    t.string "postprocess_status"
    t.integer "finalized", default: 0, null: false
    t.bigint "total_reads"
    t.bigint "adjusted_remaining_reads"
    t.bigint "unmapped_reads"
    t.text "version"
    t.integer "subsample"
    t.string "pipeline_branch"
    t.integer "ready_step"
    t.integer "total_ercc_reads"
    t.float "fraction_subsampled", limit: 24
    t.string "pipeline_version"
    t.string "pipeline_commit"
    t.text "assembled_taxids"
    t.bigint "truncated"
    t.text "result_status"
    t.integer "results_finalized"
    t.bigint "alignment_config_id"
    t.integer "alert_sent", default: 0
    t.index ["job_status"], name: "index_pipeline_runs_on_job_status"
    t.index ["pipeline_output_id"], name: "index_pipeline_runs_on_pipeline_output_id", unique: true
    t.index ["sample_id"], name: "index_pipeline_runs_on_sample_id"
  end

  create_table "projects", force: :cascade, options: "ENGINE=InnoDB DEFAULT CHARSET=utf8 COLLATE=utf8_unicode_ci" do |t|
    t.string "name", collation: "latin1_swedish_ci"
    t.datetime "created_at", null: false
    t.datetime "updated_at", null: false
    t.integer "public_access", limit: 1
    t.integer "days_to_keep_sample_private", default: 365, null: false
    t.integer "background_flag", limit: 1, default: 0
    t.index ["name"], name: "index_projects_on_name", unique: true
  end

  create_table "projects_users", id: false, force: :cascade, options: "ENGINE=InnoDB DEFAULT CHARSET=utf8 COLLATE=utf8_unicode_ci" do |t|
    t.bigint "project_id", null: false
    t.bigint "user_id", null: false
    t.index ["project_id"], name: "index_projects_users_on_project_id"
    t.index ["user_id"], name: "index_projects_users_on_user_id"
  end

  create_table "samples", force: :cascade, options: "ENGINE=InnoDB DEFAULT CHARSET=utf8 COLLATE=utf8_unicode_ci" do |t|
    t.string "name", collation: "latin1_swedish_ci"
    t.datetime "created_at", null: false
    t.datetime "updated_at", null: false
    t.bigint "project_id"
    t.string "status"
    t.string "sample_unique_id"
    t.string "sample_location"
    t.string "sample_date"
    t.string "sample_tissue"
    t.string "sample_template"
    t.string "sample_library"
    t.string "sample_sequencer"
    t.text "sample_notes"
    t.text "s3_preload_result_path"
    t.text "s3_star_index_path"
    t.text "s3_bowtie2_index_path"
    t.integer "sample_memory"
    t.string "job_queue"
    t.bigint "host_genome_id"
    t.bigint "user_id"
    t.integer "subsample"
    t.string "pipeline_branch"
    t.float "sample_input_pg", limit: 24
    t.integer "sample_batch"
    t.text "sample_diagnosis"
    t.string "sample_organism"
    t.string "sample_detection"
    t.string "alignment_config_name"
    t.index %w[project_id name], name: "index_samples_name_project_id", unique: true
    t.index ["user_id"], name: "index_samples_on_user_id"
  end

  create_table "taxon_byteranges", force: :cascade, options: "ENGINE=InnoDB DEFAULT CHARSET=utf8 COLLATE=utf8_unicode_ci" do |t|
    t.integer "taxid"
    t.bigint "first_byte"
    t.bigint "last_byte"
    t.bigint "pipeline_output_id"
    t.datetime "created_at", null: false
    t.datetime "updated_at", null: false
    t.string "hit_type"
    t.integer "tax_level"
    t.bigint "pipeline_run_id"
    t.index %w[pipeline_output_id tax_level hit_type taxid], name: "index_taxon_byteranges_on_details", unique: true
    t.index ["pipeline_output_id"], name: "index_taxon_byteranges_on_pipeline_output_id"
    t.index %w[pipeline_run_id tax_level hit_type taxid], name: "index_taxon_byteranges_pr", unique: true
    t.index %w[taxid hit_type], name: "index_taxon_byteranges_on_taxid_and_hit_type"
  end

  create_table "taxon_categories", force: :cascade, options: "ENGINE=InnoDB DEFAULT CHARSET=utf8 COLLATE=utf8_unicode_ci" do |t|
    t.integer "taxid"
    t.string "category"
    t.datetime "created_at", null: false
    t.datetime "updated_at", null: false
    t.index ["taxid"], name: "index_taxon_categories_on_taxid", unique: true
  end

  create_table "taxon_child_parents", force: :cascade, options: "ENGINE=InnoDB DEFAULT CHARSET=utf8 COLLATE=utf8_unicode_ci" do |t|
    t.integer "taxid"
    t.integer "parent_taxid"
    t.string "rank"
    t.datetime "created_at", null: false
    t.datetime "updated_at", null: false
    t.index ["taxid"], name: "index_taxon_child_parents_on_taxid", unique: true
  end

  create_table "taxon_confirmations", force: :cascade, options: "ENGINE=InnoDB DEFAULT CHARSET=latin1" do |t|
    t.integer "taxid"
    t.integer "sample_id"
    t.integer "user_id"
    t.string "strength"
    t.datetime "created_at", null: false
    t.datetime "updated_at", null: false
    t.string "name"
    t.index %w[sample_id strength taxid], name: "index_taxon_confirmations_on_sample_id_and_strength_and_taxid"
  end

  create_table "taxon_counts", force: :cascade, options: "ENGINE=InnoDB DEFAULT CHARSET=utf8 COLLATE=utf8_unicode_ci" do |t|
    t.bigint "pipeline_output_id"
    t.integer "tax_id"
    t.integer "tax_level"
    t.integer "count"
    t.datetime "created_at", null: false
    t.datetime "updated_at", null: false
    t.string "name", collation: "latin1_swedish_ci"
    t.string "count_type"
    t.float "percent_identity", limit: 24
    t.float "alignment_length", limit: 24
    t.float "e_value", limit: 24
    t.integer "genus_taxid", default: -200, null: false
    t.integer "superkingdom_taxid", default: -700, null: false
    t.float "percent_concordant", limit: 24
    t.float "species_total_concordant", limit: 24
    t.float "genus_total_concordant", limit: 24
    t.float "family_total_concordant", limit: 24
    t.bigint "pipeline_run_id"
    t.string "common_name"
    t.integer "family_taxid", default: -300, null: false
    t.integer "is_phage", limit: 1, default: 0, null: false
    t.index %w[pipeline_output_id tax_id count_type], name: "new_index_taxon_counts", unique: true
    t.index %w[pipeline_output_id tax_level count_type tax_id], name: "index_taxon_counts", unique: true
    t.index ["pipeline_output_id"], name: "index_taxon_counts_on_pipeline_output_id"
    t.index %w[pipeline_run_id tax_id count_type], name: "taxon_counts_pr_index", unique: true
    t.index %w[pipeline_run_id tax_level count_type tax_id], name: "taxon_counts_pr_index2", unique: true
  end

  create_table "taxon_lineage_names", force: :cascade, options: "ENGINE=InnoDB DEFAULT CHARSET=utf8 COLLATE=utf8_unicode_ci" do |t|
    t.integer "taxid"
    t.string "superkingdom_name"
    t.string "phylum_name"
    t.string "class_name"
    t.string "order_name"
    t.string "family_name"
    t.string "genus_name"
    t.string "species_name"
    t.datetime "created_at", null: false
    t.datetime "updated_at", null: false
    t.index ["taxid"], name: "index_taxon_lineage_names_on_taxid", unique: true
  end

  create_table "taxon_lineages", force: :cascade, options: "ENGINE=InnoDB DEFAULT CHARSET=utf8 COLLATE=utf8_unicode_ci" do |t|
    t.integer "taxid", null: false
    t.integer "superkingdom_taxid", default: -700, null: false
    t.integer "phylum_taxid", default: -600, null: false
    t.integer "class_taxid", default: -500, null: false
    t.integer "order_taxid", default: -400, null: false
    t.integer "family_taxid", default: -300, null: false
    t.integer "genus_taxid", default: -200, null: false
    t.integer "species_taxid", default: -100, null: false
    t.datetime "created_at", null: false
    t.datetime "updated_at", null: false
    t.string "superkingdom_name", default: "", null: false
    t.string "phylum_name", default: "", null: false
    t.string "class_name", default: "", null: false
    t.string "order_name", default: "", null: false
    t.string "family_name", default: "", null: false
    t.string "genus_name", default: "", null: false
    t.string "species_name", default: "", null: false
    t.string "superkingdom_common_name", default: "", null: false
    t.string "phylum_common_name", default: "", null: false
    t.string "class_common_name", default: "", null: false
    t.string "order_common_name", default: "", null: false
    t.string "family_common_name", default: "", null: false
    t.string "genus_common_name", default: "", null: false
    t.string "species_common_name", default: "", null: false
    t.datetime "started_at", default: "2000-01-01 00:00:00", null: false
    t.datetime "ended_at", default: "3000-01-01 00:00:00", null: false
    t.integer "kingdom_taxid", default: -650, null: false
    t.string "kingdom_name", default: "", null: false
    t.string "kingdom_common_name", default: "", null: false
    t.index ["class_taxid"], name: "index_taxon_lineages_on_class_taxid"
    t.index ["family_taxid"], name: "index_taxon_lineages_on_family_taxid"
    t.index ["genus_taxid"], name: "index_taxon_lineages_on_genus_taxid"
    t.index ["order_taxid"], name: "index_taxon_lineages_on_order_taxid"
    t.index ["phylum_taxid"], name: "index_taxon_lineages_on_phylum_taxid"
    t.index ["species_taxid"], name: "index_taxon_lineages_on_species_taxid"
    t.index ["superkingdom_taxid"], name: "index_taxon_lineages_on_superkingdom_taxid"
    t.index %w[taxid ended_at], name: "index_taxon_lineages_on_taxid_and_end", unique: true
    t.index %w[taxid started_at ended_at], name: "index_taxon_lineages_on_taxid_and_started_at_and_ended_at"
    t.index %w[taxid started_at], name: "index_taxon_lineages_on_taxid_and_start", unique: true
  end

  create_table "taxon_names", force: :cascade, options: "ENGINE=InnoDB DEFAULT CHARSET=utf8 COLLATE=utf8_unicode_ci" do |t|
    t.integer "taxid", null: false
    t.string "name"
    t.datetime "created_at", null: false
    t.datetime "updated_at", null: false
    t.string "common_name"
    t.index ["taxid"], name: "index_taxon_names_on_taxid", unique: true
  end

  create_table "taxon_scoring_models", force: :cascade, options: "ENGINE=InnoDB DEFAULT CHARSET=latin1" do |t|
    t.string "name"
    t.text "model_json"
    t.datetime "created_at", null: false
    t.datetime "updated_at", null: false
    t.string "model_type"
    t.bigint "user_id"
    t.index ["name"], name: "index_taxon_scoring_models_on_name", unique: true
  end

  create_table "taxon_summaries", force: :cascade, options: "ENGINE=InnoDB DEFAULT CHARSET=utf8 COLLATE=utf8_unicode_ci" do |t|
    t.bigint "background_id"
    t.integer "tax_id"
    t.string "count_type"
    t.integer "tax_level"
    t.string "name"
    t.float "mean", limit: 24
    t.float "stdev", limit: 24
    t.datetime "created_at", null: false
    t.datetime "updated_at", null: false
    t.index %w[background_id count_type tax_level tax_id], name: "index_taxon_summaries_detailed", unique: true
    t.index ["background_id"], name: "index_taxon_summaries_on_background_id"
  end

  create_table "users", force: :cascade, options: "ENGINE=InnoDB DEFAULT CHARSET=utf8 COLLATE=utf8_unicode_ci" do |t|
    t.string "email", default: "", null: false, collation: "latin1_swedish_ci"
    t.string "name", collation: "latin1_swedish_ci"
    t.datetime "created_at", null: false
    t.datetime "updated_at", null: false
    t.string "encrypted_password", default: "", null: false, collation: "latin1_swedish_ci"
    t.string "reset_password_token", collation: "latin1_swedish_ci"
    t.datetime "reset_password_sent_at"
    t.datetime "remember_created_at"
    t.integer "sign_in_count", default: 0, null: false
    t.datetime "current_sign_in_at"
    t.datetime "last_sign_in_at"
    t.string "current_sign_in_ip", collation: "latin1_swedish_ci"
    t.string "last_sign_in_ip", collation: "latin1_swedish_ci"
    t.string "authentication_token", limit: 30, collation: "latin1_swedish_ci"
    t.integer "role"
    t.text "allowed_features"
    t.index ["authentication_token"], name: "index_users_on_authentication_token", unique: true
    t.index ["email"], name: "index_users_on_email", unique: true
    t.index ["reset_password_token"], name: "index_users_on_reset_password_token", unique: true
  end
end<|MERGE_RESOLUTION|>--- conflicted
+++ resolved
@@ -10,11 +10,7 @@
 #
 # It's strongly recommended that you check this file into your version control system.
 
-<<<<<<< HEAD
 ActiveRecord::Schema.define(version: 20_180_918_172_623) do
-=======
-ActiveRecord::Schema.define(version: 20_180_917_225_807) do
->>>>>>> ea7c4db6
   create_table "alignment_configs", force: :cascade, options: "ENGINE=InnoDB DEFAULT CHARSET=latin1" do |t|
     t.string "name"
     t.string "index_dir_suffix"
