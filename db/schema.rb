# This file is auto-generated from the current state of the database. Instead
# of editing this file, please use the migrations feature of Active Record to
# incrementally modify your database, and then regenerate this schema definition.
#
# Note that this schema.rb definition is the authoritative source for your
# database schema. If you need to create the application database on another
# system, you should be using db:schema:load, not running all the migrations
# from scratch. The latter is a flawed and unsustainable approach (the more migrations
# you'll amass, the slower it'll run and the greater likelihood for issues).
#
# It's strongly recommended that you check this file into your version control system.

<<<<<<< HEAD
ActiveRecord::Schema.define(version: 20_200_430_210_801) do
=======
ActiveRecord::Schema.define(version: 20_200_423_161_207) do
>>>>>>> 56a18d87
  create_table "alignment_configs", force: :cascade, options: "ENGINE=InnoDB DEFAULT CHARSET=utf8 COLLATE=utf8_unicode_ci" do |t|
    t.string "name"
    t.string "index_dir_suffix"
    t.text "s3_nt_db_path"
    t.text "s3_nt_loc_db_path"
    t.text "s3_nr_db_path"
    t.text "s3_nr_loc_db_path"
    t.text "s3_lineage_path"
    t.text "s3_accession2taxid_path"
    t.text "s3_deuterostome_db_path"
    t.datetime "created_at", null: false
    t.datetime "updated_at", null: false
    t.integer "lineage_version", limit: 2
    t.text "s3_nt_info_db_path"
  end

  create_table "amr_counts", force: :cascade, options: "ENGINE=InnoDB DEFAULT CHARSET=utf8 COLLATE=utf8_unicode_ci" do |t|
    t.string "gene"
    t.string "allele"
    t.float "coverage", limit: 24
    t.float "depth", limit: 24
    t.bigint "pipeline_run_id"
    t.string "drug_family"
    t.datetime "created_at", null: false
    t.datetime "updated_at", null: false
    t.string "annotation_gene"
    t.string "genbank_accession"
    t.integer "total_reads"
    t.float "rpm", limit: 24
    t.float "dpm", limit: 24
    t.index ["pipeline_run_id", "allele"], name: "index_amr_counts_on_pipeline_run_id_and_allele", unique: true
  end

  create_table "app_configs", force: :cascade, options: "ENGINE=InnoDB DEFAULT CHARSET=utf8 COLLATE=utf8_unicode_ci" do |t|
    t.string "key"
    t.text "value"
    t.index ["key"], name: "index_app_configs_on_key", unique: true
  end

  create_table "archived_backgrounds", force: :cascade, options: "ENGINE=InnoDB DEFAULT CHARSET=utf8 COLLATE=utf8_unicode_ci" do |t|
    t.bigint "archive_of"
    t.text "data"
    t.datetime "created_at", null: false
    t.datetime "updated_at", null: false
    t.string "s3_backup_path"
  end

  create_table "backgrounds", force: :cascade, options: "ENGINE=InnoDB DEFAULT CHARSET=utf8 COLLATE=utf8_unicode_ci" do |t|
    t.string "name"
    t.datetime "created_at", null: false
    t.datetime "updated_at", null: false
    t.text "description"
    t.integer "public_access", limit: 1
    t.integer "ready", limit: 1, default: 0
    t.bigint "user_id"
    t.index ["name"], name: "index_backgrounds_on_name", unique: true
  end

  create_table "backgrounds_pipeline_runs", force: :cascade, options: "ENGINE=InnoDB DEFAULT CHARSET=utf8 COLLATE=utf8_unicode_ci" do |t|
    t.bigint "background_id"
    t.bigint "pipeline_run_id"
    t.index ["background_id", "pipeline_run_id"], name: "index_bg_pr_id", unique: true
    t.index ["pipeline_run_id"], name: "backgrounds_pipeline_runs_pipeline_run_id_fk"
  end

  create_table "backgrounds_samples", id: false, force: :cascade, options: "ENGINE=InnoDB DEFAULT CHARSET=utf8 COLLATE=utf8_unicode_ci" do |t|
    t.bigint "background_id", null: false
    t.bigint "sample_id", null: false
    t.index ["background_id"], name: "index_backgrounds_samples_on_background_id"
    t.index ["sample_id"], name: "index_backgrounds_samples_on_sample_id"
  end

  create_table "bulk_downloads", force: :cascade, options: "ENGINE=InnoDB DEFAULT CHARSET=utf8 COLLATE=utf8_unicode_ci" do |t|
    t.text "params_json", comment: "JSON of the params for this bulk download"
    t.string "download_type", null: false, comment: "The type of bulk download"
    t.string "status", null: false, comment: "The current status of the download, e.g. waiting, running, error, success"
    t.string "error_message", comment: "An error message to display to the user."
    t.bigint "user_id"
    t.datetime "created_at", null: false
    t.datetime "updated_at", null: false
    t.string "access_token"
    t.float "progress", limit: 24
    t.string "ecs_task_arn", comment: "The ecs task arn for this bulk download if applicable"
    t.bigint "output_file_size", comment: "The file size of the generated output file. Can be nil while the file is being generated."
    t.text "description", comment: "An optional description. May be nil."
    t.index ["user_id"], name: "index_bulk_downloads_on_user_id"
  end

  create_table "bulk_downloads_pipeline_runs", id: false, force: :cascade, options: "ENGINE=InnoDB DEFAULT CHARSET=utf8 COLLATE=utf8_unicode_ci" do |t|
    t.bigint "pipeline_run_id", null: false
    t.bigint "bulk_download_id", null: false
    t.index ["bulk_download_id"], name: "index_bulk_downloads_pipeline_runs_on_bulk_download_id"
    t.index ["pipeline_run_id"], name: "index_bulk_downloads_pipeline_runs_on_pipeline_run_id"
  end

  create_table "contigs", force: :cascade, options: "ENGINE=InnoDB DEFAULT CHARSET=utf8 COLLATE=utf8_unicode_ci" do |t|
    t.bigint "pipeline_run_id"
    t.string "name"
    t.text "sequence", limit: 4_294_967_295
    t.integer "read_count"
    t.datetime "created_at", null: false
    t.datetime "updated_at", null: false
    t.text "lineage_json"
    t.integer "species_taxid_nt"
    t.integer "species_taxid_nr"
    t.integer "genus_taxid_nt"
    t.integer "genus_taxid_nr"
    t.index ["pipeline_run_id", "genus_taxid_nr"], name: "index_contigs_on_pipeline_run_id_and_genus_taxid_nr"
    t.index ["pipeline_run_id", "genus_taxid_nt"], name: "index_contigs_on_pipeline_run_id_and_genus_taxid_nt"
    t.index ["pipeline_run_id", "name"], name: "index_contigs_on_pipeline_run_id_and_name", unique: true
    t.index ["pipeline_run_id", "read_count"], name: "index_contigs_on_pipeline_run_id_and_read_count"
    t.index ["pipeline_run_id", "species_taxid_nr"], name: "index_contigs_on_pipeline_run_id_and_species_taxid_nr"
    t.index ["pipeline_run_id", "species_taxid_nt"], name: "index_contigs_on_pipeline_run_id_and_species_taxid_nt"
  end

  create_table "ercc_counts", force: :cascade, options: "ENGINE=InnoDB DEFAULT CHARSET=utf8 COLLATE=utf8_unicode_ci" do |t|
    t.bigint "pipeline_run_id"
    t.string "name"
    t.integer "count"
    t.datetime "created_at", null: false
    t.datetime "updated_at", null: false
    t.index ["pipeline_run_id", "name"], name: "index_ercc_counts_on_pipeline_run_id_and_name", unique: true
  end

  create_table "favorite_projects", force: :cascade, options: "ENGINE=InnoDB DEFAULT CHARSET=utf8 COLLATE=utf8_unicode_ci" do |t|
    t.bigint "project_id"
    t.bigint "user_id"
    t.datetime "created_at", null: false
    t.datetime "updated_at", null: false
    t.index ["project_id"], name: "index_favorite_projects_on_project_id"
    t.index ["user_id"], name: "index_favorite_projects_on_user_id"
  end

  create_table "host_genomes", force: :cascade, options: "ENGINE=InnoDB DEFAULT CHARSET=utf8 COLLATE=utf8_unicode_ci" do |t|
    t.string "name", null: false, comment: "Friendly name of host genome. May be common name or scientific name of species. Must be unique and start with a capital letter."
    t.string "s3_star_index_path", default: "s3://idseq-database/host_filter/ercc/2017-09-01-utc-1504224000-unixtime__2017-09-01-utc-1504224000-unixtime/STAR_genome.tar", null: false, comment: "The path to the index file to be used in the pipeline by star for host filtering."
    t.string "s3_bowtie2_index_path", default: "s3://idseq-database/host_filter/ercc/2017-09-01-utc-1504224000-unixtime__2017-09-01-utc-1504224000-unixtime/bowtie2_genome.tar", null: false, comment: "The path to the index file to be used in the pipeline by bowtie for host filtering."
    t.bigint "default_background_id"
    t.datetime "created_at", null: false
    t.datetime "updated_at", null: false
    t.integer "skip_deutero_filter", default: 0, null: false, comment: "See https://en.wikipedia.org/wiki/Deuterostome. This affects the pipeline."
    t.string "taxa_category", default: "unknown", comment: "An informal taxa name for grouping hosts. First implemented for sample type suggestions."
    t.integer "samples_count", default: 0, null: false, comment: "Added to enable ranking of host genomes by popularity"
    t.bigint "user_id", comment: "The user that created the host genome. Values previous to 2020-02 may be NULL."
    t.index ["name"], name: "index_host_genomes_on_name", unique: true
    t.index ["user_id"], name: "index_host_genomes_on_user_id"
  end

  create_table "host_genomes_metadata_fields", id: false, force: :cascade, options: "ENGINE=InnoDB DEFAULT CHARSET=utf8 COLLATE=utf8_unicode_ci" do |t|
    t.bigint "host_genome_id", null: false
    t.bigint "metadata_field_id", null: false
    t.index ["host_genome_id", "metadata_field_id"], name: "index_host_genomes_metadata_fields", unique: true
    t.index ["metadata_field_id", "host_genome_id"], name: "index_metadata_fields_host_genomes", unique: true
  end

  create_table "input_files", force: :cascade, options: "ENGINE=InnoDB DEFAULT CHARSET=utf8 COLLATE=utf8_unicode_ci" do |t|
    t.string "name"
    t.text "presigned_url"
    t.bigint "sample_id"
    t.datetime "created_at", null: false
    t.datetime "updated_at", null: false
    t.string "source_type", null: false
    t.text "source"
    t.text "parts"
    t.index ["sample_id"], name: "index_input_files_on_sample_id"
  end

  create_table "insert_size_metric_sets", force: :cascade, options: "ENGINE=InnoDB DEFAULT CHARSET=utf8 COLLATE=utf8_unicode_ci" do |t|
    t.bigint "pipeline_run_id", null: false
    t.integer "median", null: false
    t.integer "mode", null: false
    t.integer "median_absolute_deviation", null: false
    t.integer "min", null: false
    t.integer "max", null: false
    t.float "mean", limit: 24, null: false
    t.float "standard_deviation", limit: 24, null: false
    t.integer "read_pairs", null: false
    t.datetime "created_at", null: false
    t.datetime "updated_at", null: false
    t.index ["pipeline_run_id"], name: "index_insert_size_metric_sets_on_pipeline_run_id"
  end

  create_table "job_stats", force: :cascade, options: "ENGINE=InnoDB DEFAULT CHARSET=utf8 COLLATE=utf8_unicode_ci" do |t|
    t.string "task"
    t.integer "reads_after"
    t.datetime "created_at", null: false
    t.datetime "updated_at", null: false
    t.bigint "pipeline_run_id"
    t.index ["pipeline_run_id"], name: "index_job_stats_on_pipeline_run_id"
    t.index ["task"], name: "index_job_stats_on_task"
  end

  create_table "locations", force: :cascade, options: "ENGINE=InnoDB DEFAULT CHARSET=utf8 COLLATE=utf8_unicode_ci" do |t|
    t.string "name", default: "", null: false, comment: "Full display name, such as a complete address"
    t.string "geo_level", limit: 20, default: "", null: false, comment: "Level of specificity (country, state, subdivision, or city)"
    t.string "country_name", limit: 100, default: "", null: false, comment: "Country (or equivalent) of this location if available"
    t.string "country_code", limit: 5, default: "", null: false, comment: "ISO 3166 alpha-2 country codes. Can be used to resolve country_name if data sources ever change."
    t.string "state_name", limit: 100, default: "", null: false, comment: "State (or equivalent) of this location if available"
    t.string "subdivision_name", limit: 100, default: "", null: false, comment: "Second-level administrative division (e.g. county/district/division/province/etc.) of this location if available"
    t.string "city_name", limit: 100, default: "", null: false, comment: "City (or equivalent) of this location if available"
    t.bigint "osm_id", comment: "OpenStreetMap ID for traceability. May change at any time."
    t.bigint "locationiq_id", comment: "Data provider API ID for traceability."
    t.decimal "lat", precision: 10, scale: 6, comment: "The latitude of this location if available"
    t.decimal "lng", precision: 10, scale: 6, comment: "The longitude of this location if available"
    t.datetime "created_at", null: false
    t.datetime "updated_at", null: false
    t.string "osm_type", limit: 10, default: "", null: false, comment: "OpenStreetMap type (Node, Way, or Relation) to use OSM ID"
    t.integer "country_id", comment: "ID of the country entry in our database"
    t.integer "state_id", comment: "ID of the state entry in our database"
    t.integer "subdivision_id", comment: "ID of the subdivision entry in our database"
    t.integer "city_id", comment: "ID of the city entry in our database"
    t.index ["country_name", "state_name", "subdivision_name", "city_name"], name: "index_locations_levels", comment: "Index for lookup within regions. Composite works for any left subset of columns."
    t.index ["geo_level"], name: "index_locations_on_geo_level", comment: "Index for lookup by level of specificity"
    t.index ["name", "geo_level", "country_name", "state_name", "subdivision_name", "city_name"], name: "index_locations_name_fields", comment: "Index for lookup by important fields for identifying places. Composite works for any left subset of columns."
    t.index ["name"], name: "index_locations_on_name", comment: "Index for lookup by location name"
    t.index ["osm_type", "osm_id"], name: "index_locations_on_osm_type_and_osm_id"
  end

  create_table "metadata", force: :cascade, options: "ENGINE=InnoDB DEFAULT CHARSET=utf8 COLLATE=utf8_unicode_ci" do |t|
    t.string "key", null: false
    t.string "raw_value"
    t.string "string_validated_value"
    t.decimal "number_validated_value", precision: 36, scale: 9
    t.bigint "sample_id"
    t.datetime "created_at", null: false
    t.datetime "updated_at", null: false
    t.date "date_validated_value"
    t.bigint "metadata_field_id"
    t.bigint "location_id"
    t.index ["metadata_field_id"], name: "index_metadata_on_metadata_field_id"
    t.index ["sample_id", "key"], name: "index_metadata_on_sample_id_and_key", unique: true
  end

  create_table "metadata_fields", force: :cascade, options: "ENGINE=InnoDB DEFAULT CHARSET=utf8 COLLATE=utf8_unicode_ci" do |t|
    t.string "name", null: false
    t.string "display_name"
    t.string "description"
    t.integer "base_type", limit: 1, null: false
    t.string "options"
    t.integer "force_options", limit: 1, default: 0
    t.integer "is_core", limit: 1, default: 0
    t.integer "is_default", limit: 1, default: 0
    t.integer "is_required", limit: 1, default: 0
    t.string "group"
    t.datetime "created_at", null: false
    t.datetime "updated_at", null: false
    t.string "examples"
    t.integer "default_for_new_host_genome", limit: 1, default: 0
    t.index ["group"], name: "index_metadata_fields_on_group"
  end

  create_table "metadata_fields_projects", id: false, force: :cascade, options: "ENGINE=InnoDB DEFAULT CHARSET=utf8 COLLATE=utf8_unicode_ci" do |t|
    t.bigint "project_id", null: false
    t.bigint "metadata_field_id", null: false
    t.index ["metadata_field_id"], name: "metadata_fields_projects_metadata_field_id_fk"
    t.index ["project_id", "metadata_field_id"], name: "index_projects_metadata_fields", unique: true
  end

  create_table "output_states", force: :cascade, options: "ENGINE=InnoDB DEFAULT CHARSET=utf8 COLLATE=utf8_unicode_ci" do |t|
    t.string "output"
    t.string "state"
    t.bigint "pipeline_run_id"
    t.datetime "created_at", null: false
    t.datetime "updated_at", null: false
    t.index ["pipeline_run_id", "output"], name: "index_output_states_on_pipeline_run_id_and_output", unique: true
  end

  create_table "phylo_trees", force: :cascade, options: "ENGINE=InnoDB DEFAULT CHARSET=utf8 COLLATE=utf8_unicode_ci" do |t|
    t.integer "taxid"
    t.integer "tax_level"
    t.string "tax_name"
    t.bigint "user_id"
    t.bigint "project_id"
    t.text "newick"
    t.integer "status", default: 0
    t.string "dag_version"
    t.text "dag_json", limit: 4_294_967_295
    t.text "command_stdout"
    t.text "command_stderr"
    t.string "job_id"
    t.string "job_log_id"
    t.text "job_description"
    t.datetime "created_at", null: false
    t.datetime "updated_at", null: false
    t.string "name"
    t.string "dag_branch"
    t.text "ncbi_metadata"
    t.string "snp_annotations"
    t.datetime "ready_at"
    t.string "vcf"
    t.text "dag_vars"
    t.index ["name"], name: "index_phylo_trees_on_name", unique: true
    t.index ["project_id", "taxid"], name: "index_phylo_trees_on_project_id_and_taxid"
    t.index ["user_id"], name: "index_phylo_trees_on_user_id"
  end

  create_table "phylo_trees_pipeline_runs", force: :cascade, options: "ENGINE=InnoDB DEFAULT CHARSET=utf8 COLLATE=utf8_unicode_ci" do |t|
    t.bigint "phylo_tree_id"
    t.bigint "pipeline_run_id"
    t.index ["phylo_tree_id", "pipeline_run_id"], name: "index_pt_pr_id", unique: true
    t.index ["pipeline_run_id"], name: "phylo_trees_pipeline_runs_pipeline_run_id_fk"
  end

  create_table "pipeline_run_stages", force: :cascade, options: "ENGINE=InnoDB DEFAULT CHARSET=utf8 COLLATE=utf8_unicode_ci" do |t|
    t.bigint "pipeline_run_id"
    t.integer "step_number"
    t.integer "job_type"
    t.string "job_status"
    t.integer "db_load_status", default: 0, null: false
    t.text "job_command"
    t.text "command_stdout"
    t.text "command_stderr"
    t.string "command_status"
    t.text "job_description"
    t.string "job_log_id"
    t.float "job_progress_pct", limit: 24
    t.datetime "created_at", null: false
    t.datetime "updated_at", null: false
    t.string "job_command_func"
    t.string "load_db_command_func"
    t.string "job_id"
    t.string "output_func"
    t.string "name"
    t.text "failed_jobs"
    t.text "dag_json"
    t.index ["pipeline_run_id", "step_number"], name: "index_pipeline_run_stages_on_pipeline_run_id_and_step_number"
  end

  create_table "pipeline_runs", force: :cascade, options: "ENGINE=InnoDB DEFAULT CHARSET=utf8 COLLATE=utf8_unicode_ci" do |t|
    t.bigint "sample_id"
    t.datetime "created_at", null: false
    t.datetime "updated_at", null: false
    t.string "job_status"
    t.integer "finalized", default: 0, null: false
    t.bigint "total_reads"
    t.bigint "adjusted_remaining_reads"
    t.bigint "unmapped_reads"
    t.integer "subsample"
    t.string "pipeline_branch"
    t.integer "total_ercc_reads"
    t.float "fraction_subsampled", limit: 24
    t.string "pipeline_version"
    t.string "pipeline_commit"
    t.bigint "truncated"
    t.integer "results_finalized"
    t.bigint "alignment_config_id"
    t.integer "alert_sent", default: 0
    t.text "dag_vars"
    t.integer "assembled", limit: 2
    t.integer "max_input_fragments"
    t.text "error_message"
    t.string "known_user_error"
    t.string "pipeline_execution_strategy", default: "directed_acyclic_graph", comment: "A soft enum (string) describing which pipeline infrastructure the pipeline run was performed on."
    t.string "sfn_execution_arn", comment: "step function execution ARN for pipeline runs using pipeline_execution_strategy=step_function"
    t.boolean "use_taxon_whitelist", default: false, null: false, comment: "If true, pipeline processing will filter for a whitelist of taxons."
    t.index ["alignment_config_id"], name: "pipeline_runs_alignment_config_id_fk"
    t.index ["job_status"], name: "index_pipeline_runs_on_job_status"
    t.index ["sample_id"], name: "index_pipeline_runs_on_sample_id"
  end

  create_table "projects", force: :cascade, options: "ENGINE=InnoDB DEFAULT CHARSET=utf8 COLLATE=utf8_unicode_ci" do |t|
    t.string "name"
    t.datetime "created_at", null: false
    t.datetime "updated_at", null: false
    t.integer "public_access", limit: 1
    t.integer "days_to_keep_sample_private", default: 365, null: false
    t.integer "background_flag", limit: 1, default: 0
    t.text "description"
    t.index ["name"], name: "index_projects_on_name", unique: true
  end

  create_table "projects_users", id: false, force: :cascade, options: "ENGINE=InnoDB DEFAULT CHARSET=utf8 COLLATE=utf8_unicode_ci" do |t|
    t.bigint "project_id", null: false
    t.bigint "user_id", null: false
    t.index ["project_id"], name: "index_projects_users_on_project_id"
    t.index ["user_id"], name: "index_projects_users_on_user_id"
  end

  create_table "sample_types", force: :cascade, options: "ENGINE=InnoDB DEFAULT CHARSET=utf8 COLLATE=utf8_unicode_ci" do |t|
    t.string "name", null: false, comment: "Canonical name of the sample type. This should be immutable after creation. It is used as a key to join with MetadataField sample_type values."
    t.string "group", null: false, comment: "Mutually exclusive grouping of names. Example: \"Organs\"."
    t.boolean "insect_only", default: false, null: false, comment: "Whether a sample type should only be for insects."
    t.boolean "human_only", default: false, null: false, comment: "Whether a sample type should only be for humans."
    t.datetime "created_at", null: false
    t.datetime "updated_at", null: false
    t.index ["name"], name: "index_sample_types_on_name", unique: true
  end

  create_table "samples", force: :cascade, options: "ENGINE=InnoDB DEFAULT CHARSET=utf8 COLLATE=utf8_unicode_ci" do |t|
    t.string "name"
    t.datetime "created_at", null: false
    t.datetime "updated_at", null: false
    t.bigint "project_id"
    t.string "status"
    t.text "sample_notes"
    t.text "s3_preload_result_path"
    t.text "s3_star_index_path"
    t.text "s3_bowtie2_index_path"
    t.bigint "host_genome_id"
    t.bigint "user_id"
    t.integer "subsample"
    t.string "pipeline_branch"
    t.string "alignment_config_name"
    t.string "web_commit", default: ""
    t.string "pipeline_commit", default: ""
    t.text "dag_vars"
    t.integer "max_input_fragments"
    t.datetime "client_updated_at"
    t.integer "uploaded_from_basespace", limit: 1, default: 0
    t.string "basespace_access_token"
    t.string "upload_error"
    t.boolean "do_not_process", default: false, null: false, comment: "If true, sample will skip pipeline processing."
    t.string "pipeline_execution_strategy", default: "directed_acyclic_graph", comment: "A soft enum (string) describing which pipeline infrastructure to run the sample on."
    t.boolean "use_taxon_whitelist", default: false, null: false, comment: "If true, sample processing will filter for a whitelist of taxons."
    t.index ["host_genome_id"], name: "samples_host_genome_id_fk"
    t.index ["project_id", "name"], name: "index_samples_name_project_id", unique: true
    t.index ["user_id"], name: "index_samples_on_user_id"
  end

  create_table "samples_visualizations", id: false, force: :cascade, options: "ENGINE=InnoDB DEFAULT CHARSET=utf8 COLLATE=utf8_unicode_ci" do |t|
    t.bigint "visualization_id", null: false
    t.bigint "sample_id", null: false
    t.index ["sample_id"], name: "index_samples_visualizations_on_sample_id"
    t.index ["visualization_id"], name: "index_samples_visualizations_on_visualization_id"
  end

  create_table "shortened_urls", id: :integer, force: :cascade, options: "ENGINE=InnoDB DEFAULT CHARSET=utf8 COLLATE=utf8_unicode_ci" do |t|
    t.integer "owner_id"
    t.string "owner_type", limit: 20
    t.text "url", null: false
    t.string "unique_key", limit: 10, null: false
    t.string "category"
    t.integer "use_count", default: 0, null: false
    t.datetime "expires_at"
    t.datetime "created_at"
    t.datetime "updated_at"
    t.index ["category"], name: "index_shortened_urls_on_category"
    t.index ["owner_id", "owner_type"], name: "index_shortened_urls_on_owner_id_and_owner_type"
    t.index ["unique_key"], name: "index_shortened_urls_on_unique_key", unique: true
    t.index ["url"], name: "index_shortened_urls_on_url", length: { url: 254 }
  end

  create_table "taxon_byteranges", force: :cascade, options: "ENGINE=InnoDB DEFAULT CHARSET=utf8 COLLATE=utf8_unicode_ci" do |t|
    t.integer "taxid"
    t.bigint "first_byte"
    t.bigint "last_byte"
    t.datetime "created_at", null: false
    t.datetime "updated_at", null: false
    t.string "hit_type"
    t.bigint "pipeline_run_id"
    t.index ["pipeline_run_id", "taxid", "hit_type"], name: "index_pr_tax_ht_level_tb", unique: true
    t.index ["taxid"], name: "index_taxon_byteranges_on_taxid"
  end

  create_table "taxon_confirmations", force: :cascade, options: "ENGINE=InnoDB DEFAULT CHARSET=utf8 COLLATE=utf8_unicode_ci" do |t|
    t.integer "taxid"
    t.integer "sample_id"
    t.integer "user_id"
    t.string "strength"
    t.datetime "created_at", null: false
    t.datetime "updated_at", null: false
    t.string "name"
    t.index ["sample_id", "strength", "taxid"], name: "index_taxon_confirmations_on_sample_id_and_strength_and_taxid"
  end

  create_table "taxon_counts", force: :cascade, options: "ENGINE=InnoDB DEFAULT CHARSET=utf8 COLLATE=utf8_unicode_ci" do |t|
    t.integer "tax_id"
    t.integer "tax_level"
    t.integer "count"
    t.datetime "created_at", null: false
    t.datetime "updated_at", null: false
    t.string "name"
    t.string "count_type"
    t.float "percent_identity", limit: 24
    t.float "alignment_length", limit: 24
    t.float "e_value", limit: 24
    t.integer "genus_taxid", default: -200, null: false
    t.integer "superkingdom_taxid", default: -700, null: false
    t.bigint "pipeline_run_id"
    t.string "common_name"
    t.integer "family_taxid", default: -300, null: false
    t.integer "is_phage", limit: 1, default: 0, null: false
    t.index ["pipeline_run_id", "tax_id", "count_type", "tax_level"], name: "index_pr_tax_hit_level_tc", unique: true
    t.index ["tax_id"], name: "index_taxon_counts_on_tax_id"
  end

  create_table "taxon_descriptions", force: :cascade, options: "ENGINE=InnoDB DEFAULT CHARSET=utf8 COLLATE=utf8_unicode_ci" do |t|
    t.integer "taxid", null: false
    t.bigint "wikipedia_id"
    t.string "title"
    t.text "summary"
    t.text "description"
    t.datetime "created_at", null: false
    t.datetime "updated_at", null: false
    t.index ["taxid"], name: "index_taxon_descriptions_on_taxid", unique: true
  end

  create_table "taxon_lineages", force: :cascade, options: "ENGINE=InnoDB DEFAULT CHARSET=utf8 COLLATE=utf8_unicode_ci" do |t|
    t.integer "taxid", null: false
    t.integer "superkingdom_taxid", default: -700, null: false
    t.integer "phylum_taxid", default: -600, null: false
    t.integer "class_taxid", default: -500, null: false
    t.integer "order_taxid", default: -400, null: false
    t.integer "family_taxid", default: -300, null: false
    t.integer "genus_taxid", default: -200, null: false
    t.integer "species_taxid", default: -100, null: false
    t.datetime "created_at", null: false
    t.datetime "updated_at", null: false
    t.string "superkingdom_name", default: "", null: false
    t.string "phylum_name", default: "", null: false
    t.string "class_name", default: "", null: false
    t.string "order_name", default: "", null: false
    t.string "family_name", default: "", null: false
    t.string "genus_name", default: "", null: false
    t.string "species_name", default: "", null: false
    t.string "superkingdom_common_name", default: "", null: false
    t.string "phylum_common_name", default: "", null: false
    t.string "class_common_name", default: "", null: false
    t.string "order_common_name", default: "", null: false
    t.string "family_common_name", default: "", null: false
    t.string "genus_common_name", default: "", null: false
    t.string "species_common_name", default: "", null: false
    t.datetime "started_at", default: "2000-01-01 00:00:00", null: false
    t.datetime "ended_at", default: "3000-01-01 00:00:00", null: false
    t.integer "kingdom_taxid", default: -650, null: false
    t.string "kingdom_name", default: "", null: false
    t.string "kingdom_common_name", default: "", null: false
    t.string "tax_name"
    t.integer "version_start", limit: 1
    t.integer "version_end", limit: 1
    t.index ["class_taxid"], name: "index_taxon_lineages_on_class_taxid"
    t.index ["family_taxid"], name: "index_taxon_lineages_on_family_taxid"
    t.index ["genus_taxid", "genus_name"], name: "index_taxon_lineages_on_genus_taxid_and_genus_name"
    t.index ["order_taxid"], name: "index_taxon_lineages_on_order_taxid"
    t.index ["phylum_taxid"], name: "index_taxon_lineages_on_phylum_taxid"
    t.index ["species_taxid"], name: "index_taxon_lineages_on_species_taxid"
    t.index ["superkingdom_taxid"], name: "index_taxon_lineages_on_superkingdom_taxid"
    t.index ["tax_name"], name: "index_taxon_lineages_on_tax_name"
    t.index ["taxid", "ended_at"], name: "index_taxon_lineages_on_taxid_and_end", unique: true
    t.index ["taxid", "started_at", "ended_at"], name: "index_taxon_lineages_on_taxid_and_started_at_and_ended_at"
    t.index ["taxid", "started_at"], name: "index_taxon_lineages_on_taxid_and_start", unique: true
    t.index ["taxid", "version_end"], name: "index_taxon_lineages_on_taxid_and_version_end", unique: true
    t.index ["taxid", "version_start", "version_end"], name: "index_taxon_lineages_on_taxid_and_version_start_and_version_end", unique: true
    t.index ["taxid", "version_start"], name: "index_taxon_lineages_on_taxid_and_version_start", unique: true
  end

  create_table "taxon_scoring_models", force: :cascade, options: "ENGINE=InnoDB DEFAULT CHARSET=utf8 COLLATE=utf8_unicode_ci" do |t|
    t.string "name"
    t.text "model_json"
    t.datetime "created_at", null: false
    t.datetime "updated_at", null: false
    t.string "model_type"
    t.index ["name"], name: "index_taxon_scoring_models_on_name", unique: true
  end

  create_table "taxon_summaries", force: :cascade, options: "ENGINE=InnoDB DEFAULT CHARSET=utf8 COLLATE=utf8_unicode_ci" do |t|
    t.bigint "background_id"
    t.integer "tax_id"
    t.string "count_type"
    t.integer "tax_level"
    t.float "mean", limit: 24
    t.float "stdev", limit: 24
    t.datetime "created_at", null: false
    t.datetime "updated_at", null: false
    t.text "rpm_list"
    t.index ["background_id", "tax_id", "count_type", "tax_level"], name: "index_bg_tax_ct_level", unique: true
  end

  create_table "ui_configs", force: :cascade, options: "ENGINE=InnoDB DEFAULT CHARSET=utf8 COLLATE=utf8_unicode_ci" do |t|
    t.float "min_nt_z", limit: 24
    t.float "min_nr_z", limit: 24
    t.integer "min_nt_rpm"
    t.integer "min_nr_rpm"
    t.integer "top_n"
    t.datetime "created_at", null: false
    t.datetime "updated_at", null: false
  end

  create_table "user_settings", force: :cascade, options: "ENGINE=InnoDB DEFAULT CHARSET=utf8 COLLATE=utf8_unicode_ci" do |t|
    t.bigint "user_id"
    t.string "key", comment: "The name of the user setting, e.g. receives_bulk_download_success_emails"
    t.string "serialized_value", comment: "The serialized value of the user setting. The schema of this value (e.g. boolean, number) is determined by the hard-coded data type associated with the key."
    t.index ["user_id", "key"], name: "index_user_settings_on_user_id_and_key", unique: true
    t.index ["user_id"], name: "index_user_settings_on_user_id"
  end

  create_table "users", force: :cascade, options: "ENGINE=InnoDB DEFAULT CHARSET=utf8 COLLATE=utf8_unicode_ci" do |t|
    t.string "email", default: "", null: false
    t.string "name"
    t.datetime "created_at", null: false
    t.datetime "updated_at", null: false
    t.string "encrypted_password", default: "", null: false
    t.string "reset_password_token"
    t.datetime "reset_password_sent_at"
    t.datetime "remember_created_at"
    t.integer "sign_in_count", default: 0, null: false
    t.datetime "current_sign_in_at"
    t.datetime "last_sign_in_at"
    t.string "current_sign_in_ip"
    t.string "last_sign_in_ip"
    t.string "authentication_token", limit: 30
    t.integer "role"
    t.text "allowed_features"
    t.string "institution", limit: 100
    t.integer "samples_count", default: 0, null: false
    t.integer "favorite_projects_count", default: 0, null: false
    t.integer "favorites_count", default: 0, null: false
    t.integer "visualizations_count", default: 0, null: false
    t.integer "phylo_trees_count", default: 0, null: false
    t.index ["authentication_token"], name: "index_users_on_authentication_token", unique: true
    t.index ["email"], name: "index_users_on_email", unique: true
    t.index ["reset_password_token"], name: "index_users_on_reset_password_token", unique: true
  end

  create_table "visualizations", force: :cascade, options: "ENGINE=InnoDB DEFAULT CHARSET=utf8 COLLATE=utf8_unicode_ci" do |t|
    t.bigint "user_id"
    t.string "visualization_type"
    t.text "data"
    t.datetime "created_at", null: false
    t.datetime "updated_at", null: false
    t.integer "public_access", limit: 1
    t.string "name"
    t.index ["user_id"], name: "index_visualizations_on_user_id"
  end

  add_foreign_key "amr_counts", "pipeline_runs", name: "amr_counts_pipeline_run_id_fk"
  add_foreign_key "backgrounds_pipeline_runs", "backgrounds", name: "backgrounds_pipeline_runs_background_id_fk"
  add_foreign_key "backgrounds_pipeline_runs", "pipeline_runs", name: "backgrounds_pipeline_runs_pipeline_run_id_fk"
  add_foreign_key "backgrounds_samples", "backgrounds", name: "backgrounds_samples_background_id_fk"
  add_foreign_key "backgrounds_samples", "samples", name: "backgrounds_samples_sample_id_fk"
  add_foreign_key "bulk_downloads", "users"
  add_foreign_key "bulk_downloads_pipeline_runs", "bulk_downloads", name: "bulk_downloads_pipeline_runs_bulk_download_id_fk"
  add_foreign_key "bulk_downloads_pipeline_runs", "pipeline_runs", name: "bulk_downloads_pipeline_runs_pipeline_run_id_fk"
  add_foreign_key "favorite_projects", "projects", name: "favorite_projects_project_id_fk"
  add_foreign_key "favorite_projects", "users", name: "favorite_projects_user_id_fk"
  add_foreign_key "host_genomes", "users"
  add_foreign_key "host_genomes_metadata_fields", "host_genomes", name: "host_genomes_metadata_fields_host_genome_id_fk"
  add_foreign_key "host_genomes_metadata_fields", "metadata_fields", name: "host_genomes_metadata_fields_metadata_field_id_fk"
  add_foreign_key "input_files", "samples", name: "input_files_sample_id_fk"
  add_foreign_key "job_stats", "pipeline_runs", name: "job_stats_pipeline_run_id_fk"
  add_foreign_key "metadata", "metadata_fields", name: "metadata_metadata_field_id_fk"
  add_foreign_key "metadata", "samples", name: "metadata_sample_id_fk"
  add_foreign_key "metadata_fields_projects", "metadata_fields", name: "metadata_fields_projects_metadata_field_id_fk"
  add_foreign_key "metadata_fields_projects", "projects", name: "metadata_fields_projects_project_id_fk"
  add_foreign_key "output_states", "pipeline_runs", name: "output_states_pipeline_run_id_fk"
  add_foreign_key "phylo_trees", "projects", name: "phylo_trees_project_id_fk"
  add_foreign_key "phylo_trees", "users", name: "phylo_trees_user_id_fk"
  add_foreign_key "phylo_trees_pipeline_runs", "phylo_trees", name: "phylo_trees_pipeline_runs_phylo_tree_id_fk"
  add_foreign_key "phylo_trees_pipeline_runs", "pipeline_runs", name: "phylo_trees_pipeline_runs_pipeline_run_id_fk"
  add_foreign_key "pipeline_run_stages", "pipeline_runs", name: "pipeline_run_stages_pipeline_run_id_fk"
  add_foreign_key "pipeline_runs", "alignment_configs", name: "pipeline_runs_alignment_config_id_fk"
  add_foreign_key "pipeline_runs", "samples", name: "pipeline_runs_sample_id_fk"
  add_foreign_key "projects_users", "projects", name: "projects_users_project_id_fk"
  add_foreign_key "projects_users", "users", name: "projects_users_user_id_fk"
  add_foreign_key "samples", "host_genomes", name: "samples_host_genome_id_fk"
  add_foreign_key "samples", "projects", name: "samples_project_id_fk"
  add_foreign_key "samples", "users", name: "samples_user_id_fk"
  add_foreign_key "samples_visualizations", "samples", name: "samples_visualizations_sample_id_fk"
  add_foreign_key "samples_visualizations", "visualizations", name: "samples_visualizations_visualization_id_fk"
  add_foreign_key "user_settings", "users"
  add_foreign_key "visualizations", "users", name: "visualizations_user_id_fk"
end<|MERGE_RESOLUTION|>--- conflicted
+++ resolved
@@ -10,11 +10,7 @@
 #
 # It's strongly recommended that you check this file into your version control system.
 
-<<<<<<< HEAD
 ActiveRecord::Schema.define(version: 20_200_430_210_801) do
-=======
-ActiveRecord::Schema.define(version: 20_200_423_161_207) do
->>>>>>> 56a18d87
   create_table "alignment_configs", force: :cascade, options: "ENGINE=InnoDB DEFAULT CHARSET=utf8 COLLATE=utf8_unicode_ci" do |t|
     t.string "name"
     t.string "index_dir_suffix"
