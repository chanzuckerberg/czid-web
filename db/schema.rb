# This file is auto-generated from the current state of the database. Instead
# of editing this file, please use the migrations feature of Active Record to
# incrementally modify your database, and then regenerate this schema definition.
#
# Note that this schema.rb definition is the authoritative source for your
# database schema. If you need to create the application database on another
# system, you should be using db:schema:load, not running all the migrations
# from scratch. The latter is a flawed and unsustainable approach (the more migrations
# you'll amass, the slower it'll run and the greater likelihood for issues).
#
# It's strongly recommended that you check this file into your version control system.

<<<<<<< HEAD
ActiveRecord::Schema.define(version: 20_200_526_195_025) do
  create_table "alignment_configs", options: "ENGINE=InnoDB DEFAULT CHARSET=utf8 COLLATE=utf8_unicode_ci", force: :cascade do |t|
=======
ActiveRecord::Schema.define(version: 20_200_529_171_232) do
  create_table "alignment_configs", force: :cascade, options: "ENGINE=InnoDB DEFAULT CHARSET=utf8 COLLATE=utf8_unicode_ci" do |t|
>>>>>>> 09c65b70
    t.string "name"
    t.string "index_dir_suffix"
    t.text "s3_nt_db_path"
    t.text "s3_nt_loc_db_path"
    t.text "s3_nr_db_path"
    t.text "s3_nr_loc_db_path"
    t.text "s3_lineage_path"
    t.text "s3_accession2taxid_path"
    t.text "s3_deuterostome_db_path"
    t.datetime "created_at", null: false
    t.datetime "updated_at", null: false
    t.integer "lineage_version", limit: 2
    t.text "s3_nt_info_db_path"
    t.string "s3_taxon_blacklist_path", default: "s3://idseq-database/taxonomy/2018-04-01-utc-1522569777-unixtime__2018-04-04-utc-1522862260-unixtime/taxon_blacklist.txt", null: false
  end

  create_table "amr_counts", options: "ENGINE=InnoDB DEFAULT CHARSET=utf8 COLLATE=utf8_unicode_ci", force: :cascade do |t|
    t.string "gene"
    t.string "allele"
    t.float "coverage"
    t.float "depth"
    t.bigint "pipeline_run_id"
    t.string "drug_family"
    t.datetime "created_at", null: false
    t.datetime "updated_at", null: false
    t.string "annotation_gene"
    t.string "genbank_accession"
    t.integer "total_reads"
    t.float "rpm"
    t.float "dpm"
    t.index ["pipeline_run_id", "allele"], name: "index_amr_counts_on_pipeline_run_id_and_allele", unique: true
  end

  create_table "app_configs", options: "ENGINE=InnoDB DEFAULT CHARSET=utf8 COLLATE=utf8_unicode_ci", force: :cascade do |t|
    t.string "key"
    t.text "value"
    t.index ["key"], name: "index_app_configs_on_key", unique: true
  end

  create_table "archived_backgrounds", options: "ENGINE=InnoDB DEFAULT CHARSET=utf8 COLLATE=utf8_unicode_ci", force: :cascade do |t|
    t.bigint "archive_of"
    t.text "data"
    t.datetime "created_at", null: false
    t.datetime "updated_at", null: false
    t.string "s3_backup_path"
  end

  create_table "backgrounds", options: "ENGINE=InnoDB DEFAULT CHARSET=utf8 COLLATE=utf8_unicode_ci", force: :cascade do |t|
    t.string "name"
    t.datetime "created_at", null: false
    t.datetime "updated_at", null: false
    t.text "description"
    t.integer "public_access", limit: 1
    t.integer "ready", limit: 1, default: 0
    t.bigint "user_id"
    t.index ["name"], name: "index_backgrounds_on_name", unique: true
  end

  create_table "backgrounds_pipeline_runs", options: "ENGINE=InnoDB DEFAULT CHARSET=utf8 COLLATE=utf8_unicode_ci", force: :cascade do |t|
    t.bigint "background_id"
    t.bigint "pipeline_run_id"
    t.index ["background_id", "pipeline_run_id"], name: "index_bg_pr_id", unique: true
    t.index ["pipeline_run_id"], name: "backgrounds_pipeline_runs_pipeline_run_id_fk"
  end

  create_table "backgrounds_samples", id: false, options: "ENGINE=InnoDB DEFAULT CHARSET=utf8 COLLATE=utf8_unicode_ci", force: :cascade do |t|
    t.bigint "background_id", null: false
    t.bigint "sample_id", null: false
    t.index ["background_id"], name: "index_backgrounds_samples_on_background_id"
    t.index ["sample_id"], name: "index_backgrounds_samples_on_sample_id"
  end

  create_table "bulk_downloads", options: "ENGINE=InnoDB DEFAULT CHARSET=utf8 COLLATE=utf8_unicode_ci", force: :cascade do |t|
    t.text "params_json", comment: "JSON of the params for this bulk download"
    t.string "download_type", null: false, comment: "The type of bulk download"
    t.string "status", null: false, comment: "The current status of the download, e.g. waiting, running, error, success"
    t.string "error_message", comment: "An error message to display to the user."
    t.bigint "user_id"
    t.datetime "created_at", null: false
    t.datetime "updated_at", null: false
    t.string "access_token"
    t.float "progress"
    t.string "ecs_task_arn", comment: "The ecs task arn for this bulk download if applicable"
    t.bigint "output_file_size", comment: "The file size of the generated output file. Can be nil while the file is being generated."
    t.text "description"
    t.index ["user_id"], name: "index_bulk_downloads_on_user_id"
  end

  create_table "bulk_downloads_pipeline_runs", id: false, options: "ENGINE=InnoDB DEFAULT CHARSET=utf8 COLLATE=utf8_unicode_ci", force: :cascade do |t|
    t.bigint "pipeline_run_id", null: false
    t.bigint "bulk_download_id", null: false
    t.index ["bulk_download_id"], name: "index_bulk_downloads_pipeline_runs_on_bulk_download_id"
    t.index ["pipeline_run_id"], name: "index_bulk_downloads_pipeline_runs_on_pipeline_run_id"
  end

  create_table "contigs", options: "ENGINE=InnoDB DEFAULT CHARSET=utf8 COLLATE=utf8_unicode_ci", force: :cascade do |t|
    t.bigint "pipeline_run_id"
    t.string "name"
    t.text "sequence", limit: 4_294_967_295
    t.integer "read_count"
    t.datetime "created_at", null: false
    t.datetime "updated_at", null: false
<<<<<<< HEAD
    t.text "lineage_json"
=======
    t.text "lineage_json", limit: 16_777_215
>>>>>>> 09c65b70
    t.integer "species_taxid_nt"
    t.integer "species_taxid_nr"
    t.integer "genus_taxid_nt"
    t.integer "genus_taxid_nr"
    t.index ["pipeline_run_id", "genus_taxid_nr"], name: "index_contigs_on_pipeline_run_id_and_genus_taxid_nr"
    t.index ["pipeline_run_id", "genus_taxid_nt"], name: "index_contigs_on_pipeline_run_id_and_genus_taxid_nt"
    t.index ["pipeline_run_id", "name"], name: "index_contigs_on_pipeline_run_id_and_name", unique: true
    t.index ["pipeline_run_id", "read_count"], name: "index_contigs_on_pipeline_run_id_and_read_count"
    t.index ["pipeline_run_id", "species_taxid_nr"], name: "index_contigs_on_pipeline_run_id_and_species_taxid_nr"
    t.index ["pipeline_run_id", "species_taxid_nt"], name: "index_contigs_on_pipeline_run_id_and_species_taxid_nt"
  end

  create_table "ercc_counts", options: "ENGINE=InnoDB DEFAULT CHARSET=utf8 COLLATE=utf8_unicode_ci", force: :cascade do |t|
    t.bigint "pipeline_run_id"
    t.string "name"
    t.integer "count"
    t.datetime "created_at", null: false
    t.datetime "updated_at", null: false
    t.index ["pipeline_run_id", "name"], name: "index_ercc_counts_on_pipeline_run_id_and_name", unique: true
  end

  create_table "favorite_projects", options: "ENGINE=InnoDB DEFAULT CHARSET=utf8 COLLATE=utf8_unicode_ci", force: :cascade do |t|
    t.bigint "project_id"
    t.bigint "user_id"
    t.datetime "created_at", null: false
    t.datetime "updated_at", null: false
    t.index ["project_id"], name: "index_favorite_projects_on_project_id"
    t.index ["user_id"], name: "index_favorite_projects_on_user_id"
  end

  create_table "host_genomes", options: "ENGINE=InnoDB DEFAULT CHARSET=utf8 COLLATE=utf8_unicode_ci", force: :cascade do |t|
    t.string "name", null: false, comment: "Friendly name of host genome. May be common name or scientific name of species. Must be unique and start with a capital letter."
    t.string "s3_star_index_path", default: "s3://idseq-database/host_filter/ercc/2017-09-01-utc-1504224000-unixtime__2017-09-01-utc-1504224000-unixtime/STAR_genome.tar", null: false, comment: "The path to the index file to be used in the pipeline by star for host filtering."
    t.string "s3_bowtie2_index_path", default: "s3://idseq-database/host_filter/ercc/2017-09-01-utc-1504224000-unixtime__2017-09-01-utc-1504224000-unixtime/bowtie2_genome.tar", null: false, comment: "The path to the index file to be used in the pipeline by bowtie for host filtering."
    t.bigint "default_background_id"
    t.datetime "created_at", null: false
    t.datetime "updated_at", null: false
    t.integer "skip_deutero_filter", default: 0, null: false, comment: "See https://en.wikipedia.org/wiki/Deuterostome. This affects the pipeline."
    t.string "taxa_category", default: "unknown", comment: "An informal taxa name for grouping hosts. First implemented for sample type suggestions."
    t.integer "samples_count", default: 0, null: false, comment: "Added to enable ranking of host genomes by popularity"
    t.bigint "user_id", comment: "The user that created the host genome. Values previous to 2020-02 may be NULL."
    t.index ["name"], name: "index_host_genomes_on_name", unique: true
    t.index ["user_id"], name: "index_host_genomes_on_user_id"
  end

  create_table "host_genomes_metadata_fields", id: false, options: "ENGINE=InnoDB DEFAULT CHARSET=utf8 COLLATE=utf8_unicode_ci", force: :cascade do |t|
    t.bigint "host_genome_id", null: false
    t.bigint "metadata_field_id", null: false
    t.index ["host_genome_id", "metadata_field_id"], name: "index_host_genomes_metadata_fields", unique: true
    t.index ["metadata_field_id", "host_genome_id"], name: "index_metadata_fields_host_genomes", unique: true
  end

  create_table "input_files", options: "ENGINE=InnoDB DEFAULT CHARSET=utf8 COLLATE=utf8_unicode_ci", force: :cascade do |t|
    t.string "name"
    t.text "presigned_url"
    t.bigint "sample_id"
    t.datetime "created_at", null: false
    t.datetime "updated_at", null: false
    t.string "source_type", null: false
    t.text "source"
    t.text "parts"
    t.index ["sample_id"], name: "index_input_files_on_sample_id"
  end

  create_table "insert_size_metric_sets", options: "ENGINE=InnoDB DEFAULT CHARSET=utf8 COLLATE=utf8_unicode_ci", force: :cascade do |t|
    t.bigint "pipeline_run_id", null: false
    t.integer "median", null: false
    t.integer "mode", null: false
    t.integer "median_absolute_deviation", null: false
    t.integer "min", null: false
    t.integer "max", null: false
    t.float "mean", null: false
    t.float "standard_deviation", null: false
    t.integer "read_pairs", null: false
    t.datetime "created_at", null: false
    t.datetime "updated_at", null: false
    t.index ["pipeline_run_id"], name: "index_insert_size_metric_sets_on_pipeline_run_id"
  end

  create_table "job_stats", options: "ENGINE=InnoDB DEFAULT CHARSET=utf8 COLLATE=utf8_unicode_ci", force: :cascade do |t|
    t.string "task"
    t.integer "reads_after"
    t.datetime "created_at", null: false
    t.datetime "updated_at", null: false
    t.bigint "pipeline_run_id"
    t.index ["pipeline_run_id"], name: "index_job_stats_on_pipeline_run_id"
    t.index ["task"], name: "index_job_stats_on_task"
  end

  create_table "locations", options: "ENGINE=InnoDB DEFAULT CHARSET=utf8 COLLATE=utf8_unicode_ci", force: :cascade do |t|
    t.string "name", default: "", null: false, comment: "Full display name, such as a complete address"
    t.string "geo_level", limit: 20, default: "", null: false, comment: "Level of specificity (country, state, subdivision, or city)"
    t.string "country_name", limit: 100, default: "", null: false, comment: "Country (or equivalent) of this location if available"
    t.string "country_code", limit: 5, default: "", null: false, comment: "ISO 3166 alpha-2 country codes. Can be used to resolve country_name if data sources ever change."
    t.string "state_name", limit: 100, default: "", null: false, comment: "State (or equivalent) of this location if available"
    t.string "subdivision_name", limit: 100, default: "", null: false, comment: "Second-level administrative division (e.g. county/district/division/province/etc.) of this location if available"
    t.string "city_name", limit: 100, default: "", null: false, comment: "City (or equivalent) of this location if available"
    t.bigint "osm_id", comment: "OpenStreetMap ID for traceability. May change at any time."
    t.bigint "locationiq_id", comment: "Data provider API ID for traceability."
    t.decimal "lat", precision: 10, scale: 6, comment: "The latitude of this location if available"
    t.decimal "lng", precision: 10, scale: 6, comment: "The longitude of this location if available"
    t.datetime "created_at", null: false
    t.datetime "updated_at", null: false
    t.string "osm_type", limit: 10, default: "", null: false, comment: "OpenStreetMap type (Node, Way, or Relation) to use OSM ID"
    t.integer "country_id", comment: "ID of the country entry in our database"
    t.integer "state_id", comment: "ID of the state entry in our database"
    t.integer "subdivision_id", comment: "ID of the subdivision entry in our database"
    t.integer "city_id", comment: "ID of the city entry in our database"
    t.index ["country_name", "state_name", "subdivision_name", "city_name"], name: "index_locations_levels", comment: "Index for lookup within regions. Composite works for any left subset of columns."
    t.index ["geo_level"], name: "index_locations_on_geo_level", comment: "Index for lookup by level of specificity"
    t.index ["name", "geo_level", "country_name", "state_name", "subdivision_name", "city_name"], name: "index_locations_name_fields", comment: "Index for lookup by important fields for identifying places. Composite works for any left subset of columns."
    t.index ["name"], name: "index_locations_on_name", comment: "Index for lookup by location name"
    t.index ["osm_type", "osm_id"], name: "index_locations_on_osm_type_and_osm_id"
  end

  create_table "metadata", options: "ENGINE=InnoDB DEFAULT CHARSET=utf8 COLLATE=utf8_unicode_ci", force: :cascade do |t|
    t.string "key", null: false
    t.string "raw_value"
    t.string "string_validated_value"
    t.decimal "number_validated_value", precision: 36, scale: 9
    t.bigint "sample_id"
    t.datetime "created_at", null: false
    t.datetime "updated_at", null: false
    t.date "date_validated_value"
    t.bigint "metadata_field_id"
    t.bigint "location_id"
    t.index ["metadata_field_id"], name: "index_metadata_on_metadata_field_id"
    t.index ["sample_id", "key"], name: "index_metadata_on_sample_id_and_key", unique: true
  end

  create_table "metadata_fields", options: "ENGINE=InnoDB DEFAULT CHARSET=utf8 COLLATE=utf8_unicode_ci", force: :cascade do |t|
    t.string "name", null: false
    t.string "display_name"
    t.string "description"
    t.integer "base_type", limit: 1, null: false
    t.string "options"
    t.integer "force_options", limit: 1, default: 0
    t.integer "is_core", limit: 1, default: 0
    t.integer "is_default", limit: 1, default: 0
    t.integer "is_required", limit: 1, default: 0
    t.string "group"
    t.datetime "created_at", null: false
    t.datetime "updated_at", null: false
    t.string "examples"
    t.integer "default_for_new_host_genome", limit: 1, default: 0
    t.index ["group"], name: "index_metadata_fields_on_group"
  end

  create_table "metadata_fields_projects", id: false, options: "ENGINE=InnoDB DEFAULT CHARSET=utf8 COLLATE=utf8_unicode_ci", force: :cascade do |t|
    t.bigint "project_id", null: false
    t.bigint "metadata_field_id", null: false
    t.index ["metadata_field_id"], name: "metadata_fields_projects_metadata_field_id_fk"
    t.index ["project_id", "metadata_field_id"], name: "index_projects_metadata_fields", unique: true
  end

  create_table "output_states", options: "ENGINE=InnoDB DEFAULT CHARSET=utf8 COLLATE=utf8_unicode_ci", force: :cascade do |t|
    t.string "output"
    t.string "state"
    t.bigint "pipeline_run_id"
    t.datetime "created_at", null: false
    t.datetime "updated_at", null: false
    t.index ["pipeline_run_id", "output"], name: "index_output_states_on_pipeline_run_id_and_output", unique: true
  end

  create_table "phylo_trees", options: "ENGINE=InnoDB DEFAULT CHARSET=utf8 COLLATE=utf8_unicode_ci", force: :cascade do |t|
    t.integer "taxid"
    t.integer "tax_level"
    t.string "tax_name"
    t.bigint "user_id"
    t.bigint "project_id"
    t.text "newick"
    t.integer "status", default: 0
    t.string "dag_version"
    t.text "dag_json", limit: 4_294_967_295
    t.text "command_stdout"
    t.text "command_stderr"
    t.string "job_id"
    t.string "job_log_id"
    t.text "job_description"
    t.datetime "created_at", null: false
    t.datetime "updated_at", null: false
    t.string "name"
    t.string "dag_branch"
    t.text "ncbi_metadata"
    t.string "snp_annotations"
    t.datetime "ready_at"
    t.string "vcf"
    t.text "dag_vars"
    t.index ["name"], name: "index_phylo_trees_on_name", unique: true
    t.index ["project_id", "taxid"], name: "index_phylo_trees_on_project_id_and_taxid"
    t.index ["user_id"], name: "index_phylo_trees_on_user_id"
  end

  create_table "phylo_trees_pipeline_runs", options: "ENGINE=InnoDB DEFAULT CHARSET=utf8 COLLATE=utf8_unicode_ci", force: :cascade do |t|
    t.bigint "phylo_tree_id"
    t.bigint "pipeline_run_id"
    t.index ["phylo_tree_id", "pipeline_run_id"], name: "index_pt_pr_id", unique: true
    t.index ["pipeline_run_id"], name: "phylo_trees_pipeline_runs_pipeline_run_id_fk"
  end

  create_table "pipeline_run_stages", options: "ENGINE=InnoDB DEFAULT CHARSET=utf8 COLLATE=utf8_unicode_ci", force: :cascade do |t|
    t.bigint "pipeline_run_id"
    t.integer "step_number"
    t.integer "job_type"
    t.string "job_status"
    t.integer "db_load_status", default: 0, null: false
    t.text "job_command"
    t.text "command_stdout"
    t.text "command_stderr"
    t.string "command_status"
    t.text "job_description"
    t.string "job_log_id"
    t.float "job_progress_pct"
    t.datetime "created_at", null: false
    t.datetime "updated_at", null: false
    t.string "job_command_func"
    t.string "load_db_command_func"
    t.string "job_id"
    t.string "output_func"
    t.string "name"
    t.text "failed_jobs"
    t.text "dag_json"
    t.index ["pipeline_run_id", "step_number"], name: "index_pipeline_run_stages_on_pipeline_run_id_and_step_number"
  end

  create_table "pipeline_runs", options: "ENGINE=InnoDB DEFAULT CHARSET=utf8 COLLATE=utf8_unicode_ci", force: :cascade do |t|
    t.bigint "sample_id"
    t.datetime "created_at", null: false
    t.datetime "updated_at", null: false
    t.string "job_status"
    t.integer "finalized", default: 0, null: false
    t.bigint "total_reads"
    t.bigint "adjusted_remaining_reads"
    t.bigint "unmapped_reads"
    t.integer "subsample"
    t.string "pipeline_branch"
    t.integer "total_ercc_reads"
    t.float "fraction_subsampled"
    t.string "pipeline_version"
    t.string "pipeline_commit"
    t.bigint "truncated"
    t.integer "results_finalized"
    t.bigint "alignment_config_id"
    t.integer "alert_sent", default: 0
    t.text "dag_vars"
    t.integer "assembled", limit: 2
    t.integer "max_input_fragments"
    t.text "error_message"
    t.string "known_user_error"
    t.string "pipeline_execution_strategy", comment: "A soft enum (string) describing which pipeline infrastructure the pipeline run was performed on."
    t.string "sfn_execution_arn", comment: "step function execution ARN for pipeline runs using pipeline_execution_strategy=step_function"
    t.boolean "use_taxon_whitelist", default: false, null: false, comment: "If true, pipeline processing will filter for a whitelist of taxons."
    t.string "wdl_version"
    t.index ["alignment_config_id"], name: "pipeline_runs_alignment_config_id_fk"
    t.index ["job_status"], name: "index_pipeline_runs_on_job_status"
    t.index ["sample_id"], name: "index_pipeline_runs_on_sample_id"
  end

  create_table "projects", options: "ENGINE=InnoDB DEFAULT CHARSET=utf8 COLLATE=utf8_unicode_ci", force: :cascade do |t|
    t.string "name", collation: "utf8_general_ci"
    t.datetime "created_at", null: false
    t.datetime "updated_at", null: false
    t.integer "public_access", limit: 1
    t.integer "days_to_keep_sample_private", default: 365, null: false
    t.integer "background_flag", limit: 1, default: 0
    t.text "description"
    t.integer "subsample_default", comment: "The default value of subsample for newly uploaded samples. Can be overridden by admin options."
    t.integer "max_input_fragments_default", comment: "The default value of max_input_fragments for newly uploaded samples. Can be overridden by admin options."
    t.index ["name"], name: "index_projects_on_name", unique: true
  end

  create_table "projects_users", id: false, options: "ENGINE=InnoDB DEFAULT CHARSET=utf8 COLLATE=utf8_unicode_ci", force: :cascade do |t|
    t.bigint "project_id", null: false
    t.bigint "user_id", null: false
    t.index ["project_id"], name: "index_projects_users_on_project_id"
    t.index ["user_id"], name: "index_projects_users_on_user_id"
  end

  create_table "sample_types", options: "ENGINE=InnoDB DEFAULT CHARSET=utf8 COLLATE=utf8_unicode_ci", force: :cascade do |t|
    t.string "name", null: false, comment: "Canonical name of the sample type. This should be immutable after creation. It is used as a key to join with MetadataField sample_type values."
    t.string "group", null: false, comment: "Mutually exclusive grouping of names. Example: \"Organs\"."
    t.boolean "insect_only", default: false, null: false, comment: "Whether a sample type should only be for insects."
    t.boolean "human_only", default: false, null: false, comment: "Whether a sample type should only be for humans."
    t.datetime "created_at", null: false
    t.datetime "updated_at", null: false
    t.index ["name"], name: "index_sample_types_on_name", unique: true
  end

  create_table "samples", options: "ENGINE=InnoDB DEFAULT CHARSET=utf8 COLLATE=utf8_unicode_ci", force: :cascade do |t|
    t.string "name", collation: "utf8_general_ci"
    t.datetime "created_at", null: false
    t.datetime "updated_at", null: false
    t.bigint "project_id"
    t.string "status"
    t.text "sample_notes"
    t.text "s3_preload_result_path"
    t.text "s3_star_index_path"
    t.text "s3_bowtie2_index_path"
    t.bigint "host_genome_id"
    t.bigint "user_id"
    t.integer "subsample"
    t.string "pipeline_branch"
    t.string "alignment_config_name"
    t.string "web_commit", default: ""
    t.string "pipeline_commit", default: ""
    t.text "dag_vars"
    t.integer "max_input_fragments"
    t.datetime "client_updated_at"
    t.integer "uploaded_from_basespace", limit: 1, default: 0
    t.string "upload_error"
    t.string "basespace_access_token"
    t.boolean "do_not_process", default: false, null: false, comment: "If true, sample will skip pipeline processing."
    t.string "pipeline_execution_strategy", default: "directed_acyclic_graph", comment: "A soft enum (string) describing which pipeline infrastructure to run the sample on."
    t.boolean "use_taxon_whitelist", default: false, null: false, comment: "If true, sample processing will filter for a whitelist of taxons."
    t.index ["host_genome_id"], name: "samples_host_genome_id_fk"
    t.index ["project_id", "name"], name: "index_samples_name_project_id", unique: true
    t.index ["user_id"], name: "index_samples_on_user_id"
  end

  create_table "samples_visualizations", id: false, options: "ENGINE=InnoDB DEFAULT CHARSET=utf8 COLLATE=utf8_unicode_ci", force: :cascade do |t|
    t.bigint "visualization_id", null: false
    t.bigint "sample_id", null: false
    t.index ["sample_id"], name: "index_samples_visualizations_on_sample_id"
    t.index ["visualization_id"], name: "index_samples_visualizations_on_visualization_id"
  end

  create_table "shortened_urls", id: :integer, options: "ENGINE=InnoDB DEFAULT CHARSET=utf8 COLLATE=utf8_unicode_ci", force: :cascade do |t|
    t.integer "owner_id"
    t.string "owner_type", limit: 20
    t.text "url", null: false
    t.string "unique_key", limit: 10, null: false
    t.string "category"
    t.integer "use_count", default: 0, null: false
    t.datetime "expires_at"
    t.datetime "created_at"
    t.datetime "updated_at"
    t.index ["category"], name: "index_shortened_urls_on_category"
    t.index ["owner_id", "owner_type"], name: "index_shortened_urls_on_owner_id_and_owner_type"
    t.index ["unique_key"], name: "index_shortened_urls_on_unique_key", unique: true
    t.index ["url"], name: "index_shortened_urls_on_url", length: 254
  end

  create_table "taxon_byteranges", options: "ENGINE=InnoDB DEFAULT CHARSET=utf8 COLLATE=utf8_unicode_ci", force: :cascade do |t|
    t.integer "taxid"
    t.bigint "first_byte"
    t.bigint "last_byte"
    t.datetime "created_at", null: false
    t.datetime "updated_at", null: false
    t.string "hit_type"
    t.bigint "pipeline_run_id"
    t.index ["pipeline_run_id", "taxid", "hit_type"], name: "index_pr_tax_ht_level_tb", unique: true
    t.index ["taxid"], name: "index_taxon_byteranges_on_taxid"
  end

  create_table "taxon_confirmations", options: "ENGINE=InnoDB DEFAULT CHARSET=utf8 COLLATE=utf8_unicode_ci", force: :cascade do |t|
    t.integer "taxid"
    t.integer "sample_id"
    t.integer "user_id"
    t.string "strength"
    t.datetime "created_at", null: false
    t.datetime "updated_at", null: false
    t.string "name"
    t.index ["sample_id", "strength", "taxid"], name: "index_taxon_confirmations_on_sample_id_and_strength_and_taxid"
  end

  create_table "taxon_counts", options: "ENGINE=InnoDB DEFAULT CHARSET=utf8 COLLATE=utf8_unicode_ci", force: :cascade do |t|
    t.integer "tax_id"
    t.integer "tax_level"
    t.integer "count"
    t.datetime "created_at", null: false
    t.datetime "updated_at", null: false
    t.string "name", collation: "utf8_general_ci"
    t.string "count_type"
    t.float "percent_identity"
    t.float "alignment_length"
    t.float "e_value"
    t.integer "genus_taxid", default: -200, null: false
    t.integer "superkingdom_taxid", default: -700, null: false
    t.bigint "pipeline_run_id"
    t.string "common_name"
    t.integer "family_taxid", default: -300, null: false
    t.integer "is_phage", limit: 1, default: 0, null: false
    t.index ["pipeline_run_id", "tax_id", "count_type", "tax_level"], name: "index_pr_tax_hit_level_tc", unique: true
    t.index ["tax_id"], name: "index_taxon_counts_on_tax_id"
  end

  create_table "taxon_descriptions", options: "ENGINE=InnoDB DEFAULT CHARSET=utf8 COLLATE=utf8_unicode_ci", force: :cascade do |t|
    t.integer "taxid", null: false
    t.bigint "wikipedia_id"
    t.string "title"
    t.text "summary", limit: 16_777_215
    t.text "description", limit: 16_777_215
    t.datetime "created_at", null: false
    t.datetime "updated_at", null: false
    t.index ["taxid"], name: "index_taxon_descriptions_on_taxid", unique: true
  end

  create_table "taxon_lineages", options: "ENGINE=InnoDB DEFAULT CHARSET=utf8 COLLATE=utf8_unicode_ci", force: :cascade do |t|
    t.integer "taxid", null: false
    t.integer "superkingdom_taxid", default: -700, null: false
    t.integer "phylum_taxid", default: -600, null: false
    t.integer "class_taxid", default: -500, null: false
    t.integer "order_taxid", default: -400, null: false
    t.integer "family_taxid", default: -300, null: false
    t.integer "genus_taxid", default: -200, null: false
    t.integer "species_taxid", default: -100, null: false
    t.datetime "created_at", null: false
    t.datetime "updated_at", null: false
    t.string "superkingdom_name", default: "", null: false
    t.string "phylum_name", default: "", null: false
    t.string "class_name", default: "", null: false
    t.string "order_name", default: "", null: false
    t.string "family_name", default: "", null: false
    t.string "genus_name", default: "", null: false
    t.string "species_name", default: "", null: false
    t.string "superkingdom_common_name", default: "", null: false
    t.string "phylum_common_name", default: "", null: false
    t.string "class_common_name", default: "", null: false
    t.string "order_common_name", default: "", null: false
    t.string "family_common_name", default: "", null: false
    t.string "genus_common_name", default: "", null: false
    t.string "species_common_name", default: "", null: false
    t.datetime "started_at", default: "2000-01-01 00:00:00", null: false
    t.datetime "ended_at", default: "3000-01-01 00:00:00", null: false
    t.integer "kingdom_taxid", default: -650, null: false
    t.string "kingdom_name", default: "", null: false
    t.string "kingdom_common_name", default: "", null: false
    t.string "tax_name"
    t.integer "version_start", limit: 2, null: false, comment: "The first version for which the taxon is active"
    t.integer "version_end", limit: 2, null: false, comment: "The last version for which the taxon is active"
    t.index ["class_taxid"], name: "index_taxon_lineages_on_class_taxid"
    t.index ["family_taxid"], name: "index_taxon_lineages_on_family_taxid"
    t.index ["genus_taxid", "genus_name"], name: "index_taxon_lineages_on_genus_taxid_and_genus_name"
    t.index ["order_taxid"], name: "index_taxon_lineages_on_order_taxid"
    t.index ["phylum_taxid"], name: "index_taxon_lineages_on_phylum_taxid"
    t.index ["species_taxid"], name: "index_taxon_lineages_on_species_taxid"
    t.index ["superkingdom_taxid"], name: "index_taxon_lineages_on_superkingdom_taxid"
    t.index ["tax_name"], name: "index_taxon_lineages_on_tax_name"
    t.index ["taxid", "ended_at"], name: "index_taxon_lineages_on_taxid_and_end", unique: true
    t.index ["taxid", "started_at", "ended_at"], name: "index_taxon_lineages_on_taxid_and_started_at_and_ended_at"
    t.index ["taxid", "started_at"], name: "index_taxon_lineages_on_taxid_and_start", unique: true
    t.index ["taxid", "version_end"], name: "index_taxon_lineages_on_taxid_and_version_end", unique: true
    t.index ["taxid", "version_start", "version_end"], name: "index_taxon_lineages_on_taxid_and_version_start_and_version_end", unique: true
    t.index ["taxid", "version_start"], name: "index_taxon_lineages_on_taxid_and_version_start", unique: true
  end

  create_table "taxon_scoring_models", options: "ENGINE=InnoDB DEFAULT CHARSET=utf8 COLLATE=utf8_unicode_ci", force: :cascade do |t|
    t.string "name"
    t.text "model_json"
    t.datetime "created_at", null: false
    t.datetime "updated_at", null: false
    t.string "model_type"
    t.index ["name"], name: "index_taxon_scoring_models_on_name", unique: true
  end

  create_table "taxon_summaries", options: "ENGINE=InnoDB DEFAULT CHARSET=utf8 COLLATE=utf8_unicode_ci", force: :cascade do |t|
    t.bigint "background_id"
    t.integer "tax_id"
    t.string "count_type"
    t.integer "tax_level"
    t.float "mean"
    t.float "stdev"
    t.datetime "created_at", null: false
    t.datetime "updated_at", null: false
    t.text "rpm_list"
    t.index ["background_id", "tax_id", "count_type", "tax_level"], name: "index_bg_tax_ct_level", unique: true
  end

  create_table "ui_configs", options: "ENGINE=InnoDB DEFAULT CHARSET=utf8 COLLATE=utf8_unicode_ci", force: :cascade do |t|
    t.float "min_nt_z"
    t.float "min_nr_z"
    t.integer "min_nt_rpm"
    t.integer "min_nr_rpm"
    t.integer "top_n"
    t.datetime "created_at", null: false
    t.datetime "updated_at", null: false
  end

  create_table "user_settings", options: "ENGINE=InnoDB DEFAULT CHARSET=utf8 COLLATE=utf8_unicode_ci", force: :cascade do |t|
    t.bigint "user_id"
    t.string "key", comment: "The name of the user setting, e.g. receives_bulk_download_success_emails"
    t.string "serialized_value", comment: "The serialized value of the user setting. The schema of this value (e.g. boolean, number) is determined by the hard-coded data type associated with the key."
    t.index ["user_id", "key"], name: "index_user_settings_on_user_id_and_key", unique: true
    t.index ["user_id"], name: "index_user_settings_on_user_id"
  end

  create_table "users", options: "ENGINE=InnoDB DEFAULT CHARSET=utf8 COLLATE=utf8_unicode_ci", force: :cascade do |t|
    t.string "email", default: "", null: false, collation: "utf8_general_ci"
    t.string "name", collation: "utf8_general_ci"
    t.datetime "created_at", null: false
    t.datetime "updated_at", null: false
    t.integer "sign_in_count", default: 0, null: false
    t.datetime "current_sign_in_at"
    t.datetime "last_sign_in_at"
    t.string "current_sign_in_ip", collation: "utf8_general_ci"
    t.string "last_sign_in_ip", collation: "utf8_general_ci"
    t.string "authentication_token", limit: 30, collation: "utf8_general_ci"
    t.integer "role"
    t.text "allowed_features"
    t.string "institution", limit: 100
    t.integer "samples_count", default: 0, null: false
    t.integer "favorite_projects_count", default: 0, null: false
    t.integer "favorites_count", default: 0, null: false
    t.integer "visualizations_count", default: 0, null: false
    t.integer "phylo_trees_count", default: 0, null: false
    t.index ["authentication_token"], name: "index_users_on_authentication_token", unique: true
    t.index ["email"], name: "index_users_on_email", unique: true
  end

  create_table "visualizations", options: "ENGINE=InnoDB DEFAULT CHARSET=utf8 COLLATE=utf8_unicode_ci", force: :cascade do |t|
    t.bigint "user_id"
    t.string "visualization_type"
    t.text "data"
    t.datetime "created_at", null: false
    t.datetime "updated_at", null: false
    t.integer "public_access", limit: 1
    t.string "name"
    t.index ["user_id"], name: "index_visualizations_on_user_id"
  end

  add_foreign_key "amr_counts", "pipeline_runs", name: "amr_counts_pipeline_run_id_fk"
  add_foreign_key "backgrounds_pipeline_runs", "backgrounds", name: "backgrounds_pipeline_runs_background_id_fk"
  add_foreign_key "backgrounds_pipeline_runs", "pipeline_runs", name: "backgrounds_pipeline_runs_pipeline_run_id_fk"
  add_foreign_key "backgrounds_samples", "backgrounds", name: "backgrounds_samples_background_id_fk"
  add_foreign_key "backgrounds_samples", "samples", name: "backgrounds_samples_sample_id_fk"
  add_foreign_key "bulk_downloads", "users"
  add_foreign_key "bulk_downloads_pipeline_runs", "bulk_downloads", name: "bulk_downloads_pipeline_runs_bulk_download_id_fk"
  add_foreign_key "bulk_downloads_pipeline_runs", "pipeline_runs", name: "bulk_downloads_pipeline_runs_pipeline_run_id_fk"
  add_foreign_key "favorite_projects", "projects", name: "favorite_projects_project_id_fk"
  add_foreign_key "favorite_projects", "users", name: "favorite_projects_user_id_fk"
  add_foreign_key "host_genomes", "users"
  add_foreign_key "host_genomes_metadata_fields", "host_genomes", name: "host_genomes_metadata_fields_host_genome_id_fk"
  add_foreign_key "host_genomes_metadata_fields", "metadata_fields", name: "host_genomes_metadata_fields_metadata_field_id_fk"
  add_foreign_key "input_files", "samples", name: "input_files_sample_id_fk"
  add_foreign_key "job_stats", "pipeline_runs", name: "job_stats_pipeline_run_id_fk"
  add_foreign_key "metadata", "metadata_fields", name: "metadata_metadata_field_id_fk"
  add_foreign_key "metadata", "samples", name: "metadata_sample_id_fk"
  add_foreign_key "metadata_fields_projects", "metadata_fields", name: "metadata_fields_projects_metadata_field_id_fk"
  add_foreign_key "metadata_fields_projects", "projects", name: "metadata_fields_projects_project_id_fk"
  add_foreign_key "output_states", "pipeline_runs", name: "output_states_pipeline_run_id_fk"
  add_foreign_key "phylo_trees", "projects", name: "phylo_trees_project_id_fk"
  add_foreign_key "phylo_trees", "users", name: "phylo_trees_user_id_fk"
  add_foreign_key "phylo_trees_pipeline_runs", "phylo_trees", name: "phylo_trees_pipeline_runs_phylo_tree_id_fk"
  add_foreign_key "phylo_trees_pipeline_runs", "pipeline_runs", name: "phylo_trees_pipeline_runs_pipeline_run_id_fk"
  add_foreign_key "pipeline_run_stages", "pipeline_runs", name: "pipeline_run_stages_pipeline_run_id_fk"
  add_foreign_key "pipeline_runs", "alignment_configs", name: "pipeline_runs_alignment_config_id_fk"
  add_foreign_key "pipeline_runs", "samples", name: "pipeline_runs_sample_id_fk"
  add_foreign_key "projects_users", "projects", name: "projects_users_project_id_fk"
  add_foreign_key "projects_users", "users", name: "projects_users_user_id_fk"
  add_foreign_key "samples", "host_genomes", name: "samples_host_genome_id_fk"
  add_foreign_key "samples", "projects", name: "samples_project_id_fk"
  add_foreign_key "samples", "users", name: "samples_user_id_fk"
  add_foreign_key "samples_visualizations", "samples", name: "samples_visualizations_sample_id_fk"
  add_foreign_key "samples_visualizations", "visualizations", name: "samples_visualizations_visualization_id_fk"
  add_foreign_key "user_settings", "users"
  add_foreign_key "visualizations", "users", name: "visualizations_user_id_fk"
end<|MERGE_RESOLUTION|>--- conflicted
+++ resolved
@@ -10,13 +10,8 @@
 #
 # It's strongly recommended that you check this file into your version control system.
 
-<<<<<<< HEAD
-ActiveRecord::Schema.define(version: 20_200_526_195_025) do
-  create_table "alignment_configs", options: "ENGINE=InnoDB DEFAULT CHARSET=utf8 COLLATE=utf8_unicode_ci", force: :cascade do |t|
-=======
 ActiveRecord::Schema.define(version: 20_200_529_171_232) do
   create_table "alignment_configs", force: :cascade, options: "ENGINE=InnoDB DEFAULT CHARSET=utf8 COLLATE=utf8_unicode_ci" do |t|
->>>>>>> 09c65b70
     t.string "name"
     t.string "index_dir_suffix"
     t.text "s3_nt_db_path"
@@ -119,11 +114,7 @@
     t.integer "read_count"
     t.datetime "created_at", null: false
     t.datetime "updated_at", null: false
-<<<<<<< HEAD
-    t.text "lineage_json"
-=======
     t.text "lineage_json", limit: 16_777_215
->>>>>>> 09c65b70
     t.integer "species_taxid_nt"
     t.integer "species_taxid_nr"
     t.integer "genus_taxid_nt"
