--- conflicted
+++ resolved
@@ -10,11 +10,7 @@
 #
 # It's strongly recommended that you check this file into your version control system.
 
-<<<<<<< HEAD
 ActiveRecord::Schema.define(version: 20_200_221_184_554) do
-=======
-ActiveRecord::Schema.define(version: 20_200_219_181_808) do
->>>>>>> 61ad6c25
   create_table "alignment_configs", force: :cascade, options: "ENGINE=InnoDB DEFAULT CHARSET=utf8 COLLATE=utf8_unicode_ci" do |t|
     t.string "name"
     t.string "index_dir_suffix"
@@ -71,18 +67,6 @@
     t.integer "ready", limit: 1, default: 0
     t.bigint "user_id"
     t.index ["name"], name: "index_backgrounds_on_name", unique: true
-  end
-
-  create_table "backgrounds__dropped_cols_backup", id: false, force: :cascade, options: "ENGINE=InnoDB DEFAULT CHARSET=utf8 COLLATE=utf8_unicode_ci" do |t|
-    t.bigint "id", default: 0, null: false
-    t.string "name"
-    t.datetime "created_at", null: false
-    t.datetime "updated_at", null: false
-    t.bigint "project_id"
-    t.text "description"
-    t.integer "public_access", limit: 1
-    t.integer "ready", limit: 1, default: 0
-    t.bigint "user_id"
   end
 
   create_table "backgrounds_pipeline_runs", force: :cascade, options: "ENGINE=InnoDB DEFAULT CHARSET=utf8 COLLATE=utf8_unicode_ci" do |t|
@@ -167,15 +151,9 @@
     t.datetime "created_at", null: false
     t.datetime "updated_at", null: false
     t.integer "skip_deutero_filter", default: 0, null: false, comment: "See https://en.wikipedia.org/wiki/Deuterostome. This affects the pipeline."
-<<<<<<< HEAD
-    t.string "taxa_category", comment: "An informal taxa name for grouping hosts. First implemented for sample type suggestions."
-    t.integer "samples_count", default: 0, null: false, comment: "Added to enable ranking of host genomes by popularity"
-    t.bigint "user_id", comment: "The user that created the host genome. Values previous to 2020-02 may be NULL."
-=======
     t.string "taxa_category", default: "unknown", null: false, comment: "An informal taxa name for grouping hosts. First implemented for sample type suggestions."
     t.integer "samples_count", default: 0, null: false, comment: "Added to enable ranking of host genomes by popularity"
     t.bigint "user_id"
->>>>>>> 61ad6c25
     t.index ["name"], name: "index_host_genomes_on_name", unique: true
     t.index ["user_id"], name: "index_host_genomes_on_user_id"
   end
@@ -207,16 +185,6 @@
     t.bigint "pipeline_run_id"
     t.index ["pipeline_run_id"], name: "index_job_stats_on_pipeline_run_id"
     t.index ["task"], name: "index_job_stats_on_task"
-  end
-
-  create_table "job_stats__dropped_cols_backup", id: false, force: :cascade, options: "ENGINE=InnoDB DEFAULT CHARSET=utf8 COLLATE=utf8_unicode_ci" do |t|
-    t.bigint "id", default: 0, null: false
-    t.string "task"
-    t.integer "reads_before"
-    t.integer "reads_after"
-    t.datetime "created_at", null: false
-    t.datetime "updated_at", null: false
-    t.bigint "pipeline_run_id"
   end
 
   create_table "locations", force: :cascade, options: "ENGINE=InnoDB DEFAULT CHARSET=utf8 COLLATE=utf8_unicode_ci" do |t|
@@ -260,21 +228,6 @@
     t.index ["sample_id", "key"], name: "index_metadata_on_sample_id_and_key", unique: true
   end
 
-  create_table "metadata__dropped_cols_backup", id: false, force: :cascade, options: "ENGINE=InnoDB DEFAULT CHARSET=utf8 COLLATE=utf8_unicode_ci" do |t|
-    t.bigint "id", default: 0, null: false
-    t.string "key", null: false, collation: "latin1_swedish_ci"
-    t.string "raw_value"
-    t.string "string_validated_value"
-    t.decimal "number_validated_value", precision: 36, scale: 9
-    t.bigint "sample_id"
-    t.datetime "created_at", null: false
-    t.datetime "updated_at", null: false
-    t.date "date_validated_value"
-    t.bigint "metadata_field_id"
-    t.string "specificity"
-    t.bigint "location_id"
-  end
-
   create_table "metadata_fields", force: :cascade, options: "ENGINE=InnoDB DEFAULT CHARSET=utf8 COLLATE=utf8_unicode_ci" do |t|
     t.string "name", null: false
     t.string "display_name"
@@ -291,25 +244,6 @@
     t.string "examples"
     t.integer "default_for_new_host_genome", limit: 1, default: 0
     t.index ["group"], name: "index_metadata_fields_on_group"
-  end
-
-  create_table "metadata_fields__dropped_cols_backup", id: false, force: :cascade, options: "ENGINE=InnoDB DEFAULT CHARSET=utf8 COLLATE=utf8_unicode_ci" do |t|
-    t.bigint "id", default: 0, null: false
-    t.string "name", null: false
-    t.string "display_name"
-    t.string "description"
-    t.integer "base_type", limit: 1, null: false
-    t.string "validation_type"
-    t.string "options"
-    t.integer "force_options", limit: 1, default: 0
-    t.integer "is_core", limit: 1, default: 0
-    t.integer "is_default", limit: 1, default: 0
-    t.integer "is_required", limit: 1, default: 0
-    t.string "group"
-    t.datetime "created_at", null: false
-    t.datetime "updated_at", null: false
-    t.string "examples"
-    t.integer "default_for_new_host_genome", limit: 1, default: 0
   end
 
   create_table "metadata_fields_projects", id: false, force: :cascade, options: "ENGINE=InnoDB DEFAULT CHARSET=utf8 COLLATE=utf8_unicode_ci" do |t|
@@ -421,46 +355,6 @@
     t.index ["sample_id"], name: "index_pipeline_runs_on_sample_id"
   end
 
-  create_table "pipeline_runs__dropped_cols_backup", id: false, force: :cascade, options: "ENGINE=InnoDB DEFAULT CHARSET=utf8 COLLATE=utf8_unicode_ci" do |t|
-    t.bigint "id", default: 0, null: false
-    t.string "job_id"
-    t.text "command"
-    t.string "command_stdout"
-    t.text "command_error"
-    t.string "command_status"
-    t.bigint "sample_id"
-    t.datetime "created_at", null: false
-    t.datetime "updated_at", null: false
-    t.string "job_status"
-    t.text "job_description"
-    t.string "job_log_id"
-    t.string "postprocess_status"
-    t.integer "finalized", default: 0, null: false
-    t.bigint "total_reads"
-    t.bigint "adjusted_remaining_reads"
-    t.bigint "unmapped_reads"
-    t.text "version"
-    t.integer "subsample"
-    t.string "pipeline_branch"
-    t.integer "ready_step"
-    t.integer "total_ercc_reads"
-    t.float "fraction_subsampled", limit: 24
-    t.string "pipeline_version"
-    t.string "pipeline_commit"
-    t.text "assembled_taxids"
-    t.bigint "truncated"
-    t.integer "results_finalized"
-    t.bigint "alignment_config_id"
-    t.integer "alert_sent", default: 0
-    t.text "dag_vars"
-    t.integer "assembled", limit: 2
-    t.integer "completed_gsnap_chunks"
-    t.integer "completed_rapsearch_chunks"
-    t.integer "max_input_fragments"
-    t.text "error_message"
-    t.string "known_user_error"
-  end
-
   create_table "projects", force: :cascade, options: "ENGINE=InnoDB DEFAULT CHARSET=utf8 COLLATE=utf8_unicode_ci" do |t|
     t.string "name"
     t.datetime "created_at", null: false
@@ -554,18 +448,6 @@
     t.index ["taxid"], name: "index_taxon_byteranges_on_taxid"
   end
 
-  create_table "taxon_byteranges__dropped_cols_backup", id: false, force: :cascade, options: "ENGINE=InnoDB DEFAULT CHARSET=utf8 COLLATE=utf8_unicode_ci" do |t|
-    t.bigint "id", default: 0, null: false
-    t.integer "taxid"
-    t.bigint "first_byte"
-    t.bigint "last_byte"
-    t.datetime "created_at", null: false
-    t.datetime "updated_at", null: false
-    t.string "hit_type"
-    t.integer "tax_level"
-    t.bigint "pipeline_run_id"
-  end
-
   create_table "taxon_confirmations", force: :cascade, options: "ENGINE=InnoDB DEFAULT CHARSET=utf8 COLLATE=utf8_unicode_ci" do |t|
     t.integer "taxid"
     t.integer "sample_id"
@@ -596,30 +478,6 @@
     t.integer "is_phage", limit: 1, default: 0, null: false
     t.index ["pipeline_run_id", "tax_id", "count_type", "tax_level"], name: "index_pr_tax_hit_level_tc", unique: true
     t.index ["tax_id"], name: "index_taxon_counts_on_tax_id"
-  end
-
-  create_table "taxon_counts__dropped_cols_backup", id: false, force: :cascade, options: "ENGINE=InnoDB DEFAULT CHARSET=utf8 COLLATE=utf8_unicode_ci" do |t|
-    t.bigint "id", default: 0, null: false
-    t.integer "tax_id"
-    t.integer "tax_level"
-    t.integer "count"
-    t.datetime "created_at", null: false
-    t.datetime "updated_at", null: false
-    t.string "name"
-    t.string "count_type"
-    t.float "percent_identity", limit: 24
-    t.float "alignment_length", limit: 24
-    t.float "e_value", limit: 24
-    t.integer "genus_taxid", default: -200, null: false
-    t.integer "superkingdom_taxid", default: -700, null: false
-    t.float "percent_concordant", limit: 24
-    t.float "species_total_concordant", limit: 24
-    t.float "genus_total_concordant", limit: 24
-    t.float "family_total_concordant", limit: 24
-    t.bigint "pipeline_run_id"
-    t.string "common_name"
-    t.integer "family_taxid", default: -300, null: false
-    t.integer "is_phage", limit: 1, default: 0, null: false
   end
 
   create_table "taxon_descriptions", force: :cascade, options: "ENGINE=InnoDB DEFAULT CHARSET=utf8 COLLATE=utf8_unicode_ci" do |t|
@@ -691,16 +549,6 @@
     t.index ["name"], name: "index_taxon_scoring_models_on_name", unique: true
   end
 
-  create_table "taxon_scoring_models__dropped_cols_backup", id: false, force: :cascade, options: "ENGINE=InnoDB DEFAULT CHARSET=utf8 COLLATE=utf8_unicode_ci" do |t|
-    t.bigint "id", default: 0, null: false
-    t.string "name"
-    t.text "model_json"
-    t.datetime "created_at", null: false
-    t.datetime "updated_at", null: false
-    t.string "model_type"
-    t.bigint "user_id"
-  end
-
   create_table "taxon_summaries", force: :cascade, options: "ENGINE=InnoDB DEFAULT CHARSET=utf8 COLLATE=utf8_unicode_ci" do |t|
     t.bigint "background_id"
     t.integer "tax_id"
@@ -712,20 +560,6 @@
     t.datetime "updated_at", null: false
     t.text "rpm_list"
     t.index ["background_id", "tax_id", "count_type", "tax_level"], name: "index_bg_tax_ct_level", unique: true
-  end
-
-  create_table "taxon_summaries__dropped_cols_backup", id: false, force: :cascade, options: "ENGINE=InnoDB DEFAULT CHARSET=utf8 COLLATE=utf8_unicode_ci" do |t|
-    t.bigint "id", default: 0, null: false
-    t.bigint "background_id"
-    t.integer "tax_id"
-    t.string "count_type"
-    t.integer "tax_level"
-    t.string "name"
-    t.float "mean", limit: 24
-    t.float "stdev", limit: 24
-    t.datetime "created_at", null: false
-    t.datetime "updated_at", null: false
-    t.text "rpm_list"
   end
 
   create_table "ui_configs", force: :cascade, options: "ENGINE=InnoDB DEFAULT CHARSET=utf8 COLLATE=utf8_unicode_ci" do |t|
