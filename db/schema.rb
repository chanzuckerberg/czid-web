# This file is auto-generated from the current state of the database. Instead
# of editing this file, please use the migrations feature of Active Record to
# incrementally modify your database, and then regenerate this schema definition.
#
# Note that this schema.rb definition is the authoritative source for your
# database schema. If you need to create the application database on another
# system, you should be using db:schema:load, not running all the migrations
# from scratch. The latter is a flawed and unsustainable approach (the more migrations
# you'll amass, the slower it'll run and the greater likelihood for issues).
#
# It's strongly recommended that you check this file into your version control system.

<<<<<<< HEAD
ActiveRecord::Schema.define(version: 20_180_724_192_236) do
  create_table "alignment_configs", force: :cascade, options: "ENGINE=InnoDB DEFAULT CHARSET=utf8" do |t|
=======
ActiveRecord::Schema.define(version: 20_180_724_235_332) do
  create_table "alignment_configs", force: :cascade, options: "ENGINE=InnoDB DEFAULT CHARSET=utf8 COLLATE=utf8_unicode_ci" do |t|
>>>>>>> 5359f015
    t.string "name"
    t.string "index_dir_suffix"
    t.text "s3_nt_db_path"
    t.text "s3_nt_loc_db_path"
    t.text "s3_nr_db_path"
    t.text "s3_nr_loc_db_path"
    t.text "s3_lineage_path"
    t.text "s3_accession2taxid_path"
    t.text "s3_deuterostome_db_path"
    t.datetime "created_at", null: false
    t.datetime "updated_at", null: false
  end

  create_table "archived_backgrounds", force: :cascade, options: "ENGINE=InnoDB DEFAULT CHARSET=utf8 COLLATE=utf8_unicode_ci" do |t|
    t.bigint "archive_of"
    t.text "data"
    t.datetime "created_at", null: false
    t.datetime "updated_at", null: false
    t.string "s3_backup_path"
  end

  create_table "backgrounds", force: :cascade, options: "ENGINE=InnoDB DEFAULT CHARSET=utf8 COLLATE=utf8_unicode_ci" do |t|
    t.string "name"
    t.datetime "created_at", null: false
    t.datetime "updated_at", null: false
    t.bigint "project_id"
    t.text "description"
    t.integer "public_access", limit: 1
    t.integer "ready", limit: 1, default: 0
    t.bigint "user_id"
    t.index ["name"], name: "index_backgrounds_on_name", unique: true
  end

  create_table "backgrounds_pipeline_outputs", force: :cascade, options: "ENGINE=InnoDB DEFAULT CHARSET=utf8 COLLATE=utf8_unicode_ci" do |t|
    t.bigint "background_id"
    t.bigint "pipeline_output_id"
    t.index ["background_id"], name: "index_backgrounds_pipeline_outputs_on_background_id"
    t.index ["pipeline_output_id"], name: "index_backgrounds_pipeline_outputs_on_pipeline_output_id"
  end

  create_table "backgrounds_pipeline_runs", force: :cascade, options: "ENGINE=InnoDB DEFAULT CHARSET=latin1" do |t|
    t.bigint "background_id"
    t.bigint "pipeline_run_id"
    t.index %w[background_id pipeline_run_id], name: "index_bg_pr_id", unique: true
  end

  create_table "backgrounds_samples", id: false, force: :cascade, options: "ENGINE=InnoDB DEFAULT CHARSET=utf8 COLLATE=utf8_unicode_ci" do |t|
    t.bigint "background_id", null: false
    t.bigint "sample_id", null: false
    t.index ["background_id"], name: "index_backgrounds_samples_on_background_id"
    t.index ["sample_id"], name: "index_backgrounds_samples_on_sample_id"
  end

  create_table "ercc_counts", force: :cascade, options: "ENGINE=InnoDB DEFAULT CHARSET=latin1" do |t|
    t.bigint "pipeline_run_id"
    t.string "name"
    t.integer "count"
    t.datetime "created_at", null: false
    t.datetime "updated_at", null: false
    t.index %w[pipeline_run_id name], name: "index_ercc_counts_on_pipeline_run_id_and_name", unique: true
  end

  create_table "favorite_projects", force: :cascade, options: "ENGINE=InnoDB DEFAULT CHARSET=utf8 COLLATE=utf8_unicode_ci" do |t|
    t.integer "project_id"
    t.integer "user_id"
    t.datetime "created_at", null: false
    t.datetime "updated_at", null: false
  end

  create_table "host_genomes", force: :cascade, options: "ENGINE=InnoDB DEFAULT CHARSET=utf8 COLLATE=utf8_unicode_ci" do |t|
    t.string "name", null: false
    t.text "s3_star_index_path"
    t.text "s3_bowtie2_index_path"
    t.bigint "default_background_id"
    t.datetime "created_at", null: false
    t.datetime "updated_at", null: false
    t.integer "sample_memory"
    t.integer "skip_deutero_filter"
  end

  create_table "input_files", force: :cascade, options: "ENGINE=InnoDB DEFAULT CHARSET=utf8 COLLATE=utf8_unicode_ci" do |t|
    t.string "name"
    t.text "presigned_url"
    t.bigint "sample_id"
    t.datetime "created_at", null: false
    t.datetime "updated_at", null: false
    t.string "source_type", null: false
    t.text "source"
    t.text "parts"
    t.index ["sample_id"], name: "index_input_files_on_sample_id"
  end

  create_table "job_stats", force: :cascade, options: "ENGINE=InnoDB DEFAULT CHARSET=utf8 COLLATE=utf8_unicode_ci" do |t|
    t.string "task"
    t.integer "reads_before"
    t.integer "reads_after"
    t.bigint "pipeline_output_id"
    t.datetime "created_at", null: false
    t.datetime "updated_at", null: false
    t.bigint "pipeline_run_id"
    t.index ["pipeline_output_id"], name: "index_job_stats_on_pipeline_output_id"
    t.index ["pipeline_run_id"], name: "index_job_stats_on_pipeline_run_id"
    t.index ["task"], name: "index_job_stats_on_task"
  end

  create_table "output_states", force: :cascade, options: "ENGINE=InnoDB DEFAULT CHARSET=latin1" do |t|
    t.string "output"
    t.string "state"
    t.bigint "pipeline_run_id"
    t.datetime "created_at", null: false
    t.datetime "updated_at", null: false
    t.index %w[pipeline_run_id output], name: "index_output_states_on_pipeline_run_id_and_output", unique: true
  end

  create_table "phylo_trees", force: :cascade, options: "ENGINE=InnoDB DEFAULT CHARSET=utf8" do |t|
    t.integer "taxid"
    t.integer "tax_level"
    t.string "tax_name"
    t.bigint "user_id"
    t.bigint "project_id"
    t.text "newick"
    t.integer "status", default: 0
    t.string "dag_version"
    t.text "dag_json"
    t.text "command_stdout"
    t.text "command_stderr"
    t.string "job_id"
    t.string "job_log_id"
    t.text "job_description"
    t.datetime "created_at", null: false
    t.datetime "updated_at", null: false
    t.index %w[project_id taxid], name: "index_phylo_trees_on_project_id_and_taxid"
    t.index ["user_id"], name: "index_phylo_trees_on_user_id"
  end

  create_table "phylo_trees_pipeline_runs", force: :cascade, options: "ENGINE=InnoDB DEFAULT CHARSET=utf8" do |t|
    t.bigint "phylo_tree_id"
    t.bigint "pipeline_run_id"
    t.index %w[phylo_tree_id pipeline_run_id], name: "index_pt_pr_id", unique: true
  end

  create_table "pipeline_outputs", force: :cascade, options: "ENGINE=InnoDB DEFAULT CHARSET=utf8 COLLATE=utf8_unicode_ci" do |t|
    t.bigint "sample_id", null: false
    t.bigint "total_reads", null: false
    t.bigint "remaining_reads", null: false
    t.datetime "created_at", null: false
    t.datetime "updated_at", null: false
    t.bigint "pipeline_run_id"
    t.bigint "unmapped_reads"
    t.index ["pipeline_run_id"], name: "index_pipeline_outputs_on_pipeline_run_id", unique: true
    t.index ["sample_id"], name: "index_pipeline_outputs_on_sample_id"
  end

  create_table "pipeline_run_stages", force: :cascade, options: "ENGINE=InnoDB DEFAULT CHARSET=utf8 COLLATE=utf8_unicode_ci" do |t|
    t.bigint "pipeline_run_id"
    t.integer "step_number"
    t.integer "job_type"
    t.string "job_status"
    t.integer "db_load_status", default: 0, null: false
    t.text "job_command"
    t.text "command_stdout"
    t.text "command_stderr"
    t.string "command_status"
    t.text "job_description"
    t.string "job_log_id"
    t.float "job_progress_pct", limit: 24
    t.datetime "created_at", null: false
    t.datetime "updated_at", null: false
    t.string "job_command_func"
    t.string "load_db_command_func"
    t.string "job_id"
    t.string "output_func"
    t.string "name"
    t.text "failed_jobs"
    t.text "dag_json"
    t.index %w[pipeline_run_id step_number], name: "index_pipeline_run_stages_on_pipeline_run_id_and_step_number"
    t.index ["pipeline_run_id"], name: "index_pipeline_run_stages_on_pipeline_run_id"
  end

  create_table "pipeline_runs", force: :cascade, options: "ENGINE=InnoDB DEFAULT CHARSET=utf8 COLLATE=utf8_unicode_ci" do |t|
    t.string "job_id"
    t.text "command"
    t.string "command_stdout"
    t.text "command_error"
    t.string "command_status"
    t.bigint "sample_id"
    t.datetime "created_at", null: false
    t.datetime "updated_at", null: false
    t.bigint "pipeline_output_id"
    t.string "job_status"
    t.text "job_description"
    t.string "job_log_id"
    t.string "postprocess_status"
    t.integer "finalized", default: 0, null: false
    t.bigint "total_reads"
    t.bigint "adjusted_remaining_reads"
    t.bigint "unmapped_reads"
    t.text "version"
    t.integer "subsample"
    t.string "pipeline_branch"
    t.integer "ready_step"
    t.integer "total_ercc_reads"
    t.float "fraction_subsampled", limit: 24
    t.string "pipeline_version"
    t.string "pipeline_commit"
    t.text "assembled_taxids"
    t.bigint "truncated"
    t.text "result_status"
    t.integer "results_finalized"
    t.bigint "alignment_config_id"
    t.index ["job_status"], name: "index_pipeline_runs_on_job_status"
    t.index ["pipeline_output_id"], name: "index_pipeline_runs_on_pipeline_output_id", unique: true
    t.index ["sample_id"], name: "index_pipeline_runs_on_sample_id"
  end

  create_table "projects", force: :cascade, options: "ENGINE=InnoDB DEFAULT CHARSET=utf8 COLLATE=utf8_unicode_ci" do |t|
<<<<<<< HEAD
    t.string "name", collation: "latin1_swedish_ci"
=======
    t.string "name"
>>>>>>> 5359f015
    t.datetime "created_at", null: false
    t.datetime "updated_at", null: false
    t.integer "public_access", limit: 1
    t.integer "days_to_keep_sample_private", default: 365, null: false
    t.integer "background_flag", limit: 1, default: 1
    t.index ["name"], name: "index_projects_on_name", unique: true
  end

  create_table "projects_users", id: false, force: :cascade, options: "ENGINE=InnoDB DEFAULT CHARSET=utf8 COLLATE=utf8_unicode_ci" do |t|
    t.bigint "project_id", null: false
    t.bigint "user_id", null: false
    t.index ["project_id"], name: "index_projects_users_on_project_id"
    t.index ["user_id"], name: "index_projects_users_on_user_id"
  end

  create_table "samples", force: :cascade, options: "ENGINE=InnoDB DEFAULT CHARSET=utf8 COLLATE=utf8_unicode_ci" do |t|
<<<<<<< HEAD
    t.string "name", collation: "latin1_swedish_ci"
=======
    t.string "name"
>>>>>>> 5359f015
    t.datetime "created_at", null: false
    t.datetime "updated_at", null: false
    t.bigint "project_id"
    t.string "status"
    t.string "sample_unique_id"
    t.string "sample_location"
    t.string "sample_date"
    t.string "sample_tissue"
    t.string "sample_template"
    t.string "sample_library"
    t.string "sample_sequencer"
    t.text "sample_notes"
    t.text "s3_preload_result_path"
    t.text "s3_star_index_path"
    t.text "s3_bowtie2_index_path"
    t.integer "sample_memory"
    t.string "job_queue"
    t.bigint "host_genome_id"
    t.bigint "user_id"
    t.integer "subsample"
    t.string "pipeline_branch"
    t.float "sample_input_pg", limit: 24
    t.integer "sample_batch"
    t.text "sample_diagnosis"
    t.string "sample_organism"
    t.string "sample_detection"
    t.string "alignment_config_name"
    t.index %w[project_id name], name: "index_samples_name_project_id", unique: true
    t.index ["user_id"], name: "index_samples_on_user_id"
  end

  create_table "taxon_byteranges", force: :cascade, options: "ENGINE=InnoDB DEFAULT CHARSET=utf8 COLLATE=utf8_unicode_ci" do |t|
    t.integer "taxid"
    t.bigint "first_byte"
    t.bigint "last_byte"
    t.bigint "pipeline_output_id"
    t.datetime "created_at", null: false
    t.datetime "updated_at", null: false
    t.string "hit_type"
    t.integer "tax_level"
    t.bigint "pipeline_run_id"
    t.index %w[pipeline_output_id tax_level hit_type taxid], name: "index_taxon_byteranges_on_details", unique: true
    t.index ["pipeline_output_id"], name: "index_taxon_byteranges_on_pipeline_output_id"
    t.index %w[pipeline_run_id tax_level hit_type taxid], name: "index_taxon_byteranges_pr", unique: true
  end

  create_table "taxon_categories", force: :cascade, options: "ENGINE=InnoDB DEFAULT CHARSET=utf8 COLLATE=utf8_unicode_ci" do |t|
    t.integer "taxid"
    t.string "category"
    t.datetime "created_at", null: false
    t.datetime "updated_at", null: false
    t.index ["taxid"], name: "index_taxon_categories_on_taxid", unique: true
  end

  create_table "taxon_child_parents", force: :cascade, options: "ENGINE=InnoDB DEFAULT CHARSET=utf8 COLLATE=utf8_unicode_ci" do |t|
    t.integer "taxid"
    t.integer "parent_taxid"
    t.string "rank"
    t.datetime "created_at", null: false
    t.datetime "updated_at", null: false
    t.index ["taxid"], name: "index_taxon_child_parents_on_taxid", unique: true
  end

  create_table "taxon_confirmations", force: :cascade, options: "ENGINE=InnoDB DEFAULT CHARSET=latin1" do |t|
    t.integer "taxid"
    t.integer "sample_id"
    t.integer "user_id"
    t.string "strength"
    t.datetime "created_at", null: false
    t.datetime "updated_at", null: false
    t.string "name"
    t.index %w[sample_id strength taxid], name: "index_taxon_confirmations_on_sample_id_and_strength_and_taxid"
  end

  create_table "taxon_counts", force: :cascade, options: "ENGINE=InnoDB DEFAULT CHARSET=utf8 COLLATE=utf8_unicode_ci" do |t|
    t.bigint "pipeline_output_id"
    t.integer "tax_id"
    t.integer "tax_level"
    t.integer "count"
    t.datetime "created_at", null: false
    t.datetime "updated_at", null: false
<<<<<<< HEAD
    t.string "name", collation: "latin1_swedish_ci"
=======
    t.string "name"
>>>>>>> 5359f015
    t.string "count_type"
    t.float "percent_identity", limit: 24
    t.float "alignment_length", limit: 24
    t.float "e_value", limit: 24
    t.integer "genus_taxid", default: -200, null: false
    t.integer "superkingdom_taxid", default: -700, null: false
    t.float "percent_concordant", limit: 24
    t.float "species_total_concordant", limit: 24
    t.float "genus_total_concordant", limit: 24
    t.float "family_total_concordant", limit: 24
    t.bigint "pipeline_run_id"
    t.string "common_name"
    t.integer "family_taxid", default: -300, null: false
    t.integer "is_phage", limit: 1, default: 0, null: false
    t.index %w[pipeline_output_id tax_id count_type], name: "new_index_taxon_counts", unique: true
    t.index %w[pipeline_output_id tax_level count_type tax_id], name: "index_taxon_counts", unique: true
    t.index ["pipeline_output_id"], name: "index_taxon_counts_on_pipeline_output_id"
    t.index %w[pipeline_run_id tax_id count_type], name: "taxon_counts_pr_index", unique: true
    t.index %w[pipeline_run_id tax_level count_type tax_id], name: "taxon_counts_pr_index2", unique: true
  end

  create_table "taxon_lineage_names", force: :cascade, options: "ENGINE=InnoDB DEFAULT CHARSET=utf8 COLLATE=utf8_unicode_ci" do |t|
    t.integer "taxid"
    t.string "superkingdom_name"
    t.string "phylum_name"
    t.string "class_name"
    t.string "order_name"
    t.string "family_name"
    t.string "genus_name"
    t.string "species_name"
    t.datetime "created_at", null: false
    t.datetime "updated_at", null: false
    t.index ["taxid"], name: "index_taxon_lineage_names_on_taxid", unique: true
  end

  create_table "taxon_lineages", force: :cascade, options: "ENGINE=InnoDB DEFAULT CHARSET=utf8 COLLATE=utf8_unicode_ci" do |t|
    t.integer "taxid", null: false
    t.integer "superkingdom_taxid", default: -700, null: false
    t.integer "phylum_taxid", default: -600, null: false
    t.integer "class_taxid", default: -500, null: false
    t.integer "order_taxid", default: -400, null: false
    t.integer "family_taxid", default: -300, null: false
    t.integer "genus_taxid", default: -200, null: false
    t.integer "species_taxid", default: -100, null: false
    t.datetime "created_at", null: false
    t.datetime "updated_at", null: false
    t.string "superkingdom_name", default: "", null: false
    t.string "phylum_name", default: "", null: false
    t.string "class_name", default: "", null: false
    t.string "order_name", default: "", null: false
    t.string "family_name", default: "", null: false
    t.string "genus_name", default: "", null: false
    t.string "species_name", default: "", null: false
    t.string "superkingdom_common_name", default: "", null: false
    t.string "phylum_common_name", default: "", null: false
    t.string "class_common_name", default: "", null: false
    t.string "order_common_name", default: "", null: false
    t.string "family_common_name", default: "", null: false
    t.string "genus_common_name", default: "", null: false
    t.string "species_common_name", default: "", null: false
    t.datetime "started_at", default: "2000-01-01 00:00:00", null: false
    t.datetime "ended_at", default: "3000-01-01 00:00:00", null: false
    t.integer "kingdom_taxid", default: -650, null: false
    t.string "kingdom_name", default: "", null: false
    t.string "kingdom_common_name", default: "", null: false
    t.index ["class_taxid"], name: "index_taxon_lineages_on_class_taxid"
    t.index ["family_taxid"], name: "index_taxon_lineages_on_family_taxid"
    t.index ["genus_taxid"], name: "index_taxon_lineages_on_genus_taxid"
    t.index ["order_taxid"], name: "index_taxon_lineages_on_order_taxid"
    t.index ["phylum_taxid"], name: "index_taxon_lineages_on_phylum_taxid"
    t.index ["species_taxid"], name: "index_taxon_lineages_on_species_taxid"
    t.index ["superkingdom_taxid"], name: "index_taxon_lineages_on_superkingdom_taxid"
    t.index %w[taxid ended_at], name: "index_taxon_lineages_on_taxid_and_end", unique: true
    t.index %w[taxid started_at], name: "index_taxon_lineages_on_taxid_and_start", unique: true
  end

  create_table "taxon_names", force: :cascade, options: "ENGINE=InnoDB DEFAULT CHARSET=utf8 COLLATE=utf8_unicode_ci" do |t|
    t.integer "taxid", null: false
    t.string "name"
    t.datetime "created_at", null: false
    t.datetime "updated_at", null: false
    t.string "common_name"
    t.index ["taxid"], name: "index_taxon_names_on_taxid", unique: true
  end

  create_table "taxon_summaries", force: :cascade, options: "ENGINE=InnoDB DEFAULT CHARSET=utf8 COLLATE=utf8_unicode_ci" do |t|
    t.bigint "background_id"
    t.integer "tax_id"
    t.string "count_type"
    t.integer "tax_level"
    t.string "name"
    t.float "mean", limit: 24
    t.float "stdev", limit: 24
    t.datetime "created_at", null: false
    t.datetime "updated_at", null: false
    t.index %w[background_id count_type tax_level tax_id], name: "index_taxon_summaries_detailed", unique: true
    t.index ["background_id"], name: "index_taxon_summaries_on_background_id"
  end

  create_table "users", force: :cascade, options: "ENGINE=InnoDB DEFAULT CHARSET=utf8 COLLATE=utf8_unicode_ci" do |t|
<<<<<<< HEAD
    t.string "email", default: "", null: false, collation: "latin1_swedish_ci"
    t.string "name", collation: "latin1_swedish_ci"
    t.datetime "created_at", null: false
    t.datetime "updated_at", null: false
    t.string "encrypted_password", default: "", null: false, collation: "latin1_swedish_ci"
    t.string "reset_password_token", collation: "latin1_swedish_ci"
=======
    t.string "email"
    t.string "name"
    t.datetime "created_at", null: false
    t.datetime "updated_at", null: false
    t.string "encrypted_password"
    t.string "reset_password_token"
>>>>>>> 5359f015
    t.datetime "reset_password_sent_at"
    t.datetime "remember_created_at"
    t.integer "sign_in_count", default: 0, null: false
    t.datetime "current_sign_in_at"
    t.datetime "last_sign_in_at"
<<<<<<< HEAD
    t.string "current_sign_in_ip", collation: "latin1_swedish_ci"
    t.string "last_sign_in_ip", collation: "latin1_swedish_ci"
    t.string "authentication_token", limit: 30, collation: "latin1_swedish_ci"
=======
    t.string "current_sign_in_ip"
    t.string "last_sign_in_ip"
    t.string "authentication_token", limit: 30
>>>>>>> 5359f015
    t.integer "role"
    t.index ["authentication_token"], name: "index_users_on_authentication_token", unique: true
    t.index ["email"], name: "index_users_on_email", unique: true
    t.index ["reset_password_token"], name: "index_users_on_reset_password_token", unique: true
  end
end<|MERGE_RESOLUTION|>--- conflicted
+++ resolved
@@ -10,13 +10,8 @@
 #
 # It's strongly recommended that you check this file into your version control system.
 
-<<<<<<< HEAD
 ActiveRecord::Schema.define(version: 20_180_724_192_236) do
   create_table "alignment_configs", force: :cascade, options: "ENGINE=InnoDB DEFAULT CHARSET=utf8" do |t|
-=======
-ActiveRecord::Schema.define(version: 20_180_724_235_332) do
-  create_table "alignment_configs", force: :cascade, options: "ENGINE=InnoDB DEFAULT CHARSET=utf8 COLLATE=utf8_unicode_ci" do |t|
->>>>>>> 5359f015
     t.string "name"
     t.string "index_dir_suffix"
     t.text "s3_nt_db_path"
@@ -233,11 +228,7 @@
   end
 
   create_table "projects", force: :cascade, options: "ENGINE=InnoDB DEFAULT CHARSET=utf8 COLLATE=utf8_unicode_ci" do |t|
-<<<<<<< HEAD
-    t.string "name", collation: "latin1_swedish_ci"
-=======
-    t.string "name"
->>>>>>> 5359f015
+    t.string "name"
     t.datetime "created_at", null: false
     t.datetime "updated_at", null: false
     t.integer "public_access", limit: 1
@@ -254,11 +245,7 @@
   end
 
   create_table "samples", force: :cascade, options: "ENGINE=InnoDB DEFAULT CHARSET=utf8 COLLATE=utf8_unicode_ci" do |t|
-<<<<<<< HEAD
-    t.string "name", collation: "latin1_swedish_ci"
-=======
-    t.string "name"
->>>>>>> 5359f015
+    t.string "name"
     t.datetime "created_at", null: false
     t.datetime "updated_at", null: false
     t.bigint "project_id"
@@ -340,11 +327,7 @@
     t.integer "count"
     t.datetime "created_at", null: false
     t.datetime "updated_at", null: false
-<<<<<<< HEAD
-    t.string "name", collation: "latin1_swedish_ci"
-=======
-    t.string "name"
->>>>>>> 5359f015
+    t.string "name"
     t.string "count_type"
     t.float "percent_identity", limit: 24
     t.float "alignment_length", limit: 24
@@ -445,35 +428,20 @@
   end
 
   create_table "users", force: :cascade, options: "ENGINE=InnoDB DEFAULT CHARSET=utf8 COLLATE=utf8_unicode_ci" do |t|
-<<<<<<< HEAD
-    t.string "email", default: "", null: false, collation: "latin1_swedish_ci"
-    t.string "name", collation: "latin1_swedish_ci"
-    t.datetime "created_at", null: false
-    t.datetime "updated_at", null: false
-    t.string "encrypted_password", default: "", null: false, collation: "latin1_swedish_ci"
-    t.string "reset_password_token", collation: "latin1_swedish_ci"
-=======
     t.string "email"
     t.string "name"
     t.datetime "created_at", null: false
     t.datetime "updated_at", null: false
     t.string "encrypted_password"
     t.string "reset_password_token"
->>>>>>> 5359f015
     t.datetime "reset_password_sent_at"
     t.datetime "remember_created_at"
     t.integer "sign_in_count", default: 0, null: false
     t.datetime "current_sign_in_at"
     t.datetime "last_sign_in_at"
-<<<<<<< HEAD
-    t.string "current_sign_in_ip", collation: "latin1_swedish_ci"
-    t.string "last_sign_in_ip", collation: "latin1_swedish_ci"
-    t.string "authentication_token", limit: 30, collation: "latin1_swedish_ci"
-=======
     t.string "current_sign_in_ip"
     t.string "last_sign_in_ip"
     t.string "authentication_token", limit: 30
->>>>>>> 5359f015
     t.integer "role"
     t.index ["authentication_token"], name: "index_users_on_authentication_token", unique: true
     t.index ["email"], name: "index_users_on_email", unique: true
