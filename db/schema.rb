# This file is auto-generated from the current state of the database. Instead
# of editing this file, please use the migrations feature of Active Record to
# incrementally modify your database, and then regenerate this schema definition.
#
# Note that this schema.rb definition is the authoritative source for your
# database schema. If you need to create the application database on another
# system, you should be using db:schema:load, not running all the migrations
# from scratch. The latter is a flawed and unsustainable approach (the more migrations
# you'll amass, the slower it'll run and the greater likelihood for issues).
#
# It's strongly recommended that you check this file into your version control system.

<<<<<<< HEAD
ActiveRecord::Schema.define(version: 20_181_017_164_553) do
=======
ActiveRecord::Schema.define(version: 20_181_018_185_628) do
>>>>>>> 56fa2016
  create_table "alignment_configs", force: :cascade, options: "ENGINE=InnoDB DEFAULT CHARSET=utf8 COLLATE=utf8_unicode_ci" do |t|
    t.string "name"
    t.string "index_dir_suffix"
    t.text "s3_nt_db_path"
    t.text "s3_nt_loc_db_path"
    t.text "s3_nr_db_path"
    t.text "s3_nr_loc_db_path"
    t.text "s3_lineage_path"
    t.text "s3_accession2taxid_path"
    t.text "s3_deuterostome_db_path"
    t.datetime "created_at", null: false
    t.datetime "updated_at", null: false
  end

  create_table "amr_counts", force: :cascade, options: "ENGINE=InnoDB DEFAULT CHARSET=utf8 COLLATE=utf8_unicode_ci" do |t|
    t.string "gene"
    t.string "allele"
    t.float "coverage", limit: 24
    t.float "depth", limit: 24
    t.bigint "pipeline_run_id"
    t.string "drug_family"
    t.integer "level"
    t.float "drug_gene_coverage", limit: 24
    t.float "drug_gene_depth", limit: 24
    t.datetime "created_at", null: false
    t.datetime "updated_at", null: false
    t.index ["pipeline_run_id", "allele"], name: "index_amr_counts_on_pipeline_run_id_and_allele", unique: true
  end

  create_table "archived_backgrounds", force: :cascade, options: "ENGINE=InnoDB DEFAULT CHARSET=utf8 COLLATE=utf8_unicode_ci" do |t|
    t.bigint "archive_of"
    t.text "data"
    t.datetime "created_at", null: false
    t.datetime "updated_at", null: false
    t.string "s3_backup_path"
  end

  create_table "backgrounds", force: :cascade, options: "ENGINE=InnoDB DEFAULT CHARSET=utf8 COLLATE=utf8_unicode_ci" do |t|
    t.string "name"
    t.datetime "created_at", null: false
    t.datetime "updated_at", null: false
    t.bigint "project_id"
    t.text "description"
    t.integer "public_access", limit: 1
    t.integer "ready", limit: 1, default: 0
    t.bigint "user_id"
    t.index ["name"], name: "index_backgrounds_on_name", unique: true
  end

  create_table "backgrounds_pipeline_runs", force: :cascade, options: "ENGINE=InnoDB DEFAULT CHARSET=utf8 COLLATE=utf8_unicode_ci" do |t|
    t.bigint "background_id"
    t.bigint "pipeline_run_id"
    t.index ["background_id", "pipeline_run_id"], name: "index_bg_pr_id", unique: true
  end

  create_table "backgrounds_samples", id: false, force: :cascade, options: "ENGINE=InnoDB DEFAULT CHARSET=utf8 COLLATE=utf8_unicode_ci" do |t|
    t.bigint "background_id", null: false
    t.bigint "sample_id", null: false
    t.index ["background_id"], name: "index_backgrounds_samples_on_background_id"
    t.index ["sample_id"], name: "index_backgrounds_samples_on_sample_id"
  end

  create_table "ercc_counts", force: :cascade, options: "ENGINE=InnoDB DEFAULT CHARSET=utf8 COLLATE=utf8_unicode_ci" do |t|
    t.bigint "pipeline_run_id"
    t.string "name"
    t.integer "count"
    t.datetime "created_at", null: false
    t.datetime "updated_at", null: false
    t.index ["pipeline_run_id", "name"], name: "index_ercc_counts_on_pipeline_run_id_and_name", unique: true
  end

  create_table "favorite_projects", force: :cascade, options: "ENGINE=InnoDB DEFAULT CHARSET=utf8 COLLATE=utf8_unicode_ci" do |t|
    t.integer "project_id"
    t.integer "user_id"
    t.datetime "created_at", null: false
    t.datetime "updated_at", null: false
    t.index ["project_id"], name: "index_favorite_projects_on_project_id"
    t.index ["user_id"], name: "index_favorite_projects_on_user_id"
  end

  create_table "host_genomes", force: :cascade, options: "ENGINE=InnoDB DEFAULT CHARSET=utf8 COLLATE=utf8_unicode_ci" do |t|
    t.string "name", null: false
    t.text "s3_star_index_path"
    t.text "s3_bowtie2_index_path"
    t.bigint "default_background_id"
    t.datetime "created_at", null: false
    t.datetime "updated_at", null: false
    t.integer "sample_memory"
    t.integer "skip_deutero_filter"
  end

  create_table "input_files", force: :cascade, options: "ENGINE=InnoDB DEFAULT CHARSET=utf8 COLLATE=utf8_unicode_ci" do |t|
    t.string "name"
    t.text "presigned_url"
    t.bigint "sample_id"
    t.datetime "created_at", null: false
    t.datetime "updated_at", null: false
    t.string "source_type", null: false
    t.text "source"
    t.text "parts"
    t.index ["sample_id"], name: "index_input_files_on_sample_id"
  end

  create_table "job_stats", force: :cascade, options: "ENGINE=InnoDB DEFAULT CHARSET=utf8 COLLATE=utf8_unicode_ci" do |t|
    t.string "task"
    t.integer "reads_before"
    t.integer "reads_after"
    t.datetime "created_at", null: false
    t.datetime "updated_at", null: false
    t.bigint "pipeline_run_id"
    t.index ["pipeline_run_id"], name: "index_job_stats_on_pipeline_run_id"
    t.index ["task"], name: "index_job_stats_on_task"
  end

  create_table "metadata", force: :cascade, options: "ENGINE=InnoDB DEFAULT CHARSET=utf8 COLLATE=utf8_unicode_ci" do |t|
    t.string "key", null: false
    t.integer "data_type", limit: 1, null: false
    t.string "text_raw_value"
    t.string "text_validated_value"
    t.float "number_raw_value", limit: 24
    t.float "number_validated_value", limit: 24
    t.integer "sample_id"
    t.datetime "created_at", null: false
    t.datetime "updated_at", null: false
    t.index ["sample_id", "key"], name: "index_metadata_on_sample_id_and_key", unique: true
  end

  create_table "output_states", force: :cascade, options: "ENGINE=InnoDB DEFAULT CHARSET=utf8 COLLATE=utf8_unicode_ci" do |t|
    t.string "output"
    t.string "state"
    t.bigint "pipeline_run_id"
    t.datetime "created_at", null: false
    t.datetime "updated_at", null: false
    t.index ["pipeline_run_id", "output"], name: "index_output_states_on_pipeline_run_id_and_output", unique: true
  end

  create_table "phylo_trees", force: :cascade, options: "ENGINE=InnoDB DEFAULT CHARSET=utf8 COLLATE=utf8_unicode_ci" do |t|
    t.integer "taxid"
    t.integer "tax_level"
    t.string "tax_name"
    t.bigint "user_id"
    t.bigint "project_id"
    t.text "newick"
    t.integer "status", default: 0
    t.string "dag_version"
    t.text "dag_json"
    t.text "command_stdout"
    t.text "command_stderr"
    t.string "job_id"
    t.string "job_log_id"
    t.text "job_description"
    t.datetime "created_at", null: false
    t.datetime "updated_at", null: false
    t.string "name"
    t.string "dag_branch"
    t.text "ncbi_metadata"
    t.string "snp_annotations"
<<<<<<< HEAD
    t.string "multiple_alignment"
=======
    t.datetime "ready_at"
>>>>>>> 56fa2016
    t.index ["name"], name: "index_phylo_trees_on_name", unique: true
    t.index ["project_id", "taxid"], name: "index_phylo_trees_on_project_id_and_taxid"
    t.index ["user_id"], name: "index_phylo_trees_on_user_id"
  end

  create_table "phylo_trees_pipeline_runs", force: :cascade, options: "ENGINE=InnoDB DEFAULT CHARSET=utf8 COLLATE=utf8_unicode_ci" do |t|
    t.bigint "phylo_tree_id"
    t.bigint "pipeline_run_id"
    t.index ["phylo_tree_id", "pipeline_run_id"], name: "index_pt_pr_id", unique: true
  end

  create_table "pipeline_run_stages", force: :cascade, options: "ENGINE=InnoDB DEFAULT CHARSET=utf8 COLLATE=utf8_unicode_ci" do |t|
    t.bigint "pipeline_run_id"
    t.integer "step_number"
    t.integer "job_type"
    t.string "job_status"
    t.integer "db_load_status", default: 0, null: false
    t.text "job_command"
    t.text "command_stdout"
    t.text "command_stderr"
    t.string "command_status"
    t.text "job_description"
    t.string "job_log_id"
    t.float "job_progress_pct", limit: 24
    t.datetime "created_at", null: false
    t.datetime "updated_at", null: false
    t.string "job_command_func"
    t.string "load_db_command_func"
    t.string "job_id"
    t.string "output_func"
    t.string "name"
    t.text "failed_jobs"
    t.text "dag_json"
    t.index ["pipeline_run_id", "step_number"], name: "index_pipeline_run_stages_on_pipeline_run_id_and_step_number"
  end

  create_table "pipeline_runs", force: :cascade, options: "ENGINE=InnoDB DEFAULT CHARSET=utf8 COLLATE=utf8_unicode_ci" do |t|
    t.string "job_id"
    t.text "command"
    t.string "command_stdout"
    t.text "command_error"
    t.string "command_status"
    t.bigint "sample_id"
    t.datetime "created_at", null: false
    t.datetime "updated_at", null: false
    t.string "job_status"
    t.text "job_description"
    t.string "job_log_id"
    t.string "postprocess_status"
    t.integer "finalized", default: 0, null: false
    t.bigint "total_reads"
    t.bigint "adjusted_remaining_reads"
    t.bigint "unmapped_reads"
    t.text "version"
    t.integer "subsample"
    t.string "pipeline_branch"
    t.integer "ready_step"
    t.integer "total_ercc_reads"
    t.float "fraction_subsampled", limit: 24
    t.string "pipeline_version"
    t.string "pipeline_commit"
    t.text "assembled_taxids"
    t.bigint "truncated"
    t.text "result_status"
    t.integer "results_finalized"
    t.bigint "alignment_config_id"
    t.integer "alert_sent", default: 0
    t.index ["job_status"], name: "index_pipeline_runs_on_job_status"
    t.index ["sample_id"], name: "index_pipeline_runs_on_sample_id"
  end

  create_table "projects", force: :cascade, options: "ENGINE=InnoDB DEFAULT CHARSET=utf8 COLLATE=utf8_unicode_ci" do |t|
    t.string "name"
    t.datetime "created_at", null: false
    t.datetime "updated_at", null: false
    t.integer "public_access", limit: 1
    t.integer "days_to_keep_sample_private", default: 365, null: false
    t.integer "background_flag", limit: 1, default: 0
    t.index ["name"], name: "index_projects_on_name", unique: true
  end

  create_table "projects_users", id: false, force: :cascade, options: "ENGINE=InnoDB DEFAULT CHARSET=utf8 COLLATE=utf8_unicode_ci" do |t|
    t.bigint "project_id", null: false
    t.bigint "user_id", null: false
    t.index ["project_id"], name: "index_projects_users_on_project_id"
    t.index ["user_id"], name: "index_projects_users_on_user_id"
  end

  create_table "samples", force: :cascade, options: "ENGINE=InnoDB DEFAULT CHARSET=utf8 COLLATE=utf8_unicode_ci" do |t|
    t.string "name"
    t.datetime "created_at", null: false
    t.datetime "updated_at", null: false
    t.bigint "project_id"
    t.string "status"
    t.string "sample_unique_id"
    t.string "sample_location"
    t.string "sample_date"
    t.string "sample_tissue"
    t.string "sample_template"
    t.string "sample_library"
    t.string "sample_sequencer"
    t.text "sample_notes"
    t.text "s3_preload_result_path"
    t.text "s3_star_index_path"
    t.text "s3_bowtie2_index_path"
    t.integer "sample_memory"
    t.string "job_queue"
    t.bigint "host_genome_id"
    t.bigint "user_id"
    t.integer "subsample"
    t.string "pipeline_branch"
    t.float "sample_input_pg", limit: 24
    t.integer "sample_batch"
    t.text "sample_diagnosis"
    t.string "sample_organism"
    t.string "sample_detection"
    t.string "alignment_config_name"
    t.string "web_commit", default: ""
    t.string "pipeline_commit", default: ""
    t.index ["project_id", "name"], name: "index_samples_name_project_id", unique: true
    t.index ["user_id"], name: "index_samples_on_user_id"
  end

  create_table "taxon_byteranges", force: :cascade, options: "ENGINE=InnoDB DEFAULT CHARSET=utf8 COLLATE=utf8_unicode_ci" do |t|
    t.integer "taxid"
    t.bigint "first_byte"
    t.bigint "last_byte"
    t.datetime "created_at", null: false
    t.datetime "updated_at", null: false
    t.string "hit_type"
    t.integer "tax_level"
    t.bigint "pipeline_run_id"
    t.index ["pipeline_run_id", "taxid", "hit_type", "tax_level"], name: "index_pr_tax_ht_level_tb", unique: true
    t.index ["taxid"], name: "index_taxon_byteranges_on_taxid"
  end

  create_table "taxon_confirmations", force: :cascade, options: "ENGINE=InnoDB DEFAULT CHARSET=utf8 COLLATE=utf8_unicode_ci" do |t|
    t.integer "taxid"
    t.integer "sample_id"
    t.integer "user_id"
    t.string "strength"
    t.datetime "created_at", null: false
    t.datetime "updated_at", null: false
    t.string "name"
    t.index ["sample_id", "strength", "taxid"], name: "index_taxon_confirmations_on_sample_id_and_strength_and_taxid"
  end

  create_table "taxon_counts", force: :cascade, options: "ENGINE=InnoDB DEFAULT CHARSET=utf8 COLLATE=utf8_unicode_ci" do |t|
    t.integer "tax_id"
    t.integer "tax_level"
    t.integer "count"
    t.datetime "created_at", null: false
    t.datetime "updated_at", null: false
    t.string "name"
    t.string "count_type"
    t.float "percent_identity", limit: 24
    t.float "alignment_length", limit: 24
    t.float "e_value", limit: 24
    t.integer "genus_taxid", default: -200, null: false
    t.integer "superkingdom_taxid", default: -700, null: false
    t.float "percent_concordant", limit: 24
    t.float "species_total_concordant", limit: 24
    t.float "genus_total_concordant", limit: 24
    t.float "family_total_concordant", limit: 24
    t.bigint "pipeline_run_id"
    t.string "common_name"
    t.integer "family_taxid", default: -300, null: false
    t.integer "is_phage", limit: 1, default: 0, null: false
    t.index ["pipeline_run_id", "tax_id", "count_type", "tax_level"], name: "index_pr_tax_hit_level_tc", unique: true
  end

  create_table "taxon_descriptions", force: :cascade, options: "ENGINE=InnoDB DEFAULT CHARSET=utf8 COLLATE=utf8_unicode_ci" do |t|
    t.integer "taxid", null: false
    t.bigint "wikipedia_id"
    t.string "title"
    t.text "summary"
    t.text "description"
    t.datetime "created_at", null: false
    t.datetime "updated_at", null: false
    t.index ["taxid"], name: "index_taxon_descriptions_on_taxid", unique: true
  end

  create_table "taxon_lineages", force: :cascade, options: "ENGINE=InnoDB DEFAULT CHARSET=utf8 COLLATE=utf8_unicode_ci" do |t|
    t.integer "taxid", null: false
    t.integer "superkingdom_taxid", default: -700, null: false
    t.integer "phylum_taxid", default: -600, null: false
    t.integer "class_taxid", default: -500, null: false
    t.integer "order_taxid", default: -400, null: false
    t.integer "family_taxid", default: -300, null: false
    t.integer "genus_taxid", default: -200, null: false
    t.integer "species_taxid", default: -100, null: false
    t.datetime "created_at", null: false
    t.datetime "updated_at", null: false
    t.string "superkingdom_name", default: "", null: false
    t.string "phylum_name", default: "", null: false
    t.string "class_name", default: "", null: false
    t.string "order_name", default: "", null: false
    t.string "family_name", default: "", null: false
    t.string "genus_name", default: "", null: false
    t.string "species_name", default: "", null: false
    t.string "superkingdom_common_name", default: "", null: false
    t.string "phylum_common_name", default: "", null: false
    t.string "class_common_name", default: "", null: false
    t.string "order_common_name", default: "", null: false
    t.string "family_common_name", default: "", null: false
    t.string "genus_common_name", default: "", null: false
    t.string "species_common_name", default: "", null: false
    t.datetime "started_at", default: "2000-01-01 00:00:00", null: false
    t.datetime "ended_at", default: "3000-01-01 00:00:00", null: false
    t.integer "kingdom_taxid", default: -650, null: false
    t.string "kingdom_name", default: "", null: false
    t.string "kingdom_common_name", default: "", null: false
    t.index ["class_taxid"], name: "index_taxon_lineages_on_class_taxid"
    t.index ["family_taxid"], name: "index_taxon_lineages_on_family_taxid"
    t.index ["genus_taxid", "genus_name"], name: "index_taxon_lineages_on_genus_taxid_and_genus_name"
    t.index ["order_taxid"], name: "index_taxon_lineages_on_order_taxid"
    t.index ["phylum_taxid"], name: "index_taxon_lineages_on_phylum_taxid"
    t.index ["species_taxid"], name: "index_taxon_lineages_on_species_taxid"
    t.index ["superkingdom_taxid"], name: "index_taxon_lineages_on_superkingdom_taxid"
    t.index ["taxid", "ended_at"], name: "index_taxon_lineages_on_taxid_and_end", unique: true
    t.index ["taxid", "started_at", "ended_at"], name: "index_taxon_lineages_on_taxid_and_started_at_and_ended_at"
    t.index ["taxid", "started_at"], name: "index_taxon_lineages_on_taxid_and_start", unique: true
  end

  create_table "taxon_scoring_models", force: :cascade, options: "ENGINE=InnoDB DEFAULT CHARSET=utf8 COLLATE=utf8_unicode_ci" do |t|
    t.string "name"
    t.text "model_json"
    t.datetime "created_at", null: false
    t.datetime "updated_at", null: false
    t.string "model_type"
    t.bigint "user_id"
    t.index ["name"], name: "index_taxon_scoring_models_on_name", unique: true
  end

  create_table "taxon_summaries", force: :cascade, options: "ENGINE=InnoDB DEFAULT CHARSET=utf8 COLLATE=utf8_unicode_ci" do |t|
    t.bigint "background_id"
    t.integer "tax_id"
    t.string "count_type"
    t.integer "tax_level"
    t.string "name"
    t.float "mean", limit: 24
    t.float "stdev", limit: 24
    t.datetime "created_at", null: false
    t.datetime "updated_at", null: false
    t.text "rpm_list"
    t.index ["background_id", "tax_id", "count_type", "tax_level"], name: "index_bg_tax_ct_level", unique: true
  end

  create_table "ui_configs", force: :cascade, options: "ENGINE=InnoDB DEFAULT CHARSET=utf8 COLLATE=utf8_unicode_ci" do |t|
    t.float "min_nt_z", limit: 24
    t.float "min_nr_z", limit: 24
    t.integer "min_nt_rpm"
    t.integer "min_nr_rpm"
    t.integer "top_n"
    t.datetime "created_at", null: false
    t.datetime "updated_at", null: false
  end

  create_table "users", force: :cascade, options: "ENGINE=InnoDB DEFAULT CHARSET=utf8 COLLATE=utf8_unicode_ci" do |t|
    t.string "email", default: "", null: false
    t.string "name"
    t.datetime "created_at", null: false
    t.datetime "updated_at", null: false
    t.string "encrypted_password", default: "", null: false
    t.string "reset_password_token"
    t.datetime "reset_password_sent_at"
    t.datetime "remember_created_at"
    t.integer "sign_in_count", default: 0, null: false
    t.datetime "current_sign_in_at"
    t.datetime "last_sign_in_at"
    t.string "current_sign_in_ip"
    t.string "last_sign_in_ip"
    t.string "authentication_token", limit: 30
    t.integer "role"
    t.text "allowed_features"
    t.index ["authentication_token"], name: "index_users_on_authentication_token", unique: true
    t.index ["email"], name: "index_users_on_email", unique: true
    t.index ["reset_password_token"], name: "index_users_on_reset_password_token", unique: true
  end
end<|MERGE_RESOLUTION|>--- conflicted
+++ resolved
@@ -10,11 +10,7 @@
 #
 # It's strongly recommended that you check this file into your version control system.
 
-<<<<<<< HEAD
 ActiveRecord::Schema.define(version: 20_181_017_164_553) do
-=======
-ActiveRecord::Schema.define(version: 20_181_018_185_628) do
->>>>>>> 56fa2016
   create_table "alignment_configs", force: :cascade, options: "ENGINE=InnoDB DEFAULT CHARSET=utf8 COLLATE=utf8_unicode_ci" do |t|
     t.string "name"
     t.string "index_dir_suffix"
@@ -172,11 +168,7 @@
     t.string "dag_branch"
     t.text "ncbi_metadata"
     t.string "snp_annotations"
-<<<<<<< HEAD
-    t.string "multiple_alignment"
-=======
     t.datetime "ready_at"
->>>>>>> 56fa2016
     t.index ["name"], name: "index_phylo_trees_on_name", unique: true
     t.index ["project_id", "taxid"], name: "index_phylo_trees_on_project_id_and_taxid"
     t.index ["user_id"], name: "index_phylo_trees_on_user_id"
