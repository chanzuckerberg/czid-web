# This file is auto-generated from the current state of the database. Instead
# of editing this file, please use the migrations feature of Active Record to
# incrementally modify your database, and then regenerate this schema definition.
#
# Note that this schema.rb definition is the authoritative source for your
# database schema. If you need to create the application database on another
# system, you should be using db:schema:load, not running all the migrations
# from scratch. The latter is a flawed and unsustainable approach (the more migrations
# you'll amass, the slower it'll run and the greater likelihood for issues).
#
# It's strongly recommended that you check this file into your version control system.

<<<<<<< HEAD
ActiveRecord::Schema.define(version: 20180716215830) do

=======
ActiveRecord::Schema.define(version: 20_180_724_235_332) do
>>>>>>> 5359f015
  create_table "alignment_configs", force: :cascade, options: "ENGINE=InnoDB DEFAULT CHARSET=utf8 COLLATE=utf8_unicode_ci" do |t|
    t.string "name"
    t.string "index_dir_suffix"
    t.text "s3_nt_db_path"
    t.text "s3_nt_loc_db_path"
    t.text "s3_nr_db_path"
    t.text "s3_nr_loc_db_path"
    t.text "s3_lineage_path"
    t.text "s3_accession2taxid_path"
    t.text "s3_deuterostome_db_path"
    t.datetime "created_at", null: false
    t.datetime "updated_at", null: false
  end

  create_table "archived_backgrounds", force: :cascade, options: "ENGINE=InnoDB DEFAULT CHARSET=utf8 COLLATE=utf8_unicode_ci" do |t|
    t.bigint "archive_of"
    t.text "data"
    t.datetime "created_at", null: false
    t.datetime "updated_at", null: false
    t.string "s3_backup_path"
  end

  create_table "backgrounds", force: :cascade, options: "ENGINE=InnoDB DEFAULT CHARSET=utf8 COLLATE=utf8_unicode_ci" do |t|
    t.string "name"
    t.datetime "created_at", null: false
    t.datetime "updated_at", null: false
    t.bigint "project_id"
    t.text "description"
    t.integer "public_access", limit: 1
    t.integer "ready", limit: 1, default: 0
    t.bigint "user_id"
    t.index ["name"], name: "index_backgrounds_on_name", unique: true
  end

  create_table "backgrounds_pipeline_outputs", force: :cascade, options: "ENGINE=InnoDB DEFAULT CHARSET=utf8 COLLATE=utf8_unicode_ci" do |t|
    t.bigint "background_id"
    t.bigint "pipeline_output_id"
    t.index ["background_id"], name: "index_backgrounds_pipeline_outputs_on_background_id"
    t.index ["pipeline_output_id"], name: "index_backgrounds_pipeline_outputs_on_pipeline_output_id"
  end

  create_table "backgrounds_pipeline_runs", force: :cascade, options: "ENGINE=InnoDB DEFAULT CHARSET=utf8 COLLATE=utf8_unicode_ci" do |t|
    t.bigint "background_id"
    t.bigint "pipeline_run_id"
    t.index ["background_id", "pipeline_run_id"], name: "index_bg_pr_id", unique: true
  end

  create_table "backgrounds_samples", id: false, force: :cascade, options: "ENGINE=InnoDB DEFAULT CHARSET=utf8 COLLATE=utf8_unicode_ci" do |t|
    t.bigint "background_id", null: false
    t.bigint "sample_id", null: false
    t.index ["background_id"], name: "index_backgrounds_samples_on_background_id"
    t.index ["sample_id"], name: "index_backgrounds_samples_on_sample_id"
  end

  create_table "ercc_counts", force: :cascade, options: "ENGINE=InnoDB DEFAULT CHARSET=utf8 COLLATE=utf8_unicode_ci" do |t|
    t.bigint "pipeline_run_id"
    t.string "name"
    t.integer "count"
    t.datetime "created_at", null: false
    t.datetime "updated_at", null: false
    t.index ["pipeline_run_id", "name"], name: "index_ercc_counts_on_pipeline_run_id_and_name", unique: true
  end

  create_table "favorite_projects", force: :cascade, options: "ENGINE=InnoDB DEFAULT CHARSET=utf8 COLLATE=utf8_unicode_ci" do |t|
    t.integer "project_id"
    t.integer "user_id"
    t.datetime "created_at", null: false
    t.datetime "updated_at", null: false
  end

  create_table "host_genomes", force: :cascade, options: "ENGINE=InnoDB DEFAULT CHARSET=utf8 COLLATE=utf8_unicode_ci" do |t|
    t.string "name", null: false
    t.text "s3_star_index_path"
    t.text "s3_bowtie2_index_path"
    t.bigint "default_background_id"
    t.datetime "created_at", null: false
    t.datetime "updated_at", null: false
    t.integer "sample_memory"
    t.integer "skip_deutero_filter"
  end

  create_table "input_files", force: :cascade, options: "ENGINE=InnoDB DEFAULT CHARSET=utf8 COLLATE=utf8_unicode_ci" do |t|
    t.string "name"
    t.text "presigned_url"
    t.bigint "sample_id"
    t.datetime "created_at", null: false
    t.datetime "updated_at", null: false
    t.string "source_type", null: false
    t.text "source"
    t.text "parts"
    t.index ["sample_id"], name: "index_input_files_on_sample_id"
  end

  create_table "job_stats", force: :cascade, options: "ENGINE=InnoDB DEFAULT CHARSET=utf8 COLLATE=utf8_unicode_ci" do |t|
    t.string "task"
    t.integer "reads_before"
    t.integer "reads_after"
    t.bigint "pipeline_output_id"
    t.datetime "created_at", null: false
    t.datetime "updated_at", null: false
    t.bigint "pipeline_run_id"
    t.index ["pipeline_output_id"], name: "index_job_stats_on_pipeline_output_id"
    t.index ["pipeline_run_id"], name: "index_job_stats_on_pipeline_run_id"
    t.index ["task"], name: "index_job_stats_on_task"
  end

  create_table "output_states", force: :cascade, options: "ENGINE=InnoDB DEFAULT CHARSET=utf8 COLLATE=utf8_unicode_ci" do |t|
    t.string "output"
    t.string "state"
    t.bigint "pipeline_run_id"
    t.datetime "created_at", null: false
    t.datetime "updated_at", null: false
    t.index ["pipeline_run_id", "output"], name: "index_output_states_on_pipeline_run_id_and_output", unique: true
  end

  create_table "pipeline_outputs", force: :cascade, options: "ENGINE=InnoDB DEFAULT CHARSET=utf8 COLLATE=utf8_unicode_ci" do |t|
    t.bigint "sample_id", null: false
    t.bigint "total_reads", null: false
    t.bigint "remaining_reads", null: false
    t.datetime "created_at", null: false
    t.datetime "updated_at", null: false
    t.bigint "pipeline_run_id"
    t.bigint "unmapped_reads"
    t.index ["pipeline_run_id"], name: "index_pipeline_outputs_on_pipeline_run_id", unique: true
    t.index ["sample_id"], name: "index_pipeline_outputs_on_sample_id"
  end

  create_table "pipeline_run_stages", force: :cascade, options: "ENGINE=InnoDB DEFAULT CHARSET=utf8 COLLATE=utf8_unicode_ci" do |t|
    t.bigint "pipeline_run_id"
    t.integer "step_number"
    t.integer "job_type"
    t.string "job_status"
    t.integer "db_load_status", default: 0, null: false
    t.text "job_command"
    t.text "command_stdout"
    t.text "command_stderr"
    t.string "command_status"
    t.text "job_description"
    t.string "job_log_id"
    t.float "job_progress_pct", limit: 24
    t.datetime "created_at", null: false
    t.datetime "updated_at", null: false
    t.string "job_command_func"
    t.string "load_db_command_func"
    t.string "job_id"
    t.string "output_func"
    t.string "name"
    t.text "failed_jobs"
    t.text "dag_json"
    t.index ["pipeline_run_id", "step_number"], name: "index_pipeline_run_stages_on_pipeline_run_id_and_step_number"
    t.index ["pipeline_run_id"], name: "index_pipeline_run_stages_on_pipeline_run_id"
  end

  create_table "pipeline_runs", force: :cascade, options: "ENGINE=InnoDB DEFAULT CHARSET=utf8 COLLATE=utf8_unicode_ci" do |t|
    t.string "job_id"
    t.text "command"
    t.string "command_stdout"
    t.text "command_error"
    t.string "command_status"
    t.bigint "sample_id"
    t.datetime "created_at", null: false
    t.datetime "updated_at", null: false
    t.bigint "pipeline_output_id"
    t.string "job_status"
    t.text "job_description"
    t.string "job_log_id"
    t.string "postprocess_status"
    t.integer "finalized", default: 0, null: false
    t.bigint "total_reads"
    t.bigint "adjusted_remaining_reads"
    t.bigint "unmapped_reads"
    t.text "version"
    t.integer "subsample"
    t.string "pipeline_branch"
    t.integer "ready_step"
    t.integer "total_ercc_reads"
    t.float "fraction_subsampled", limit: 24
    t.string "pipeline_version"
    t.string "pipeline_commit"
    t.text "assembled_taxids"
    t.bigint "truncated"
    t.integer "results_finalized"
    t.bigint "alignment_config_id"
    t.index ["job_status"], name: "index_pipeline_runs_on_job_status"
    t.index ["pipeline_output_id"], name: "index_pipeline_runs_on_pipeline_output_id", unique: true
    t.index ["sample_id"], name: "index_pipeline_runs_on_sample_id"
  end

  create_table "projects", force: :cascade, options: "ENGINE=InnoDB DEFAULT CHARSET=utf8 COLLATE=utf8_unicode_ci" do |t|
    t.string "name"
    t.datetime "created_at", null: false
    t.datetime "updated_at", null: false
    t.integer "public_access", limit: 1
    t.integer "days_to_keep_sample_private", default: 365, null: false
    t.integer "background_flag", limit: 1, default: 1
    t.index ["name"], name: "index_projects_on_name", unique: true
  end

  create_table "projects_users", id: false, force: :cascade, options: "ENGINE=InnoDB DEFAULT CHARSET=utf8 COLLATE=utf8_unicode_ci" do |t|
    t.bigint "project_id", null: false
    t.bigint "user_id", null: false
    t.index ["project_id"], name: "index_projects_users_on_project_id"
    t.index ["user_id"], name: "index_projects_users_on_user_id"
  end

  create_table "samples", force: :cascade, options: "ENGINE=InnoDB DEFAULT CHARSET=utf8 COLLATE=utf8_unicode_ci" do |t|
    t.string "name"
    t.datetime "created_at", null: false
    t.datetime "updated_at", null: false
    t.bigint "project_id"
    t.string "status"
    t.string "sample_unique_id"
    t.string "sample_location"
    t.string "sample_date"
    t.string "sample_tissue"
    t.string "sample_template"
    t.string "sample_library"
    t.string "sample_sequencer"
    t.text "sample_notes"
    t.text "s3_preload_result_path"
    t.text "s3_star_index_path"
    t.text "s3_bowtie2_index_path"
    t.integer "sample_memory"
    t.string "job_queue"
    t.bigint "host_genome_id"
    t.bigint "user_id"
    t.integer "subsample"
    t.string "pipeline_branch"
    t.float "sample_input_pg", limit: 24
    t.integer "sample_batch"
    t.text "sample_diagnosis"
    t.string "sample_organism"
    t.string "sample_detection"
    t.string "alignment_config_name"
    t.index ["project_id", "name"], name: "index_samples_name_project_id", unique: true
    t.index ["user_id"], name: "index_samples_on_user_id"
  end

  create_table "taxon_byteranges", force: :cascade, options: "ENGINE=InnoDB DEFAULT CHARSET=utf8 COLLATE=utf8_unicode_ci" do |t|
    t.integer "taxid"
    t.bigint "first_byte"
    t.bigint "last_byte"
    t.bigint "pipeline_output_id"
    t.datetime "created_at", null: false
    t.datetime "updated_at", null: false
    t.string "hit_type"
    t.integer "tax_level"
    t.bigint "pipeline_run_id"
    t.index ["pipeline_output_id", "tax_level", "hit_type", "taxid"], name: "index_taxon_byteranges_on_details", unique: true
    t.index ["pipeline_output_id"], name: "index_taxon_byteranges_on_pipeline_output_id"
    t.index ["pipeline_run_id", "tax_level", "hit_type", "taxid"], name: "index_taxon_byteranges_pr", unique: true
  end

  create_table "taxon_categories", force: :cascade, options: "ENGINE=InnoDB DEFAULT CHARSET=utf8 COLLATE=utf8_unicode_ci" do |t|
    t.integer "taxid"
    t.string "category"
    t.datetime "created_at", null: false
    t.datetime "updated_at", null: false
    t.index ["taxid"], name: "index_taxon_categories_on_taxid", unique: true
  end

  create_table "taxon_child_parents", force: :cascade, options: "ENGINE=InnoDB DEFAULT CHARSET=utf8 COLLATE=utf8_unicode_ci" do |t|
    t.integer "taxid"
    t.integer "parent_taxid"
    t.string "rank"
    t.datetime "created_at", null: false
    t.datetime "updated_at", null: false
    t.index ["taxid"], name: "index_taxon_child_parents_on_taxid", unique: true
  end

  create_table "taxon_confirmations", force: :cascade, options: "ENGINE=InnoDB DEFAULT CHARSET=utf8 COLLATE=utf8_unicode_ci" do |t|
    t.integer "taxid"
    t.integer "sample_id"
    t.integer "user_id"
    t.string "strength"
    t.datetime "created_at", null: false
    t.datetime "updated_at", null: false
    t.string "name"
    t.index ["sample_id", "strength", "taxid"], name: "index_taxon_confirmations_on_sample_id_and_strength_and_taxid"
  end

  create_table "taxon_counts", force: :cascade, options: "ENGINE=InnoDB DEFAULT CHARSET=utf8 COLLATE=utf8_unicode_ci" do |t|
    t.bigint "pipeline_output_id"
    t.integer "tax_id"
    t.integer "tax_level"
    t.integer "count"
    t.datetime "created_at", null: false
    t.datetime "updated_at", null: false
    t.string "name"
    t.string "count_type"
    t.float "percent_identity", limit: 24
    t.float "alignment_length", limit: 24
    t.float "e_value", limit: 24
    t.integer "genus_taxid", default: -200, null: false
    t.integer "superkingdom_taxid", default: -700, null: false
    t.float "percent_concordant", limit: 24
    t.float "species_total_concordant", limit: 24
    t.float "genus_total_concordant", limit: 24
    t.float "family_total_concordant", limit: 24
    t.bigint "pipeline_run_id"
    t.string "common_name"
    t.integer "family_taxid", default: -300, null: false
    t.integer "is_phage", limit: 1, default: 0, null: false
    t.index ["pipeline_output_id", "tax_id", "count_type"], name: "new_index_taxon_counts", unique: true
    t.index ["pipeline_output_id", "tax_level", "count_type", "tax_id"], name: "index_taxon_counts", unique: true
    t.index ["pipeline_output_id"], name: "index_taxon_counts_on_pipeline_output_id"
    t.index ["pipeline_run_id", "tax_id", "count_type"], name: "taxon_counts_pr_index", unique: true
    t.index ["pipeline_run_id", "tax_level", "count_type", "tax_id"], name: "taxon_counts_pr_index2", unique: true
  end

  create_table "taxon_lineage_names", force: :cascade, options: "ENGINE=InnoDB DEFAULT CHARSET=utf8 COLLATE=utf8_unicode_ci" do |t|
    t.integer "taxid"
    t.string "superkingdom_name"
    t.string "phylum_name"
    t.string "class_name"
    t.string "order_name"
    t.string "family_name"
    t.string "genus_name"
    t.string "species_name"
    t.datetime "created_at", null: false
    t.datetime "updated_at", null: false
    t.index ["taxid"], name: "index_taxon_lineage_names_on_taxid", unique: true
  end

  create_table "taxon_lineages", force: :cascade, options: "ENGINE=InnoDB DEFAULT CHARSET=utf8 COLLATE=utf8_unicode_ci" do |t|
    t.integer "taxid", null: false
    t.integer "superkingdom_taxid", default: -700, null: false
    t.integer "phylum_taxid", default: -600, null: false
    t.integer "class_taxid", default: -500, null: false
    t.integer "order_taxid", default: -400, null: false
    t.integer "family_taxid", default: -300, null: false
    t.integer "genus_taxid", default: -200, null: false
    t.integer "species_taxid", default: -100, null: false
    t.datetime "created_at", null: false
    t.datetime "updated_at", null: false
    t.string "superkingdom_name", default: "", null: false
    t.string "phylum_name", default: "", null: false
    t.string "class_name", default: "", null: false
    t.string "order_name", default: "", null: false
    t.string "family_name", default: "", null: false
    t.string "genus_name", default: "", null: false
    t.string "species_name", default: "", null: false
    t.string "superkingdom_common_name", default: "", null: false
    t.string "phylum_common_name", default: "", null: false
    t.string "class_common_name", default: "", null: false
    t.string "order_common_name", default: "", null: false
    t.string "family_common_name", default: "", null: false
    t.string "genus_common_name", default: "", null: false
    t.string "species_common_name", default: "", null: false
    t.datetime "started_at", default: "2000-01-01 00:00:00", null: false
    t.datetime "ended_at", default: "3000-01-01 00:00:00", null: false
    t.integer "kingdom_taxid", default: -650, null: false
    t.string "kingdom_name", default: "", null: false
    t.string "kingdom_common_name", default: "", null: false
    t.index ["class_taxid"], name: "index_taxon_lineages_on_class_taxid"
    t.index ["family_taxid"], name: "index_taxon_lineages_on_family_taxid"
    t.index ["genus_taxid"], name: "index_taxon_lineages_on_genus_taxid"
    t.index ["order_taxid"], name: "index_taxon_lineages_on_order_taxid"
    t.index ["phylum_taxid"], name: "index_taxon_lineages_on_phylum_taxid"
    t.index ["species_taxid"], name: "index_taxon_lineages_on_species_taxid"
    t.index ["superkingdom_taxid"], name: "index_taxon_lineages_on_superkingdom_taxid"
    t.index ["taxid", "ended_at"], name: "index_taxon_lineages_on_taxid_and_end", unique: true
    t.index ["taxid", "started_at"], name: "index_taxon_lineages_on_taxid_and_start", unique: true
  end

  create_table "taxon_names", force: :cascade, options: "ENGINE=InnoDB DEFAULT CHARSET=utf8 COLLATE=utf8_unicode_ci" do |t|
    t.integer "taxid", null: false
    t.string "name"
    t.datetime "created_at", null: false
    t.datetime "updated_at", null: false
    t.string "common_name"
    t.index ["taxid"], name: "index_taxon_names_on_taxid", unique: true
  end

  create_table "taxon_summaries", force: :cascade, options: "ENGINE=InnoDB DEFAULT CHARSET=utf8 COLLATE=utf8_unicode_ci" do |t|
    t.bigint "background_id"
    t.integer "tax_id"
    t.string "count_type"
    t.integer "tax_level"
    t.string "name"
    t.float "mean", limit: 24
    t.float "stdev", limit: 24
    t.datetime "created_at", null: false
    t.datetime "updated_at", null: false
    t.index ["background_id", "count_type", "tax_level", "tax_id"], name: "index_taxon_summaries_detailed", unique: true
    t.index ["background_id"], name: "index_taxon_summaries_on_background_id"
  end

  create_table "users", force: :cascade, options: "ENGINE=InnoDB DEFAULT CHARSET=utf8 COLLATE=utf8_unicode_ci" do |t|
    t.string "email"
    t.string "name"
    t.datetime "created_at", null: false
    t.datetime "updated_at", null: false
    t.string "encrypted_password"
    t.string "reset_password_token"
    t.datetime "reset_password_sent_at"
    t.datetime "remember_created_at"
    t.integer "sign_in_count", default: 0, null: false
    t.datetime "current_sign_in_at"
    t.datetime "last_sign_in_at"
    t.string "current_sign_in_ip"
    t.string "last_sign_in_ip"
    t.string "authentication_token", limit: 30
    t.integer "role"
    t.index ["authentication_token"], name: "index_users_on_authentication_token", unique: true
    t.index ["email"], name: "index_users_on_email", unique: true
    t.index ["reset_password_token"], name: "index_users_on_reset_password_token", unique: true
  end

end<|MERGE_RESOLUTION|>--- conflicted
+++ resolved
@@ -10,12 +10,7 @@
 #
 # It's strongly recommended that you check this file into your version control system.
 
-<<<<<<< HEAD
-ActiveRecord::Schema.define(version: 20180716215830) do
-
-=======
 ActiveRecord::Schema.define(version: 20_180_724_235_332) do
->>>>>>> 5359f015
   create_table "alignment_configs", force: :cascade, options: "ENGINE=InnoDB DEFAULT CHARSET=utf8 COLLATE=utf8_unicode_ci" do |t|
     t.string "name"
     t.string "index_dir_suffix"
