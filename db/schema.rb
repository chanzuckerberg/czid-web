# This file is auto-generated from the current state of the database. Instead
# of editing this file, please use the migrations feature of Active Record to
# incrementally modify your database, and then regenerate this schema definition.
#
# Note that this schema.rb definition is the authoritative source for your
# database schema. If you need to create the application database on another
# system, you should be using db:schema:load, not running all the migrations
# from scratch. The latter is a flawed and unsustainable approach (the more migrations
# you'll amass, the slower it'll run and the greater likelihood for issues).
#
# It's strongly recommended that you check this file into your version control system.

<<<<<<< HEAD
ActiveRecord::Schema.define(version: 20180105204509) do
=======
ActiveRecord::Schema.define(version: 20180105233516) do

  create_table "archived_backgrounds", force: :cascade, options: "ENGINE=InnoDB DEFAULT CHARSET=utf8 COLLATE=utf8_unicode_ci" do |t|
    t.bigint "archive_of"
    t.json "data"
    t.datetime "created_at", null: false
    t.datetime "updated_at", null: false
    t.string "s3_backup_path"
  end
>>>>>>> 4cb5afb8

  create_table "backgrounds", force: :cascade, options: "ENGINE=InnoDB DEFAULT CHARSET=utf8 COLLATE=utf8_unicode_ci" do |t|
    t.string "name"
    t.datetime "created_at", null: false
    t.datetime "updated_at", null: false
    t.index ["name"], name: "index_backgrounds_on_name", unique: true
  end

  create_table "backgrounds_pipeline_outputs", force: :cascade, options: "ENGINE=InnoDB DEFAULT CHARSET=utf8 COLLATE=utf8_unicode_ci" do |t|
    t.bigint "background_id"
    t.bigint "pipeline_output_id"
    t.index ["background_id"], name: "index_backgrounds_pipeline_outputs_on_background_id"
    t.index ["pipeline_output_id"], name: "index_backgrounds_pipeline_outputs_on_pipeline_output_id"
  end

  create_table "backgrounds_samples", id: false, force: :cascade, options: "ENGINE=InnoDB DEFAULT CHARSET=utf8 COLLATE=utf8_unicode_ci" do |t|
    t.bigint "background_id", null: false
    t.bigint "sample_id", null: false
    t.index ["background_id"], name: "index_backgrounds_samples_on_background_id"
    t.index ["sample_id"], name: "index_backgrounds_samples_on_sample_id"
  end

  create_table "favorite_projects", force: :cascade, options: "ENGINE=InnoDB DEFAULT CHARSET=utf8 COLLATE=utf8_unicode_ci" do |t|
    t.integer "project_id"
    t.integer "user_id"
    t.datetime "created_at", null: false
    t.datetime "updated_at", null: false
  end

  create_table "host_genomes", force: :cascade, options: "ENGINE=InnoDB DEFAULT CHARSET=utf8 COLLATE=utf8_unicode_ci" do |t|
    t.string "name", null: false
    t.text "s3_star_index_path"
    t.text "s3_bowtie2_index_path"
    t.bigint "default_background_id"
    t.datetime "created_at", null: false
    t.datetime "updated_at", null: false
    t.integer "sample_memory"
    t.string "job_queue"
  end

  create_table "input_files", force: :cascade, options: "ENGINE=InnoDB DEFAULT CHARSET=utf8 COLLATE=utf8_unicode_ci" do |t|
    t.string "name"
    t.text "presigned_url"
    t.bigint "sample_id"
    t.datetime "created_at", null: false
    t.datetime "updated_at", null: false
    t.string "source_type", null: false
    t.text "source"
    t.index ["sample_id"], name: "index_input_files_on_sample_id"
  end

  create_table "job_stats", force: :cascade, options: "ENGINE=InnoDB DEFAULT CHARSET=utf8 COLLATE=utf8_unicode_ci" do |t|
    t.string "task"
    t.integer "reads_before"
    t.integer "reads_after"
    t.bigint "pipeline_output_id"
    t.datetime "created_at", null: false
    t.datetime "updated_at", null: false
    t.bigint "pipeline_run_id"
    t.index ["pipeline_output_id"], name: "index_job_stats_on_pipeline_output_id"
    t.index ["task"], name: "index_job_stats_on_task"
  end

  create_table "pipeline_outputs", force: :cascade, options: "ENGINE=InnoDB DEFAULT CHARSET=utf8 COLLATE=utf8_unicode_ci" do |t|
    t.bigint "sample_id", null: false
    t.bigint "total_reads", null: false
    t.bigint "remaining_reads", null: false
    t.datetime "created_at", null: false
    t.datetime "updated_at", null: false
    t.bigint "pipeline_run_id"
    t.bigint "unmapped_reads"
    t.index ["pipeline_run_id"], name: "index_pipeline_outputs_on_pipeline_run_id", unique: true
    t.index ["sample_id"], name: "index_pipeline_outputs_on_sample_id"
  end

  create_table "pipeline_run_stages", force: :cascade, options: "ENGINE=InnoDB DEFAULT CHARSET=utf8 COLLATE=utf8_unicode_ci" do |t|
    t.bigint "pipeline_run_id"
    t.integer "step_number"
    t.integer "job_type"
    t.string "job_status"
    t.integer "db_load_status", default: 0, null: false
    t.text "job_command"
    t.text "command_stdout"
    t.text "command_stderr"
    t.string "command_status"
    t.text "job_description"
    t.string "job_log_id"
    t.float "job_progress_pct", limit: 24
    t.datetime "created_at", null: false
    t.datetime "updated_at", null: false
    t.string "job_command_func"
    t.string "load_db_command_func"
    t.string "job_id"
    t.string "output_func"
    t.string "name"
    t.index ["pipeline_run_id", "step_number"], name: "index_pipeline_run_stages_on_pipeline_run_id_and_step_number"
    t.index ["pipeline_run_id"], name: "index_pipeline_run_stages_on_pipeline_run_id"
  end

  create_table "pipeline_runs", force: :cascade, options: "ENGINE=InnoDB DEFAULT CHARSET=utf8 COLLATE=utf8_unicode_ci" do |t|
    t.string "job_id"
    t.text "command"
    t.string "command_stdout"
    t.text "command_error"
    t.string "command_status"
    t.bigint "sample_id"
    t.datetime "created_at", null: false
    t.datetime "updated_at", null: false
    t.bigint "pipeline_output_id"
    t.string "job_status"
    t.text "job_description"
    t.string "job_log_id"
    t.string "postprocess_status"
    t.integer "finalized", default: 0, null: false
    t.bigint "total_reads"
    t.bigint "remaining_reads"
    t.bigint "unmapped_reads"
    t.index ["job_status"], name: "index_pipeline_runs_on_job_status"
    t.index ["pipeline_output_id"], name: "index_pipeline_runs_on_pipeline_output_id", unique: true
    t.index ["sample_id"], name: "index_pipeline_runs_on_sample_id"
  end

  create_table "projects", force: :cascade, options: "ENGINE=InnoDB DEFAULT CHARSET=utf8 COLLATE=utf8_unicode_ci" do |t|
    t.string "name", collation: "latin1_swedish_ci"
    t.datetime "created_at", null: false
    t.datetime "updated_at", null: false
    t.index ["name"], name: "index_projects_on_name", unique: true
  end

  create_table "projects_users", id: false, force: :cascade, options: "ENGINE=InnoDB DEFAULT CHARSET=utf8 COLLATE=utf8_unicode_ci" do |t|
    t.bigint "project_id", null: false
    t.bigint "user_id", null: false
    t.index ["project_id"], name: "index_projects_users_on_project_id"
    t.index ["user_id"], name: "index_projects_users_on_user_id"
  end

  create_table "samples", force: :cascade, options: "ENGINE=InnoDB DEFAULT CHARSET=utf8 COLLATE=utf8_unicode_ci" do |t|
    t.string "name", collation: "latin1_swedish_ci"
    t.datetime "created_at", null: false
    t.datetime "updated_at", null: false
    t.bigint "project_id"
    t.string "status"
    t.string "sample_host"
    t.string "sample_location"
    t.string "sample_date"
    t.string "sample_tissue"
    t.string "sample_template"
    t.string "sample_library"
    t.string "sample_sequencer"
    t.text "sample_notes"
    t.text "s3_preload_result_path"
    t.text "s3_star_index_path"
    t.text "s3_bowtie2_index_path"
    t.integer "sample_memory"
    t.string "job_queue"
    t.bigint "host_genome_id"
    t.bigint "user_id"
    t.index ["project_id", "name"], name: "index_samples_name_project_id", unique: true
    t.index ["user_id"], name: "index_samples_on_user_id"
  end

  create_table "taxon_byteranges", force: :cascade, options: "ENGINE=InnoDB DEFAULT CHARSET=utf8 COLLATE=utf8_unicode_ci" do |t|
    t.integer "taxid"
    t.bigint "first_byte"
    t.bigint "last_byte"
    t.bigint "pipeline_output_id"
    t.datetime "created_at", null: false
    t.datetime "updated_at", null: false
    t.string "hit_type"
    t.integer "tax_level"
    t.bigint "pipeline_run_id"
    t.index ["pipeline_output_id", "tax_level", "hit_type", "taxid"], name: "index_taxon_byteranges_on_details", unique: true
    t.index ["pipeline_output_id"], name: "index_taxon_byteranges_on_pipeline_output_id"
  end

  create_table "taxon_categories", force: :cascade, options: "ENGINE=InnoDB DEFAULT CHARSET=utf8 COLLATE=utf8_unicode_ci" do |t|
    t.integer "taxid"
    t.string "category"
    t.datetime "created_at", null: false
    t.datetime "updated_at", null: false
    t.index ["taxid"], name: "index_taxon_categories_on_taxid", unique: true
  end

  create_table "taxon_child_parents", force: :cascade, options: "ENGINE=InnoDB DEFAULT CHARSET=utf8 COLLATE=utf8_unicode_ci" do |t|
    t.integer "taxid"
    t.integer "parent_taxid"
    t.string "rank"
    t.datetime "created_at", null: false
    t.datetime "updated_at", null: false
    t.index ["taxid"], name: "index_taxon_child_parents_on_taxid", unique: true
  end

  create_table "taxon_counts", force: :cascade, options: "ENGINE=InnoDB DEFAULT CHARSET=utf8 COLLATE=utf8_unicode_ci" do |t|
    t.bigint "pipeline_output_id"
    t.integer "tax_id"
    t.integer "tax_level"
    t.integer "count"
    t.datetime "created_at", null: false
    t.datetime "updated_at", null: false
    t.string "name", collation: "latin1_swedish_ci"
    t.string "count_type"
    t.float "percent_identity", limit: 24
    t.float "alignment_length", limit: 24
    t.float "e_value", limit: 24
    t.integer "genus_taxid"
    t.integer "superkingdom_taxid"
    t.float "percent_concordant", limit: 24
    t.float "species_total_concordant", limit: 24
    t.float "genus_total_concordant", limit: 24
    t.float "family_total_concordant", limit: 24
    t.bigint "pipeline_run_id"
    t.index ["pipeline_output_id", "tax_id", "count_type"], name: "new_index_taxon_counts", unique: true
    t.index ["pipeline_output_id", "tax_level", "count_type", "tax_id"], name: "index_taxon_counts", unique: true
    t.index ["pipeline_output_id"], name: "index_taxon_counts_on_pipeline_output_id"
  end

  create_table "taxon_lineage_names", force: :cascade, options: "ENGINE=InnoDB DEFAULT CHARSET=utf8 COLLATE=utf8_unicode_ci" do |t|
    t.integer "taxid"
    t.string "superkingdom_name"
    t.string "phylum_name"
    t.string "class_name"
    t.string "order_name"
    t.string "family_name"
    t.string "genus_name"
    t.string "species_name"
    t.datetime "created_at", null: false
    t.datetime "updated_at", null: false
    t.index ["taxid"], name: "index_taxon_lineage_names_on_taxid", unique: true
  end

  create_table "taxon_lineages", force: :cascade, options: "ENGINE=InnoDB DEFAULT CHARSET=utf8 COLLATE=utf8_unicode_ci" do |t|
    t.integer "taxid", null: false
    t.integer "superkingdom_taxid"
    t.integer "phylum_taxid"
    t.integer "class_taxid"
    t.integer "order_taxid"
    t.integer "family_taxid"
    t.integer "genus_taxid"
    t.integer "species_taxid"
    t.datetime "created_at", null: false
    t.datetime "updated_at", null: false
    t.string "superkingdom_name"
    t.string "phylum_name"
    t.string "class_name"
    t.string "order_name"
    t.string "family_name"
    t.string "genus_name"
    t.string "species_name"
    t.index ["class_taxid"], name: "index_taxon_lineages_on_class_taxid"
    t.index ["family_taxid"], name: "index_taxon_lineages_on_family_taxid"
    t.index ["genus_taxid"], name: "index_taxon_lineages_on_genus_taxid"
    t.index ["order_taxid"], name: "index_taxon_lineages_on_order_taxid"
    t.index ["phylum_taxid"], name: "index_taxon_lineages_on_phylum_taxid"
    t.index ["species_taxid"], name: "index_taxon_lineages_on_species_taxid"
    t.index ["superkingdom_taxid"], name: "index_taxon_lineages_on_superkingdom_taxid"
    t.index ["taxid"], name: "index_taxon_lineages_on_taxid", unique: true
  end

  create_table "taxon_names", force: :cascade, options: "ENGINE=InnoDB DEFAULT CHARSET=utf8 COLLATE=utf8_unicode_ci" do |t|
    t.integer "taxid", null: false
    t.string "name"
    t.datetime "created_at", null: false
    t.datetime "updated_at", null: false
    t.index ["taxid"], name: "index_taxon_names_on_taxid", unique: true
  end

  create_table "taxon_summaries", force: :cascade, options: "ENGINE=InnoDB DEFAULT CHARSET=utf8 COLLATE=utf8_unicode_ci" do |t|
    t.bigint "background_id"
    t.integer "tax_id"
    t.string "count_type"
    t.integer "tax_level"
    t.string "name"
    t.float "mean", limit: 24
    t.float "stdev", limit: 24
    t.datetime "created_at", null: false
    t.datetime "updated_at", null: false
    t.index ["background_id", "count_type", "tax_level", "tax_id"], name: "index_taxon_summaries_detailed", unique: true
    t.index ["background_id"], name: "index_taxon_summaries_on_background_id"
  end

  create_table "users", force: :cascade, options: "ENGINE=InnoDB DEFAULT CHARSET=utf8 COLLATE=utf8_unicode_ci" do |t|
    t.string "email", default: "", null: false, collation: "latin1_swedish_ci"
    t.string "name", collation: "latin1_swedish_ci"
    t.datetime "created_at", null: false
    t.datetime "updated_at", null: false
    t.string "encrypted_password", default: "", null: false, collation: "latin1_swedish_ci"
    t.string "reset_password_token", collation: "latin1_swedish_ci"
    t.datetime "reset_password_sent_at"
    t.datetime "remember_created_at"
    t.integer "sign_in_count", default: 0, null: false
    t.datetime "current_sign_in_at"
    t.datetime "last_sign_in_at"
    t.string "current_sign_in_ip", collation: "latin1_swedish_ci"
    t.string "last_sign_in_ip", collation: "latin1_swedish_ci"
    t.string "authentication_token", limit: 30, collation: "latin1_swedish_ci"
    t.integer "role"
    t.index ["authentication_token"], name: "index_users_on_authentication_token", unique: true
    t.index ["email"], name: "index_users_on_email", unique: true
    t.index ["reset_password_token"], name: "index_users_on_reset_password_token", unique: true
  end

end<|MERGE_RESOLUTION|>--- conflicted
+++ resolved
@@ -10,9 +10,6 @@
 #
 # It's strongly recommended that you check this file into your version control system.
 
-<<<<<<< HEAD
-ActiveRecord::Schema.define(version: 20180105204509) do
-=======
 ActiveRecord::Schema.define(version: 20180105233516) do
 
   create_table "archived_backgrounds", force: :cascade, options: "ENGINE=InnoDB DEFAULT CHARSET=utf8 COLLATE=utf8_unicode_ci" do |t|
@@ -22,7 +19,6 @@
     t.datetime "updated_at", null: false
     t.string "s3_backup_path"
   end
->>>>>>> 4cb5afb8
 
   create_table "backgrounds", force: :cascade, options: "ENGINE=InnoDB DEFAULT CHARSET=utf8 COLLATE=utf8_unicode_ci" do |t|
     t.string "name"
