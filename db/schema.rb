# This file is auto-generated from the current state of the database. Instead
# of editing this file, please use the migrations feature of Active Record to
# incrementally modify your database, and then regenerate this schema definition.
#
# Note that this schema.rb definition is the authoritative source for your
# database schema. If you need to create the application database on another
# system, you should be using db:schema:load, not running all the migrations
# from scratch. The latter is a flawed and unsustainable approach (the more migrations
# you'll amass, the slower it'll run and the greater likelihood for issues).
#
# It's strongly recommended that you check this file into your version control system.

<<<<<<< HEAD
ActiveRecord::Schema.define(version: 20_180_712_172_801) do
=======
ActiveRecord::Schema.define(version: 20_180_716_215_830) do
  create_table "alignment_configs", force: :cascade, options: "ENGINE=InnoDB DEFAULT CHARSET=latin1" do |t|
    t.string "name"
    t.string "index_dir_suffix"
    t.text "s3_nt_db_path"
    t.text "s3_nt_loc_db_path"
    t.text "s3_nr_db_path"
    t.text "s3_nr_loc_db_path"
    t.text "s3_lineage_path"
    t.text "s3_accession2taxid_path"
    t.text "s3_deuterostome_db_path"
    t.datetime "created_at", null: false
    t.datetime "updated_at", null: false
  end

>>>>>>> 889f3396
  create_table "archived_backgrounds", force: :cascade, options: "ENGINE=InnoDB DEFAULT CHARSET=utf8 COLLATE=utf8_unicode_ci" do |t|
    t.bigint "archive_of"
    t.text "data"
    t.datetime "created_at", null: false
    t.datetime "updated_at", null: false
    t.string "s3_backup_path"
  end

  create_table "backgrounds", force: :cascade, options: "ENGINE=InnoDB DEFAULT CHARSET=utf8 COLLATE=utf8_unicode_ci" do |t|
    t.string "name"
    t.datetime "created_at", null: false
    t.datetime "updated_at", null: false
    t.bigint "project_id"
    t.text "description"
    t.integer "public_access", limit: 1
    t.index ["name"], name: "index_backgrounds_on_name", unique: true
  end

  create_table "backgrounds_pipeline_outputs", force: :cascade, options: "ENGINE=InnoDB DEFAULT CHARSET=utf8 COLLATE=utf8_unicode_ci" do |t|
    t.bigint "background_id"
    t.bigint "pipeline_output_id"
    t.index ["background_id"], name: "index_backgrounds_pipeline_outputs_on_background_id"
    t.index ["pipeline_output_id"], name: "index_backgrounds_pipeline_outputs_on_pipeline_output_id"
  end

  create_table "backgrounds_pipeline_runs", force: :cascade, options: "ENGINE=InnoDB DEFAULT CHARSET=utf8 COLLATE=utf8_unicode_ci" do |t|
    t.bigint "background_id"
    t.bigint "pipeline_run_id"
    t.index %w[background_id pipeline_run_id], name: "index_bg_pr_id", unique: true
  end

  create_table "backgrounds_samples", id: false, force: :cascade, options: "ENGINE=InnoDB DEFAULT CHARSET=utf8 COLLATE=utf8_unicode_ci" do |t|
    t.bigint "background_id", null: false
    t.bigint "sample_id", null: false
    t.index ["background_id"], name: "index_backgrounds_samples_on_background_id"
    t.index ["sample_id"], name: "index_backgrounds_samples_on_sample_id"
  end

  create_table "ercc_counts", force: :cascade, options: "ENGINE=InnoDB DEFAULT CHARSET=utf8 COLLATE=utf8_unicode_ci" do |t|
    t.bigint "pipeline_run_id"
    t.string "name"
    t.integer "count"
    t.datetime "created_at", null: false
    t.datetime "updated_at", null: false
    t.index %w[pipeline_run_id name], name: "index_ercc_counts_on_pipeline_run_id_and_name", unique: true
  end

  create_table "favorite_projects", force: :cascade, options: "ENGINE=InnoDB DEFAULT CHARSET=utf8 COLLATE=utf8_unicode_ci" do |t|
    t.integer "project_id"
    t.integer "user_id"
    t.datetime "created_at", null: false
    t.datetime "updated_at", null: false
  end

  create_table "host_genomes", force: :cascade, options: "ENGINE=InnoDB DEFAULT CHARSET=utf8 COLLATE=utf8_unicode_ci" do |t|
    t.string "name", null: false
    t.text "s3_star_index_path"
    t.text "s3_bowtie2_index_path"
    t.bigint "default_background_id"
    t.datetime "created_at", null: false
    t.datetime "updated_at", null: false
    t.integer "sample_memory"
    t.integer "skip_deutero_filter"
  end

  create_table "input_files", force: :cascade, options: "ENGINE=InnoDB DEFAULT CHARSET=utf8 COLLATE=utf8_unicode_ci" do |t|
    t.string "name"
    t.text "presigned_url"
    t.bigint "sample_id"
    t.datetime "created_at", null: false
    t.datetime "updated_at", null: false
    t.string "source_type", null: false
    t.text "source"
    t.text "parts"
    t.index ["sample_id"], name: "index_input_files_on_sample_id"
  end

  create_table "job_stats", force: :cascade, options: "ENGINE=InnoDB DEFAULT CHARSET=utf8 COLLATE=utf8_unicode_ci" do |t|
    t.string "task"
    t.integer "reads_before"
    t.integer "reads_after"
    t.bigint "pipeline_output_id"
    t.datetime "created_at", null: false
    t.datetime "updated_at", null: false
    t.bigint "pipeline_run_id"
    t.index ["pipeline_output_id"], name: "index_job_stats_on_pipeline_output_id"
    t.index ["pipeline_run_id"], name: "index_job_stats_on_pipeline_run_id"
    t.index ["task"], name: "index_job_stats_on_task"
  end

  create_table "output_states", force: :cascade, options: "ENGINE=InnoDB DEFAULT CHARSET=utf8 COLLATE=utf8_unicode_ci" do |t|
    t.string "output"
    t.string "state"
    t.bigint "pipeline_run_id"
    t.datetime "created_at", null: false
    t.datetime "updated_at", null: false
    t.index %w[pipeline_run_id output], name: "index_output_states_on_pipeline_run_id_and_output", unique: true
  end

  create_table "pipeline_outputs", force: :cascade, options: "ENGINE=InnoDB DEFAULT CHARSET=utf8 COLLATE=utf8_unicode_ci" do |t|
    t.bigint "sample_id", null: false
    t.bigint "total_reads", null: false
    t.bigint "remaining_reads", null: false
    t.datetime "created_at", null: false
    t.datetime "updated_at", null: false
    t.bigint "pipeline_run_id"
    t.bigint "unmapped_reads"
    t.index ["pipeline_run_id"], name: "index_pipeline_outputs_on_pipeline_run_id", unique: true
    t.index ["sample_id"], name: "index_pipeline_outputs_on_sample_id"
  end

  create_table "pipeline_run_stages", force: :cascade, options: "ENGINE=InnoDB DEFAULT CHARSET=utf8 COLLATE=utf8_unicode_ci" do |t|
    t.bigint "pipeline_run_id"
    t.integer "step_number"
    t.integer "job_type"
    t.string "job_status"
    t.integer "db_load_status", default: 0, null: false
    t.text "job_command"
    t.text "command_stdout"
    t.text "command_stderr"
    t.string "command_status"
    t.text "job_description"
    t.string "job_log_id"
    t.float "job_progress_pct", limit: 24
    t.datetime "created_at", null: false
    t.datetime "updated_at", null: false
    t.string "job_command_func"
    t.string "load_db_command_func"
    t.string "job_id"
    t.string "output_func"
    t.string "name"
    t.text "failed_jobs"
    t.text "dag_json"
    t.index %w[pipeline_run_id step_number], name: "index_pipeline_run_stages_on_pipeline_run_id_and_step_number"
    t.index ["pipeline_run_id"], name: "index_pipeline_run_stages_on_pipeline_run_id"
  end

  create_table "pipeline_runs", force: :cascade, options: "ENGINE=InnoDB DEFAULT CHARSET=utf8 COLLATE=utf8_unicode_ci" do |t|
    t.string "job_id"
    t.text "command"
    t.string "command_stdout"
    t.text "command_error"
    t.string "command_status"
    t.bigint "sample_id"
    t.datetime "created_at", null: false
    t.datetime "updated_at", null: false
    t.bigint "pipeline_output_id"
    t.string "job_status"
    t.text "job_description"
    t.string "job_log_id"
    t.string "postprocess_status"
    t.integer "finalized", default: 0, null: false
    t.bigint "total_reads"
    t.bigint "adjusted_remaining_reads"
    t.bigint "unmapped_reads"
    t.text "version"
    t.integer "subsample"
    t.string "pipeline_branch"
    t.integer "ready_step"
    t.integer "total_ercc_reads"
    t.float "fraction_subsampled", limit: 24
    t.string "pipeline_version"
    t.string "pipeline_commit"
    t.text "assembled_taxids"
    t.bigint "truncated"
    t.text "result_status"
    t.integer "results_finalized"
    t.bigint "alignment_config_id"
    t.index ["job_status"], name: "index_pipeline_runs_on_job_status"
    t.index ["pipeline_output_id"], name: "index_pipeline_runs_on_pipeline_output_id", unique: true
    t.index ["sample_id"], name: "index_pipeline_runs_on_sample_id"
  end

  create_table "projects", force: :cascade, options: "ENGINE=InnoDB DEFAULT CHARSET=utf8 COLLATE=utf8_unicode_ci" do |t|
    t.string "name"
    t.datetime "created_at", null: false
    t.datetime "updated_at", null: false
    t.integer "public_access", limit: 1
    t.integer "days_to_keep_sample_private", default: 365, null: false
    t.integer "background_flag", limit: 1, default: 1
    t.index ["name"], name: "index_projects_on_name", unique: true
  end

  create_table "projects_users", id: false, force: :cascade, options: "ENGINE=InnoDB DEFAULT CHARSET=utf8 COLLATE=utf8_unicode_ci" do |t|
    t.bigint "project_id", null: false
    t.bigint "user_id", null: false
    t.index ["project_id"], name: "index_projects_users_on_project_id"
    t.index ["user_id"], name: "index_projects_users_on_user_id"
  end

  create_table "samples", force: :cascade, options: "ENGINE=InnoDB DEFAULT CHARSET=utf8 COLLATE=utf8_unicode_ci" do |t|
    t.string "name"
    t.datetime "created_at", null: false
    t.datetime "updated_at", null: false
    t.bigint "project_id"
    t.string "status"
    t.string "sample_unique_id"
    t.string "sample_location"
    t.string "sample_date"
    t.string "sample_tissue"
    t.string "sample_template"
    t.string "sample_library"
    t.string "sample_sequencer"
    t.text "sample_notes"
    t.text "s3_preload_result_path"
    t.text "s3_star_index_path"
    t.text "s3_bowtie2_index_path"
    t.integer "sample_memory"
    t.string "job_queue"
    t.bigint "host_genome_id"
    t.bigint "user_id"
    t.integer "subsample"
    t.string "pipeline_branch"
    t.float "sample_input_pg", limit: 24
    t.integer "sample_batch"
    t.text "sample_diagnosis"
    t.string "sample_organism"
    t.string "sample_detection"
    t.string "alignment_config_name"
    t.index %w[project_id name], name: "index_samples_name_project_id", unique: true
    t.index ["user_id"], name: "index_samples_on_user_id"
  end

  create_table "taxon_byteranges", force: :cascade, options: "ENGINE=InnoDB DEFAULT CHARSET=utf8 COLLATE=utf8_unicode_ci" do |t|
    t.integer "taxid"
    t.bigint "first_byte"
    t.bigint "last_byte"
    t.bigint "pipeline_output_id"
    t.datetime "created_at", null: false
    t.datetime "updated_at", null: false
    t.string "hit_type"
    t.integer "tax_level"
    t.bigint "pipeline_run_id"
    t.index %w[pipeline_output_id tax_level hit_type taxid], name: "index_taxon_byteranges_on_details", unique: true
    t.index ["pipeline_output_id"], name: "index_taxon_byteranges_on_pipeline_output_id"
    t.index %w[pipeline_run_id tax_level hit_type taxid], name: "index_taxon_byteranges_pr", unique: true
  end

  create_table "taxon_categories", force: :cascade, options: "ENGINE=InnoDB DEFAULT CHARSET=utf8 COLLATE=utf8_unicode_ci" do |t|
    t.integer "taxid"
    t.string "category"
    t.datetime "created_at", null: false
    t.datetime "updated_at", null: false
    t.index ["taxid"], name: "index_taxon_categories_on_taxid", unique: true
  end

  create_table "taxon_child_parents", force: :cascade, options: "ENGINE=InnoDB DEFAULT CHARSET=utf8 COLLATE=utf8_unicode_ci" do |t|
    t.integer "taxid"
    t.integer "parent_taxid"
    t.string "rank"
    t.datetime "created_at", null: false
    t.datetime "updated_at", null: false
    t.index ["taxid"], name: "index_taxon_child_parents_on_taxid", unique: true
  end

  create_table "taxon_confirmations", force: :cascade, options: "ENGINE=InnoDB DEFAULT CHARSET=utf8 COLLATE=utf8_unicode_ci" do |t|
    t.integer "taxid"
    t.integer "sample_id"
    t.integer "user_id"
    t.string "strength"
    t.datetime "created_at", null: false
    t.datetime "updated_at", null: false
    t.string "name"
    t.index %w[sample_id strength taxid], name: "index_taxon_confirmations_on_sample_id_and_strength_and_taxid"
  end

  create_table "taxon_counts", force: :cascade, options: "ENGINE=InnoDB DEFAULT CHARSET=utf8 COLLATE=utf8_unicode_ci" do |t|
    t.bigint "pipeline_output_id"
    t.integer "tax_id"
    t.integer "tax_level"
    t.integer "count"
    t.datetime "created_at", null: false
    t.datetime "updated_at", null: false
    t.string "name"
    t.string "count_type"
    t.float "percent_identity", limit: 24
    t.float "alignment_length", limit: 24
    t.float "e_value", limit: 24
    t.integer "genus_taxid", default: -200, null: false
    t.integer "superkingdom_taxid", default: -700, null: false
    t.float "percent_concordant", limit: 24
    t.float "species_total_concordant", limit: 24
    t.float "genus_total_concordant", limit: 24
    t.float "family_total_concordant", limit: 24
    t.bigint "pipeline_run_id"
    t.string "common_name"
    t.integer "family_taxid", default: -300, null: false
    t.integer "is_phage", limit: 1, default: 0, null: false
    t.index %w[pipeline_output_id tax_id count_type], name: "new_index_taxon_counts", unique: true
    t.index %w[pipeline_output_id tax_level count_type tax_id], name: "index_taxon_counts", unique: true
    t.index ["pipeline_output_id"], name: "index_taxon_counts_on_pipeline_output_id"
    t.index %w[pipeline_run_id tax_id count_type], name: "taxon_counts_pr_index", unique: true
    t.index %w[pipeline_run_id tax_level count_type tax_id], name: "taxon_counts_pr_index2", unique: true
  end

  create_table "taxon_lineage_names", force: :cascade, options: "ENGINE=InnoDB DEFAULT CHARSET=utf8 COLLATE=utf8_unicode_ci" do |t|
    t.integer "taxid"
    t.string "superkingdom_name"
    t.string "phylum_name"
    t.string "class_name"
    t.string "order_name"
    t.string "family_name"
    t.string "genus_name"
    t.string "species_name"
    t.datetime "created_at", null: false
    t.datetime "updated_at", null: false
    t.index ["taxid"], name: "index_taxon_lineage_names_on_taxid", unique: true
  end

  create_table "taxon_lineages", force: :cascade, options: "ENGINE=InnoDB DEFAULT CHARSET=utf8 COLLATE=utf8_unicode_ci" do |t|
    t.integer "taxid", null: false
    t.integer "superkingdom_taxid", default: -700, null: false
    t.integer "phylum_taxid", default: -600, null: false
    t.integer "class_taxid", default: -500, null: false
    t.integer "order_taxid", default: -400, null: false
    t.integer "family_taxid", default: -300, null: false
    t.integer "genus_taxid", default: -200, null: false
    t.integer "species_taxid", default: -100, null: false
    t.datetime "created_at", null: false
    t.datetime "updated_at", null: false
    t.string "superkingdom_name", default: "", null: false
    t.string "phylum_name", default: "", null: false
    t.string "class_name", default: "", null: false
    t.string "order_name", default: "", null: false
    t.string "family_name", default: "", null: false
    t.string "genus_name", default: "", null: false
    t.string "species_name", default: "", null: false
    t.string "superkingdom_common_name", default: "", null: false
    t.string "phylum_common_name", default: "", null: false
    t.string "class_common_name", default: "", null: false
    t.string "order_common_name", default: "", null: false
    t.string "family_common_name", default: "", null: false
    t.string "genus_common_name", default: "", null: false
    t.string "species_common_name", default: "", null: false
    t.datetime "started_at", default: "2000-01-01 00:00:00", null: false
    t.datetime "ended_at", default: "3000-01-01 00:00:00", null: false
    t.integer "kingdom_taxid", default: -650, null: false
    t.string "kingdom_name", default: "", null: false
    t.string "kingdom_common_name", default: "", null: false
    t.index ["class_taxid"], name: "index_taxon_lineages_on_class_taxid"
    t.index ["family_taxid"], name: "index_taxon_lineages_on_family_taxid"
    t.index ["genus_taxid"], name: "index_taxon_lineages_on_genus_taxid"
    t.index ["order_taxid"], name: "index_taxon_lineages_on_order_taxid"
    t.index ["phylum_taxid"], name: "index_taxon_lineages_on_phylum_taxid"
    t.index ["species_taxid"], name: "index_taxon_lineages_on_species_taxid"
    t.index ["superkingdom_taxid"], name: "index_taxon_lineages_on_superkingdom_taxid"
    t.index %w[taxid ended_at], name: "index_taxon_lineages_on_taxid_and_end", unique: true
    t.index %w[taxid started_at], name: "index_taxon_lineages_on_taxid_and_start", unique: true
  end

  create_table "taxon_names", force: :cascade, options: "ENGINE=InnoDB DEFAULT CHARSET=utf8 COLLATE=utf8_unicode_ci" do |t|
    t.integer "taxid", null: false
    t.string "name"
    t.datetime "created_at", null: false
    t.datetime "updated_at", null: false
    t.string "common_name"
    t.index ["taxid"], name: "index_taxon_names_on_taxid", unique: true
  end

  create_table "taxon_summaries", force: :cascade, options: "ENGINE=InnoDB DEFAULT CHARSET=utf8 COLLATE=utf8_unicode_ci" do |t|
    t.bigint "background_id"
    t.integer "tax_id"
    t.string "count_type"
    t.integer "tax_level"
    t.string "name"
    t.float "mean", limit: 24
    t.float "stdev", limit: 24
    t.datetime "created_at", null: false
    t.datetime "updated_at", null: false
    t.index %w[background_id count_type tax_level tax_id], name: "index_taxon_summaries_detailed", unique: true
    t.index ["background_id"], name: "index_taxon_summaries_on_background_id"
  end

  create_table "users", force: :cascade, options: "ENGINE=InnoDB DEFAULT CHARSET=utf8 COLLATE=utf8_unicode_ci" do |t|
<<<<<<< HEAD
    t.string "email"
    t.string "name"
    t.datetime "created_at", null: false
    t.datetime "updated_at", null: false
    t.string "encrypted_password"
=======
    t.string "email", default: "", null: false
    t.string "name"
    t.datetime "created_at", null: false
    t.datetime "updated_at", null: false
    t.string "encrypted_password", default: "", null: false
>>>>>>> 889f3396
    t.string "reset_password_token"
    t.datetime "reset_password_sent_at"
    t.datetime "remember_created_at"
    t.integer "sign_in_count", default: 0, null: false
    t.datetime "current_sign_in_at"
    t.datetime "last_sign_in_at"
    t.string "current_sign_in_ip"
    t.string "last_sign_in_ip"
    t.string "authentication_token", limit: 30
    t.integer "role"
    t.index ["authentication_token"], name: "index_users_on_authentication_token", unique: true
    t.index ["email"], name: "index_users_on_email", unique: true
    t.index ["reset_password_token"], name: "index_users_on_reset_password_token", unique: true
  end
end<|MERGE_RESOLUTION|>--- conflicted
+++ resolved
@@ -10,9 +10,6 @@
 #
 # It's strongly recommended that you check this file into your version control system.
 
-<<<<<<< HEAD
-ActiveRecord::Schema.define(version: 20_180_712_172_801) do
-=======
 ActiveRecord::Schema.define(version: 20_180_716_215_830) do
   create_table "alignment_configs", force: :cascade, options: "ENGINE=InnoDB DEFAULT CHARSET=latin1" do |t|
     t.string "name"
@@ -28,7 +25,6 @@
     t.datetime "updated_at", null: false
   end
 
->>>>>>> 889f3396
   create_table "archived_backgrounds", force: :cascade, options: "ENGINE=InnoDB DEFAULT CHARSET=utf8 COLLATE=utf8_unicode_ci" do |t|
     t.bigint "archive_of"
     t.text "data"
@@ -403,19 +399,11 @@
   end
 
   create_table "users", force: :cascade, options: "ENGINE=InnoDB DEFAULT CHARSET=utf8 COLLATE=utf8_unicode_ci" do |t|
-<<<<<<< HEAD
-    t.string "email"
-    t.string "name"
-    t.datetime "created_at", null: false
-    t.datetime "updated_at", null: false
-    t.string "encrypted_password"
-=======
     t.string "email", default: "", null: false
     t.string "name"
     t.datetime "created_at", null: false
     t.datetime "updated_at", null: false
     t.string "encrypted_password", default: "", null: false
->>>>>>> 889f3396
     t.string "reset_password_token"
     t.datetime "reset_password_sent_at"
     t.datetime "remember_created_at"
