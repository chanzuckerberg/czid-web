--- conflicted
+++ resolved
@@ -91,7 +91,7 @@
   create_table "contigs", force: :cascade, options: "ENGINE=InnoDB DEFAULT CHARSET=utf8 COLLATE=utf8_unicode_ci" do |t|
     t.bigint "pipeline_run_id"
     t.string "name"
-    t.text "sequence", limit: 4294967295
+    t.text "sequence", limit: 4_294_967_295
     t.integer "read_count"
     t.datetime "created_at", null: false
     t.datetime "updated_at", null: false
@@ -119,7 +119,7 @@
   end
 
   create_table "host_genomes", force: :cascade, options: "ENGINE=InnoDB DEFAULT CHARSET=utf8 COLLATE=utf8_unicode_ci" do |t|
-    t.string "name"
+    t.string "name", null: false
     t.text "s3_star_index_path"
     t.text "s3_bowtie2_index_path"
     t.bigint "default_background_id"
@@ -135,7 +135,7 @@
     t.bigint "sample_id"
     t.datetime "created_at", null: false
     t.datetime "updated_at", null: false
-    t.string "source_type"
+    t.string "source_type", null: false
     t.text "source"
     t.text "parts"
     t.index ["sample_id"], name: "index_input_files_on_sample_id"
@@ -183,11 +183,7 @@
     t.text "newick"
     t.integer "status", default: 0
     t.string "dag_version"
-<<<<<<< HEAD
-    t.text "dag_json", limit: 4294967295
-=======
     t.text "dag_json", limit: 4_294_967_295
->>>>>>> 6ee45c53
     t.text "command_stdout"
     t.text "command_stderr"
     t.string "job_id"
@@ -381,15 +377,9 @@
   create_table "taxon_descriptions", force: :cascade, options: "ENGINE=InnoDB DEFAULT CHARSET=utf8mb4 COLLATE=utf8mb4_unicode_ci" do |t|
     t.integer "taxid", null: false
     t.bigint "wikipedia_id"
-<<<<<<< HEAD
-    t.string "title"
-    t.text "summary", limit: 16777215
-    t.text "description", limit: 16777215
-=======
     t.string "title", collation: "utf8mb4_general_ci"
     t.text "summary", collation: "utf8mb4_general_ci"
     t.text "description", collation: "utf8mb4_general_ci"
->>>>>>> 6ee45c53
     t.datetime "created_at", null: false
     t.datetime "updated_at", null: false
     t.index ["taxid"], name: "index_taxon_descriptions_on_taxid", unique: true
@@ -406,25 +396,25 @@
     t.integer "species_taxid", default: -100, null: false
     t.datetime "created_at", null: false
     t.datetime "updated_at", null: false
-    t.string "superkingdom_name"
-    t.string "phylum_name"
-    t.string "class_name"
-    t.string "order_name"
-    t.string "family_name"
-    t.string "genus_name"
-    t.string "species_name"
-    t.string "superkingdom_common_name"
-    t.string "phylum_common_name"
-    t.string "class_common_name"
-    t.string "order_common_name"
-    t.string "family_common_name"
-    t.string "genus_common_name"
-    t.string "species_common_name"
+    t.string "superkingdom_name", default: "", null: false
+    t.string "phylum_name", default: "", null: false
+    t.string "class_name", default: "", null: false
+    t.string "order_name", default: "", null: false
+    t.string "family_name", default: "", null: false
+    t.string "genus_name", default: "", null: false
+    t.string "species_name", default: "", null: false
+    t.string "superkingdom_common_name", default: "", null: false
+    t.string "phylum_common_name", default: "", null: false
+    t.string "class_common_name", default: "", null: false
+    t.string "order_common_name", default: "", null: false
+    t.string "family_common_name", default: "", null: false
+    t.string "genus_common_name", default: "", null: false
+    t.string "species_common_name", default: "", null: false
     t.datetime "started_at", default: "2000-01-01 00:00:00", null: false
     t.datetime "ended_at", default: "3000-01-01 00:00:00", null: false
     t.integer "kingdom_taxid", default: -650, null: false
-    t.string "kingdom_name"
-    t.string "kingdom_common_name"
+    t.string "kingdom_name", default: "", null: false
+    t.string "kingdom_common_name", default: "", null: false
     t.string "tax_name"
     t.integer "version_start", limit: 1
     t.integer "version_end", limit: 1
@@ -479,11 +469,11 @@
   end
 
   create_table "users", force: :cascade, options: "ENGINE=InnoDB DEFAULT CHARSET=utf8 COLLATE=utf8_unicode_ci" do |t|
-    t.string "email"
-    t.string "name"
-    t.datetime "created_at", null: false
-    t.datetime "updated_at", null: false
-    t.string "encrypted_password"
+    t.string "email", default: "", null: false
+    t.string "name"
+    t.datetime "created_at", null: false
+    t.datetime "updated_at", null: false
+    t.string "encrypted_password", default: "", null: false
     t.string "reset_password_token"
     t.datetime "reset_password_sent_at"
     t.datetime "remember_created_at"
@@ -500,5 +490,4 @@
     t.index ["email"], name: "index_users_on_email", unique: true
     t.index ["reset_password_token"], name: "index_users_on_reset_password_token", unique: true
   end
-
 end