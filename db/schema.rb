--- conflicted
+++ resolved
@@ -163,10 +163,7 @@
     t.float "fraction_subsampled", limit: 24
     t.string "pipeline_version"
     t.string "pipeline_commit"
-<<<<<<< HEAD
     t.text "assembled_taxids"
-=======
->>>>>>> 10e8d0b5
     t.bigint "truncated"
     t.index ["job_status"], name: "index_pipeline_runs_on_job_status"
     t.index ["pipeline_output_id"], name: "index_pipeline_runs_on_pipeline_output_id", unique: true
