# This file is auto-generated from the current state of the database. Instead
# of editing this file, please use the migrations feature of Active Record to
# incrementally modify your database, and then regenerate this schema definition.
#
# Note that this schema.rb definition is the authoritative source for your
# database schema. If you need to create the application database on another
# system, you should be using db:schema:load, not running all the migrations
# from scratch. The latter is a flawed and unsustainable approach (the more migrations
# you'll amass, the slower it'll run and the greater likelihood for issues).
#
# It's strongly recommended that you check this file into your version control system.

<<<<<<< HEAD
<<<<<<< HEAD
ActiveRecord::Schema.define(version: 20_180_716_215_830) do
  create_table "alignment_configs", force: :cascade, options: "ENGINE=InnoDB DEFAULT CHARSET=utf8 COLLATE=utf8_unicode_ci" do |t|
    t.string "name"
    t.string "index_dir_suffix"
    t.text "s3_nt_db_path"
    t.text "s3_nt_loc_db_path"
    t.text "s3_nr_db_path"
    t.text "s3_nr_loc_db_path"
    t.text "s3_lineage_path"
    t.text "s3_accession2taxid_path"
    t.text "s3_deuterostome_db_path"
    t.datetime "created_at", null: false
    t.datetime "updated_at", null: false
=======
=======
>>>>>>> a2b2fd81
ActiveRecord::Schema.define(version: 20_180_723_190_559) do
  create_table "amr_counts", force: :cascade, options: "ENGINE=InnoDB DEFAULT CHARSET=utf8 COLLATE=utf8_unicode_ci" do |t|
    t.string "sample_id"
    t.string "gene"
    t.string "allele"
    t.float "coverage", limit: 24
    t.float "depth", limit: 24
    t.datetime "created_at", null: false
    t.datetime "updated_at", null: false
    t.bigint "pipeline_run_id"
<<<<<<< HEAD
>>>>>>> Updated to add pipeline_run_id column, works
=======
>>>>>>> a2b2fd81
  end

  create_table "archived_backgrounds", force: :cascade, options: "ENGINE=InnoDB DEFAULT CHARSET=utf8 COLLATE=utf8_unicode_ci" do |t|
    t.bigint "archive_of"
    t.text "data"
    t.datetime "created_at", null: false
    t.datetime "updated_at", null: false
    t.string "s3_backup_path"
  end

  create_table "backgrounds", force: :cascade, options: "ENGINE=InnoDB DEFAULT CHARSET=utf8 COLLATE=utf8_unicode_ci" do |t|
    t.string "name"
    t.datetime "created_at", null: false
    t.datetime "updated_at", null: false
    t.bigint "project_id"
    t.text "description"
    t.integer "public_access", limit: 1
    t.integer "ready", limit: 1, default: 0
    t.index ["name"], name: "index_backgrounds_on_name", unique: true
  end

  create_table "backgrounds_pipeline_outputs", force: :cascade, options: "ENGINE=InnoDB DEFAULT CHARSET=utf8 COLLATE=utf8_unicode_ci" do |t|
    t.bigint "background_id"
    t.bigint "pipeline_output_id"
    t.index ["background_id"], name: "index_backgrounds_pipeline_outputs_on_background_id"
    t.index ["pipeline_output_id"], name: "index_backgrounds_pipeline_outputs_on_pipeline_output_id"
  end

  create_table "backgrounds_pipeline_runs", force: :cascade, options: "ENGINE=InnoDB DEFAULT CHARSET=latin1" do |t|
    t.bigint "background_id"
    t.bigint "pipeline_run_id"
    t.index %w[background_id pipeline_run_id], name: "index_bg_pr_id", unique: true
  end

  create_table "backgrounds_samples", id: false, force: :cascade, options: "ENGINE=InnoDB DEFAULT CHARSET=utf8 COLLATE=utf8_unicode_ci" do |t|
    t.bigint "background_id", null: false
    t.bigint "sample_id", null: false
    t.index ["background_id"], name: "index_backgrounds_samples_on_background_id"
    t.index ["sample_id"], name: "index_backgrounds_samples_on_sample_id"
  end

  create_table "ercc_counts", force: :cascade, options: "ENGINE=InnoDB DEFAULT CHARSET=latin1" do |t|
    t.bigint "pipeline_run_id"
    t.string "name"
    t.integer "count"
    t.datetime "created_at", null: false
    t.datetime "updated_at", null: false
    t.index %w[pipeline_run_id name], name: "index_ercc_counts_on_pipeline_run_id_and_name", unique: true
  end

  create_table "favorite_projects", force: :cascade, options: "ENGINE=InnoDB DEFAULT CHARSET=utf8 COLLATE=utf8_unicode_ci" do |t|
    t.integer "project_id"
    t.integer "user_id"
    t.datetime "created_at", null: false
    t.datetime "updated_at", null: false
  end

  create_table "host_genomes", force: :cascade, options: "ENGINE=InnoDB DEFAULT CHARSET=utf8 COLLATE=utf8_unicode_ci" do |t|
    t.string "name", null: false
    t.text "s3_star_index_path"
    t.text "s3_bowtie2_index_path"
    t.bigint "default_background_id"
    t.datetime "created_at", null: false
    t.datetime "updated_at", null: false
    t.integer "sample_memory"
    t.integer "skip_deutero_filter"
  end

  create_table "input_files", force: :cascade, options: "ENGINE=InnoDB DEFAULT CHARSET=utf8 COLLATE=utf8_unicode_ci" do |t|
    t.string "name"
    t.text "presigned_url"
    t.bigint "sample_id"
    t.datetime "created_at", null: false
    t.datetime "updated_at", null: false
    t.string "source_type", null: false
    t.text "source"
    t.text "parts"
    t.index ["sample_id"], name: "index_input_files_on_sample_id"
  end

  create_table "job_stats", force: :cascade, options: "ENGINE=InnoDB DEFAULT CHARSET=utf8 COLLATE=utf8_unicode_ci" do |t|
    t.string "task"
    t.integer "reads_before"
    t.integer "reads_after"
    t.bigint "pipeline_output_id"
    t.datetime "created_at", null: false
    t.datetime "updated_at", null: false
    t.bigint "pipeline_run_id"
    t.index ["pipeline_output_id"], name: "index_job_stats_on_pipeline_output_id"
    t.index ["pipeline_run_id"], name: "index_job_stats_on_pipeline_run_id"
    t.index ["task"], name: "index_job_stats_on_task"
  end

  create_table "output_states", force: :cascade, options: "ENGINE=InnoDB DEFAULT CHARSET=latin1" do |t|
    t.string "output"
    t.string "state"
    t.bigint "pipeline_run_id"
    t.datetime "created_at", null: false
    t.datetime "updated_at", null: false
    t.index %w[pipeline_run_id output], name: "index_output_states_on_pipeline_run_id_and_output", unique: true
  end

  create_table "pipeline_outputs", force: :cascade, options: "ENGINE=InnoDB DEFAULT CHARSET=utf8 COLLATE=utf8_unicode_ci" do |t|
    t.bigint "sample_id", null: false
    t.bigint "total_reads", null: false
    t.bigint "remaining_reads", null: false
    t.datetime "created_at", null: false
    t.datetime "updated_at", null: false
    t.bigint "pipeline_run_id"
    t.bigint "unmapped_reads"
    t.index ["pipeline_run_id"], name: "index_pipeline_outputs_on_pipeline_run_id", unique: true
    t.index ["sample_id"], name: "index_pipeline_outputs_on_sample_id"
  end

  create_table "pipeline_run_stages", force: :cascade, options: "ENGINE=InnoDB DEFAULT CHARSET=utf8 COLLATE=utf8_unicode_ci" do |t|
    t.bigint "pipeline_run_id"
    t.integer "step_number"
    t.integer "job_type"
    t.string "job_status"
    t.integer "db_load_status", default: 0, null: false
    t.text "job_command"
    t.text "command_stdout"
    t.text "command_stderr"
    t.string "command_status"
    t.text "job_description"
    t.string "job_log_id"
    t.float "job_progress_pct", limit: 24
    t.datetime "created_at", null: false
    t.datetime "updated_at", null: false
    t.string "job_command_func"
    t.string "load_db_command_func"
    t.string "job_id"
    t.string "output_func"
    t.string "name"
    t.text "failed_jobs"
    t.text "dag_json"
    t.index %w[pipeline_run_id step_number], name: "index_pipeline_run_stages_on_pipeline_run_id_and_step_number"
    t.index ["pipeline_run_id"], name: "index_pipeline_run_stages_on_pipeline_run_id"
  end

  create_table "pipeline_runs", force: :cascade, options: "ENGINE=InnoDB DEFAULT CHARSET=utf8 COLLATE=utf8_unicode_ci" do |t|
    t.string "job_id"
    t.text "command"
    t.string "command_stdout"
    t.text "command_error"
    t.string "command_status"
    t.bigint "sample_id"
    t.datetime "created_at", null: false
    t.datetime "updated_at", null: false
    t.bigint "pipeline_output_id"
    t.string "job_status"
    t.text "job_description"
    t.string "job_log_id"
    t.string "postprocess_status"
    t.integer "finalized", default: 0, null: false
    t.bigint "total_reads"
    t.bigint "adjusted_remaining_reads"
    t.bigint "unmapped_reads"
    t.text "version"
    t.integer "subsample"
    t.string "pipeline_branch"
    t.integer "ready_step"
    t.integer "total_ercc_reads"
    t.float "fraction_subsampled", limit: 24
    t.string "pipeline_version"
    t.string "pipeline_commit"
    t.text "assembled_taxids"
    t.bigint "truncated"
    t.text "result_status"
    t.integer "results_finalized"
    t.bigint "alignment_config_id"
    t.index ["job_status"], name: "index_pipeline_runs_on_job_status"
    t.index ["pipeline_output_id"], name: "index_pipeline_runs_on_pipeline_output_id", unique: true
    t.index ["sample_id"], name: "index_pipeline_runs_on_sample_id"
  end

  create_table "projects", force: :cascade, options: "ENGINE=InnoDB DEFAULT CHARSET=utf8 COLLATE=utf8_unicode_ci" do |t|
    t.string "name", collation: "latin1_swedish_ci"
    t.datetime "created_at", null: false
    t.datetime "updated_at", null: false
    t.integer "public_access", limit: 1
    t.integer "days_to_keep_sample_private", default: 365, null: false
    t.integer "background_flag", limit: 1, default: 1
    t.index ["name"], name: "index_projects_on_name", unique: true
  end

  create_table "projects_users", id: false, force: :cascade, options: "ENGINE=InnoDB DEFAULT CHARSET=utf8 COLLATE=utf8_unicode_ci" do |t|
    t.bigint "project_id", null: false
    t.bigint "user_id", null: false
    t.index ["project_id"], name: "index_projects_users_on_project_id"
    t.index ["user_id"], name: "index_projects_users_on_user_id"
  end

  create_table "samples", force: :cascade, options: "ENGINE=InnoDB DEFAULT CHARSET=utf8 COLLATE=utf8_unicode_ci" do |t|
    t.string "name", collation: "latin1_swedish_ci"
    t.datetime "created_at", null: false
    t.datetime "updated_at", null: false
    t.bigint "project_id"
    t.string "status"
    t.string "sample_unique_id"
    t.string "sample_location"
    t.string "sample_date"
    t.string "sample_tissue"
    t.string "sample_template"
    t.string "sample_library"
    t.string "sample_sequencer"
    t.text "sample_notes"
    t.text "s3_preload_result_path"
    t.text "s3_star_index_path"
    t.text "s3_bowtie2_index_path"
    t.integer "sample_memory"
    t.string "job_queue"
    t.bigint "host_genome_id"
    t.bigint "user_id"
    t.integer "subsample"
    t.string "pipeline_branch"
    t.float "sample_input_pg", limit: 24
    t.integer "sample_batch"
    t.text "sample_diagnosis"
    t.string "sample_organism"
    t.string "sample_detection"
    t.string "alignment_config_name"
    t.index %w[project_id name], name: "index_samples_name_project_id", unique: true
    t.index ["user_id"], name: "index_samples_on_user_id"
  end

  create_table "taxon_byteranges", force: :cascade, options: "ENGINE=InnoDB DEFAULT CHARSET=utf8 COLLATE=utf8_unicode_ci" do |t|
    t.integer "taxid"
    t.bigint "first_byte"
    t.bigint "last_byte"
    t.bigint "pipeline_output_id"
    t.datetime "created_at", null: false
    t.datetime "updated_at", null: false
    t.string "hit_type"
    t.integer "tax_level"
    t.bigint "pipeline_run_id"
    t.index %w[pipeline_output_id tax_level hit_type taxid], name: "index_taxon_byteranges_on_details", unique: true
    t.index ["pipeline_output_id"], name: "index_taxon_byteranges_on_pipeline_output_id"
    t.index %w[pipeline_run_id tax_level hit_type taxid], name: "index_taxon_byteranges_pr", unique: true
  end

  create_table "taxon_categories", force: :cascade, options: "ENGINE=InnoDB DEFAULT CHARSET=utf8 COLLATE=utf8_unicode_ci" do |t|
    t.integer "taxid"
    t.string "category"
    t.datetime "created_at", null: false
    t.datetime "updated_at", null: false
    t.index ["taxid"], name: "index_taxon_categories_on_taxid", unique: true
  end

  create_table "taxon_child_parents", force: :cascade, options: "ENGINE=InnoDB DEFAULT CHARSET=utf8 COLLATE=utf8_unicode_ci" do |t|
    t.integer "taxid"
    t.integer "parent_taxid"
    t.string "rank"
    t.datetime "created_at", null: false
    t.datetime "updated_at", null: false
    t.index ["taxid"], name: "index_taxon_child_parents_on_taxid", unique: true
  end

  create_table "taxon_confirmations", force: :cascade, options: "ENGINE=InnoDB DEFAULT CHARSET=latin1" do |t|
    t.integer "taxid"
    t.integer "sample_id"
    t.integer "user_id"
    t.string "strength"
    t.datetime "created_at", null: false
    t.datetime "updated_at", null: false
    t.string "name"
    t.index %w[sample_id strength taxid], name: "index_taxon_confirmations_on_sample_id_and_strength_and_taxid"
  end

  create_table "taxon_counts", force: :cascade, options: "ENGINE=InnoDB DEFAULT CHARSET=utf8 COLLATE=utf8_unicode_ci" do |t|
    t.bigint "pipeline_output_id"
    t.integer "tax_id"
    t.integer "tax_level"
    t.integer "count"
    t.datetime "created_at", null: false
    t.datetime "updated_at", null: false
    t.string "name", collation: "latin1_swedish_ci"
    t.string "count_type"
    t.float "percent_identity", limit: 24
    t.float "alignment_length", limit: 24
    t.float "e_value", limit: 24
    t.integer "genus_taxid", default: -200, null: false
    t.integer "superkingdom_taxid", default: -700, null: false
    t.float "percent_concordant", limit: 24
    t.float "species_total_concordant", limit: 24
    t.float "genus_total_concordant", limit: 24
    t.float "family_total_concordant", limit: 24
    t.bigint "pipeline_run_id"
    t.string "common_name"
    t.integer "family_taxid", default: -300, null: false
    t.integer "is_phage", limit: 1, default: 0, null: false
    t.index %w[pipeline_output_id tax_id count_type], name: "new_index_taxon_counts", unique: true
    t.index %w[pipeline_output_id tax_level count_type tax_id], name: "index_taxon_counts", unique: true
    t.index ["pipeline_output_id"], name: "index_taxon_counts_on_pipeline_output_id"
    t.index %w[pipeline_run_id tax_id count_type], name: "taxon_counts_pr_index", unique: true
    t.index %w[pipeline_run_id tax_level count_type tax_id], name: "taxon_counts_pr_index2", unique: true
  end

  create_table "taxon_lineage_names", force: :cascade, options: "ENGINE=InnoDB DEFAULT CHARSET=utf8 COLLATE=utf8_unicode_ci" do |t|
    t.integer "taxid"
    t.string "superkingdom_name"
    t.string "phylum_name"
    t.string "class_name"
    t.string "order_name"
    t.string "family_name"
    t.string "genus_name"
    t.string "species_name"
    t.datetime "created_at", null: false
    t.datetime "updated_at", null: false
    t.index ["taxid"], name: "index_taxon_lineage_names_on_taxid", unique: true
  end

  create_table "taxon_lineages", force: :cascade, options: "ENGINE=InnoDB DEFAULT CHARSET=utf8 COLLATE=utf8_unicode_ci" do |t|
    t.integer "taxid", null: false
    t.integer "superkingdom_taxid", default: -700, null: false
    t.integer "phylum_taxid", default: -600, null: false
    t.integer "class_taxid", default: -500, null: false
    t.integer "order_taxid", default: -400, null: false
    t.integer "family_taxid", default: -300, null: false
    t.integer "genus_taxid", default: -200, null: false
    t.integer "species_taxid", default: -100, null: false
    t.datetime "created_at", null: false
    t.datetime "updated_at", null: false
    t.string "superkingdom_name", default: "", null: false
    t.string "phylum_name", default: "", null: false
    t.string "class_name", default: "", null: false
    t.string "order_name", default: "", null: false
    t.string "family_name", default: "", null: false
    t.string "genus_name", default: "", null: false
    t.string "species_name", default: "", null: false
    t.string "superkingdom_common_name", default: "", null: false
    t.string "phylum_common_name", default: "", null: false
    t.string "class_common_name", default: "", null: false
    t.string "order_common_name", default: "", null: false
    t.string "family_common_name", default: "", null: false
    t.string "genus_common_name", default: "", null: false
    t.string "species_common_name", default: "", null: false
    t.datetime "started_at", default: "2000-01-01 00:00:00", null: false
    t.datetime "ended_at", default: "3000-01-01 00:00:00", null: false
    t.integer "kingdom_taxid", default: -650, null: false
    t.string "kingdom_name", default: "", null: false
    t.string "kingdom_common_name", default: "", null: false
    t.index ["class_taxid"], name: "index_taxon_lineages_on_class_taxid"
    t.index ["family_taxid"], name: "index_taxon_lineages_on_family_taxid"
    t.index ["genus_taxid"], name: "index_taxon_lineages_on_genus_taxid"
    t.index ["order_taxid"], name: "index_taxon_lineages_on_order_taxid"
    t.index ["phylum_taxid"], name: "index_taxon_lineages_on_phylum_taxid"
    t.index ["species_taxid"], name: "index_taxon_lineages_on_species_taxid"
    t.index ["superkingdom_taxid"], name: "index_taxon_lineages_on_superkingdom_taxid"
    t.index %w[taxid ended_at], name: "index_taxon_lineages_on_taxid_and_end", unique: true
    t.index %w[taxid started_at], name: "index_taxon_lineages_on_taxid_and_start", unique: true
  end

  create_table "taxon_names", force: :cascade, options: "ENGINE=InnoDB DEFAULT CHARSET=utf8 COLLATE=utf8_unicode_ci" do |t|
    t.integer "taxid", null: false
    t.string "name"
    t.datetime "created_at", null: false
    t.datetime "updated_at", null: false
    t.string "common_name"
    t.index ["taxid"], name: "index_taxon_names_on_taxid", unique: true
  end

  create_table "taxon_summaries", force: :cascade, options: "ENGINE=InnoDB DEFAULT CHARSET=utf8 COLLATE=utf8_unicode_ci" do |t|
    t.bigint "background_id"
    t.integer "tax_id"
    t.string "count_type"
    t.integer "tax_level"
    t.string "name"
    t.float "mean", limit: 24
    t.float "stdev", limit: 24
    t.datetime "created_at", null: false
    t.datetime "updated_at", null: false
    t.index %w[background_id count_type tax_level tax_id], name: "index_taxon_summaries_detailed", unique: true
    t.index ["background_id"], name: "index_taxon_summaries_on_background_id"
  end

  create_table "users", force: :cascade, options: "ENGINE=InnoDB DEFAULT CHARSET=utf8 COLLATE=utf8_unicode_ci" do |t|
    t.string "email", default: "", null: false, collation: "latin1_swedish_ci"
    t.string "name", collation: "latin1_swedish_ci"
    t.datetime "created_at", null: false
    t.datetime "updated_at", null: false
    t.string "encrypted_password", default: "", null: false, collation: "latin1_swedish_ci"
    t.string "reset_password_token", collation: "latin1_swedish_ci"
    t.datetime "reset_password_sent_at"
    t.datetime "remember_created_at"
    t.integer "sign_in_count", default: 0, null: false
    t.datetime "current_sign_in_at"
    t.datetime "last_sign_in_at"
    t.string "current_sign_in_ip", collation: "latin1_swedish_ci"
    t.string "last_sign_in_ip", collation: "latin1_swedish_ci"
    t.string "authentication_token", limit: 30, collation: "latin1_swedish_ci"
    t.integer "role"
    t.index ["authentication_token"], name: "index_users_on_authentication_token", unique: true
    t.index ["email"], name: "index_users_on_email", unique: true
    t.index ["reset_password_token"], name: "index_users_on_reset_password_token", unique: true
  end
end<|MERGE_RESOLUTION|>--- conflicted
+++ resolved
@@ -10,8 +10,6 @@
 #
 # It's strongly recommended that you check this file into your version control system.
 
-<<<<<<< HEAD
-<<<<<<< HEAD
 ActiveRecord::Schema.define(version: 20_180_716_215_830) do
   create_table "alignment_configs", force: :cascade, options: "ENGINE=InnoDB DEFAULT CHARSET=utf8 COLLATE=utf8_unicode_ci" do |t|
     t.string "name"
@@ -25,9 +23,8 @@
     t.text "s3_deuterostome_db_path"
     t.datetime "created_at", null: false
     t.datetime "updated_at", null: false
-=======
-=======
->>>>>>> a2b2fd81
+  end
+end
 ActiveRecord::Schema.define(version: 20_180_723_190_559) do
   create_table "amr_counts", force: :cascade, options: "ENGINE=InnoDB DEFAULT CHARSET=utf8 COLLATE=utf8_unicode_ci" do |t|
     t.string "sample_id"
@@ -38,10 +35,6 @@
     t.datetime "created_at", null: false
     t.datetime "updated_at", null: false
     t.bigint "pipeline_run_id"
-<<<<<<< HEAD
->>>>>>> Updated to add pipeline_run_id column, works
-=======
->>>>>>> a2b2fd81
   end
 
   create_table "archived_backgrounds", force: :cascade, options: "ENGINE=InnoDB DEFAULT CHARSET=utf8 COLLATE=utf8_unicode_ci" do |t|
