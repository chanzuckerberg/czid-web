# This file is auto-generated from the current state of the database. Instead
# of editing this file, please use the migrations feature of Active Record to
# incrementally modify your database, and then regenerate this schema definition.
#
# Note that this schema.rb definition is the authoritative source for your
# database schema. If you need to create the application database on another
# system, you should be using db:schema:load, not running all the migrations
# from scratch. The latter is a flawed and unsustainable approach (the more migrations
# you'll amass, the slower it'll run and the greater likelihood for issues).
#
# It's strongly recommended that you check this file into your version control system.

ActiveRecord::Schema.define(version: 20171016193027) do

  create_table "backgrounds", force: :cascade, options: "ENGINE=InnoDB DEFAULT CHARSET=utf8 COLLATE=utf8_unicode_ci" do |t|
    t.string "name"
    t.datetime "created_at", null: false
    t.datetime "updated_at", null: false
    t.index ["name"], name: "index_backgrounds_on_name", unique: true
  end

  create_table "backgrounds_pipeline_outputs", force: :cascade, options: "ENGINE=InnoDB DEFAULT CHARSET=utf8 COLLATE=utf8_unicode_ci" do |t|
    t.bigint "background_id"
    t.bigint "pipeline_output_id"
    t.index ["background_id"], name: "index_backgrounds_pipeline_outputs_on_background_id"
    t.index ["pipeline_output_id"], name: "index_backgrounds_pipeline_outputs_on_pipeline_output_id"
  end

  create_table "backgrounds_samples", id: false, force: :cascade, options: "ENGINE=InnoDB DEFAULT CHARSET=utf8 COLLATE=utf8_unicode_ci" do |t|
    t.bigint "background_id", null: false
    t.bigint "sample_id", null: false
    t.index ["background_id"], name: "index_backgrounds_samples_on_background_id"
    t.index ["sample_id"], name: "index_backgrounds_samples_on_sample_id"
  end

  create_table "host_genomes", force: :cascade, options: "ENGINE=InnoDB DEFAULT CHARSET=utf8 COLLATE=utf8_unicode_ci" do |t|
    t.string "name", null: false
    t.text "s3_star_index_path"
    t.text "s3_bowtie2_index_path"
    t.bigint "default_background_id"
    t.datetime "created_at", null: false
    t.datetime "updated_at", null: false
  end

  create_table "input_files", force: :cascade, options: "ENGINE=InnoDB DEFAULT CHARSET=utf8 COLLATE=utf8_unicode_ci" do |t|
    t.string "name"
    t.text "presigned_url"
    t.bigint "sample_id"
    t.datetime "created_at", null: false
    t.datetime "updated_at", null: false
    t.string "source_type", null: false
    t.text "source"
    t.index ["sample_id"], name: "index_input_files_on_sample_id"
  end

  create_table "job_stats", force: :cascade, options: "ENGINE=InnoDB DEFAULT CHARSET=utf8 COLLATE=utf8_unicode_ci" do |t|
    t.string "task"
    t.integer "reads_before"
    t.integer "reads_after"
    t.bigint "pipeline_output_id"
    t.datetime "created_at", null: false
    t.datetime "updated_at", null: false
    t.index ["pipeline_output_id"], name: "index_job_stats_on_pipeline_output_id"
    t.index ["task"], name: "index_job_stats_on_task"
  end

  create_table "pipeline_outputs", force: :cascade, options: "ENGINE=InnoDB DEFAULT CHARSET=utf8 COLLATE=utf8_unicode_ci" do |t|
    t.bigint "sample_id", null: false
    t.bigint "total_reads", null: false
    t.bigint "remaining_reads", null: false
    t.datetime "created_at", null: false
    t.datetime "updated_at", null: false
    t.bigint "pipeline_run_id"
    t.index ["pipeline_run_id"], name: "index_pipeline_outputs_on_pipeline_run_id", unique: true
    t.index ["sample_id"], name: "index_pipeline_outputs_on_sample_id"
  end

  create_table "pipeline_runs", force: :cascade, options: "ENGINE=InnoDB DEFAULT CHARSET=utf8 COLLATE=utf8_unicode_ci" do |t|
    t.string "job_id"
    t.text "command"
    t.string "command_stdout"
    t.text "command_error"
    t.string "command_status"
    t.bigint "sample_id"
    t.datetime "created_at", null: false
    t.datetime "updated_at", null: false
    t.bigint "pipeline_output_id"
    t.string "job_status"
    t.text "job_description"
    t.string "job_log_id"
    t.index ["job_status"], name: "index_pipeline_runs_on_job_status"
    t.index ["pipeline_output_id"], name: "index_pipeline_runs_on_pipeline_output_id", unique: true
    t.index ["sample_id"], name: "index_pipeline_runs_on_sample_id"
  end

  create_table "projects", force: :cascade, options: "ENGINE=InnoDB DEFAULT CHARSET=utf8 COLLATE=utf8_unicode_ci" do |t|
    t.string "name", collation: "utf8_general_ci"
    t.datetime "created_at", null: false
    t.datetime "updated_at", null: false
    t.index ["name"], name: "index_projects_on_name", unique: true
  end

  create_table "projects_users", id: false, force: :cascade, options: "ENGINE=InnoDB DEFAULT CHARSET=utf8 COLLATE=utf8_unicode_ci" do |t|
    t.bigint "project_id", null: false
    t.bigint "user_id", null: false
    t.index ["project_id"], name: "index_projects_users_on_project_id"
    t.index ["user_id"], name: "index_projects_users_on_user_id"
  end

  create_table "reports", force: :cascade, options: "ENGINE=InnoDB DEFAULT CHARSET=utf8 COLLATE=utf8_unicode_ci" do |t|
    t.string "name"
    t.bigint "pipeline_output_id"
    t.datetime "created_at", null: false
    t.datetime "updated_at", null: false
    t.bigint "background_id"
    t.index ["background_id"], name: "index_reports_on_background_id"
    t.index ["pipeline_output_id"], name: "index_reports_on_pipeline_output_id"
  end

  create_table "samples", force: :cascade, options: "ENGINE=InnoDB DEFAULT CHARSET=utf8 COLLATE=utf8_unicode_ci" do |t|
    t.string "name", collation: "utf8_general_ci"
    t.datetime "created_at", null: false
    t.datetime "updated_at", null: false
    t.bigint "project_id"
    t.string "status"
    t.string "sample_host"
    t.string "sample_location"
    t.string "sample_date"
    t.string "sample_tissue"
    t.string "sample_template"
    t.string "sample_library"
    t.string "sample_sequencer"
    t.text "sample_notes"
    t.text "s3_preload_result_path"
    t.text "s3_star_index_path"
    t.text "s3_bowtie2_index_path"
    t.integer "sample_memory"
    t.string "job_queue"
    t.bigint "host_genome_id"
    t.index ["project_id", "name"], name: "index_samples_name_project_id", unique: true
  end

  create_table "taxon_categories", force: :cascade, options: "ENGINE=InnoDB DEFAULT CHARSET=utf8 COLLATE=utf8_unicode_ci" do |t|
    t.integer "taxid"
    t.string "category"
    t.datetime "created_at", null: false
    t.datetime "updated_at", null: false
    t.index ["taxid"], name: "index_taxon_categories_on_taxid", unique: true
  end

  create_table "taxon_child_parents", force: :cascade, options: "ENGINE=InnoDB DEFAULT CHARSET=utf8 COLLATE=utf8_unicode_ci" do |t|
    t.integer "taxid"
    t.integer "parent_taxid"
    t.string "rank"
    t.datetime "created_at", null: false
    t.datetime "updated_at", null: false
    t.index ["taxid"], name: "index_taxon_child_parents_on_taxid", unique: true
  end

  create_table "taxon_counts", force: :cascade, options: "ENGINE=InnoDB DEFAULT CHARSET=utf8 COLLATE=utf8_unicode_ci" do |t|
    t.bigint "pipeline_output_id"
    t.integer "tax_id"
    t.integer "tax_level"
    t.integer "count"
    t.datetime "created_at", null: false
    t.datetime "updated_at", null: false
    t.string "name", collation: "utf8_general_ci"
    t.string "count_type"
    t.index ["pipeline_output_id", "tax_id", "count_type"], name: "new_index_taxon_counts", unique: true
    t.index ["pipeline_output_id", "tax_level", "count_type", "tax_id"], name: "index_taxon_counts", unique: true
    t.index ["pipeline_output_id"], name: "index_taxon_counts_on_pipeline_output_id"
  end

  create_table "taxon_lineage_names", force: :cascade, options: "ENGINE=InnoDB DEFAULT CHARSET=utf8 COLLATE=utf8_unicode_ci" do |t|
    t.integer "taxid"
    t.string "superkingdom_name"
    t.string "phylum_name"
    t.string "class_name"
    t.string "order_name"
    t.string "family_name"
    t.string "genus_name"
    t.string "species_name"
    t.datetime "created_at", null: false
    t.datetime "updated_at", null: false
    t.index ["taxid"], name: "index_taxon_lineage_names_on_taxid", unique: true
  end

  create_table "taxon_lineages", force: :cascade, options: "ENGINE=InnoDB DEFAULT CHARSET=utf8 COLLATE=utf8_unicode_ci" do |t|
    t.integer "taxid", null: false
    t.integer "superkingdom_taxid"
    t.integer "phylum_taxid"
    t.integer "class_taxid"
    t.integer "order_taxid"
    t.integer "family_taxid"
    t.integer "genus_taxid"
    t.integer "species_taxid"
    t.datetime "created_at", null: false
    t.datetime "updated_at", null: false
    t.index ["taxid"], name: "index_taxon_lineages_on_taxid", unique: true
  end

  create_table "taxon_names", force: :cascade, options: "ENGINE=InnoDB DEFAULT CHARSET=utf8 COLLATE=utf8_unicode_ci" do |t|
    t.integer "taxid", null: false
    t.string "name"
    t.datetime "created_at", null: false
    t.datetime "updated_at", null: false
    t.index ["taxid"], name: "index_taxon_names_on_taxid", unique: true
  end

  create_table "taxon_summaries", force: :cascade, options: "ENGINE=InnoDB DEFAULT CHARSET=utf8 COLLATE=utf8_unicode_ci" do |t|
    t.bigint "background_id"
    t.integer "tax_id"
    t.string "count_type"
    t.integer "tax_level"
    t.string "name"
    t.float "mean", limit: 24
    t.float "stdev", limit: 24
    t.datetime "created_at", null: false
    t.datetime "updated_at", null: false
    t.index ["background_id"], name: "index_taxon_summaries_on_background_id"
  end

  create_table "taxon_zscores", force: :cascade, options: "ENGINE=InnoDB DEFAULT CHARSET=utf8 COLLATE=utf8_unicode_ci" do |t|
    t.bigint "report_id"
    t.integer "tax_id"
    t.integer "tax_level"
    t.float "zscore", limit: 24
    t.datetime "created_at", null: false
    t.datetime "updated_at", null: false
    t.string "name"
    t.float "rpm", limit: 24
    t.string "hit_type"
    t.index ["report_id", "tax_level", "hit_type", "tax_id"], name: "index_taxon_zscores", unique: true
    t.index ["report_id"], name: "index_taxon_zscores_on_report_id"
  end

  create_table "users", force: :cascade, options: "ENGINE=InnoDB DEFAULT CHARSET=utf8 COLLATE=utf8_unicode_ci" do |t|
    t.string "email", default: "", null: false, collation: "utf8_general_ci"
    t.string "name", collation: "utf8_general_ci"
    t.datetime "created_at", null: false
    t.datetime "updated_at", null: false
    t.string "encrypted_password", default: "", null: false, collation: "utf8_general_ci"
    t.string "reset_password_token", collation: "utf8_general_ci"
    t.datetime "reset_password_sent_at"
    t.datetime "remember_created_at"
    t.integer "sign_in_count", default: 0, null: false
    t.datetime "current_sign_in_at"
    t.datetime "last_sign_in_at"
    t.string "current_sign_in_ip", collation: "utf8_general_ci"
    t.string "last_sign_in_ip", collation: "utf8_general_ci"
    t.string "authentication_token", limit: 30, collation: "utf8_general_ci"
<<<<<<< HEAD
    t.integer "role"
=======
>>>>>>> 23faf567
    t.index ["authentication_token"], name: "index_users_on_authentication_token", unique: true
    t.index ["email"], name: "index_users_on_email", unique: true
    t.index ["reset_password_token"], name: "index_users_on_reset_password_token", unique: true
  end

  add_foreign_key "input_files", "samples"
  add_foreign_key "job_stats", "pipeline_outputs"
  add_foreign_key "pipeline_outputs", "samples"
  add_foreign_key "pipeline_runs", "samples"
  add_foreign_key "reports", "backgrounds"
  add_foreign_key "reports", "pipeline_outputs"
  add_foreign_key "taxon_counts", "pipeline_outputs"
  add_foreign_key "taxon_summaries", "backgrounds"
  add_foreign_key "taxon_zscores", "reports"
end<|MERGE_RESOLUTION|>--- conflicted
+++ resolved
@@ -249,10 +249,7 @@
     t.string "current_sign_in_ip", collation: "utf8_general_ci"
     t.string "last_sign_in_ip", collation: "utf8_general_ci"
     t.string "authentication_token", limit: 30, collation: "utf8_general_ci"
-<<<<<<< HEAD
     t.integer "role"
-=======
->>>>>>> 23faf567
     t.index ["authentication_token"], name: "index_users_on_authentication_token", unique: true
     t.index ["email"], name: "index_users_on_email", unique: true
     t.index ["reset_password_token"], name: "index_users_on_reset_password_token", unique: true
