# This file is auto-generated from the current state of the database. Instead
# of editing this file, please use the migrations feature of Active Record to
# incrementally modify your database, and then regenerate this schema definition.
#
# Note that this schema.rb definition is the authoritative source for your
# database schema. If you need to create the application database on another
# system, you should be using db:schema:load, not running all the migrations
# from scratch. The latter is a flawed and unsustainable approach (the more migrations
# you'll amass, the slower it'll run and the greater likelihood for issues).
#
# It's strongly recommended that you check this file into your version control system.

<<<<<<< HEAD
ActiveRecord::Schema.define(version: 20170914201443) do
=======
ActiveRecord::Schema.define(version: 20170912010743) do
>>>>>>> 3fc9fd89

  create_table "backgrounds", force: :cascade, options: "ENGINE=InnoDB DEFAULT CHARSET=utf8 COLLATE=utf8_unicode_ci" do |t|
    t.string "name"
    t.datetime "created_at", null: false
    t.datetime "updated_at", null: false
  end

  create_table "backgrounds_pipeline_outputs", force: :cascade, options: "ENGINE=InnoDB DEFAULT CHARSET=utf8 COLLATE=utf8_unicode_ci" do |t|
    t.bigint "background_id"
    t.bigint "pipeline_output_id"
  end

  create_table "backgrounds_samples", id: false, force: :cascade, options: "ENGINE=InnoDB DEFAULT CHARSET=utf8 COLLATE=utf8_unicode_ci" do |t|
    t.bigint "background_id", null: false
    t.bigint "sample_id", null: false
  end

  create_table "input_files", force: :cascade, options: "ENGINE=InnoDB DEFAULT CHARSET=utf8 COLLATE=utf8_unicode_ci" do |t|
    t.string "name"
    t.text "presigned_url"
    t.bigint "sample_id"
    t.datetime "created_at", null: false
    t.datetime "updated_at", null: false
    t.index ["sample_id"], name: "index_input_files_on_sample_id"
  end

  create_table "pipeline_outputs", force: :cascade, options: "ENGINE=InnoDB DEFAULT CHARSET=utf8 COLLATE=utf8_unicode_ci" do |t|
    t.bigint "sample_id", null: false
    t.bigint "total_reads", null: false
    t.bigint "remaining_reads", null: false
    t.datetime "created_at", null: false
    t.datetime "updated_at", null: false
    t.bigint "pipeline_run_id"
    t.index ["pipeline_run_id"], name: "index_pipeline_outputs_on_pipeline_run_id", unique: true
    t.index ["sample_id"], name: "index_pipeline_outputs_on_sample_id"
  end

  create_table "pipeline_runs", force: :cascade, options: "ENGINE=InnoDB DEFAULT CHARSET=utf8 COLLATE=utf8_unicode_ci" do |t|
    t.string "job_id"
    t.text "command"
    t.string "command_stdout"
    t.text "command_error"
    t.string "command_status"
    t.bigint "sample_id"
    t.datetime "created_at", null: false
    t.datetime "updated_at", null: false
    t.bigint "pipeline_output_id"
    t.index ["pipeline_output_id"], name: "index_pipeline_runs_on_pipeline_output_id", unique: true
    t.index ["sample_id"], name: "index_pipeline_runs_on_sample_id"
  end

  create_table "projects", force: :cascade, options: "ENGINE=InnoDB DEFAULT CHARSET=utf8 COLLATE=utf8_unicode_ci" do |t|
    t.string "name", collation: "utf8_general_ci"
    t.datetime "created_at", null: false
    t.datetime "updated_at", null: false
    t.index ["name"], name: "index_projects_on_name", unique: true
  end

  create_table "projects_users", id: false, force: :cascade, options: "ENGINE=InnoDB DEFAULT CHARSET=utf8 COLLATE=utf8_unicode_ci" do |t|
    t.bigint "project_id", null: false
    t.bigint "user_id", null: false
  end

  create_table "reports", force: :cascade, options: "ENGINE=InnoDB DEFAULT CHARSET=utf8 COLLATE=utf8_unicode_ci" do |t|
    t.string "name"
    t.bigint "pipeline_output_id"
    t.datetime "created_at", null: false
    t.datetime "updated_at", null: false
    t.bigint "background_id"
    t.index ["background_id"], name: "index_reports_on_background_id"
    t.index ["pipeline_output_id"], name: "index_reports_on_pipeline_output_id"
  end

  create_table "samples", force: :cascade, options: "ENGINE=InnoDB DEFAULT CHARSET=utf8 COLLATE=utf8_unicode_ci" do |t|
    t.string "name", collation: "utf8_general_ci"
    t.datetime "created_at", null: false
    t.datetime "updated_at", null: false
    t.bigint "project_id"
    t.string "status"
    t.index ["project_id", "name"], name: "index_samples_name_project_id", unique: true
  end

  create_table "taxon_counts", force: :cascade, options: "ENGINE=InnoDB DEFAULT CHARSET=utf8 COLLATE=utf8_unicode_ci" do |t|
    t.bigint "pipeline_output_id"
    t.integer "tax_id"
    t.integer "tax_level"
    t.integer "count"
    t.datetime "created_at", null: false
    t.datetime "updated_at", null: false
    t.string "name", collation: "utf8_general_ci"
    t.string "count_type"
    t.index ["pipeline_output_id", "tax_id", "count_type"], name: "new_index_taxon_counts", unique: true
    t.index ["pipeline_output_id"], name: "index_taxon_counts_on_pipeline_output_id"
  end

  create_table "taxon_zscores", force: :cascade, options: "ENGINE=InnoDB DEFAULT CHARSET=utf8 COLLATE=utf8_unicode_ci" do |t|
    t.bigint "report_id"
    t.integer "tax_id"
    t.integer "tax_level"
    t.float "zscore", limit: 24
    t.datetime "created_at", null: false
    t.datetime "updated_at", null: false
    t.string "name"
    t.float "rpm", limit: 24
    t.string "hit_type"
    t.index ["report_id"], name: "index_taxon_zscores_on_report_id"
  end

  create_table "users", force: :cascade, options: "ENGINE=InnoDB DEFAULT CHARSET=utf8 COLLATE=utf8_unicode_ci" do |t|
    t.string "email", default: "", null: false, collation: "utf8_general_ci"
    t.string "name", collation: "utf8_general_ci"
    t.datetime "created_at", null: false
    t.datetime "updated_at", null: false
    t.string "encrypted_password", default: "", null: false, collation: "utf8_general_ci"
    t.string "reset_password_token", collation: "utf8_general_ci"
    t.datetime "reset_password_sent_at"
    t.datetime "remember_created_at"
    t.integer "sign_in_count", default: 0, null: false
    t.datetime "current_sign_in_at"
    t.datetime "last_sign_in_at"
    t.string "current_sign_in_ip", collation: "utf8_general_ci"
    t.string "last_sign_in_ip", collation: "utf8_general_ci"
    t.string "authentication_token", limit: 30, collation: "utf8_general_ci"
    t.index ["authentication_token"], name: "index_users_on_authentication_token", unique: true
    t.index ["email"], name: "index_users_on_email", unique: true
    t.index ["reset_password_token"], name: "index_users_on_reset_password_token", unique: true
  end

  add_foreign_key "input_files", "samples"
  add_foreign_key "pipeline_outputs", "samples"
  add_foreign_key "pipeline_runs", "samples"
  add_foreign_key "reports", "backgrounds"
  add_foreign_key "reports", "pipeline_outputs"
  add_foreign_key "taxon_counts", "pipeline_outputs"
  add_foreign_key "taxon_zscores", "reports"
end<|MERGE_RESOLUTION|>--- conflicted
+++ resolved
@@ -10,11 +10,7 @@
 #
 # It's strongly recommended that you check this file into your version control system.
 
-<<<<<<< HEAD
 ActiveRecord::Schema.define(version: 20170914201443) do
-=======
-ActiveRecord::Schema.define(version: 20170912010743) do
->>>>>>> 3fc9fd89
 
   create_table "backgrounds", force: :cascade, options: "ENGINE=InnoDB DEFAULT CHARSET=utf8 COLLATE=utf8_unicode_ci" do |t|
     t.string "name"
