# See https://docs.saucelabs.com/web-apps/automated-testing/playwright/#supported-testing-platforms for a list of supported versions.
# See https://docs.saucelabs.com/web-apps/automated-testing/playwright/yaml/#configfile for a list of supported configuration files.

apiVersion: v1alpha
kind: playwright
showConsoleLog: true
defaults:
  timeout: 15m
sauce:
  region: us-west-1
  concurrency: 5 
  metadata:
    tags:
      - e2e
      - czid
      - staging
    build: COMMIT $CI_COMMIT_SHORT_SHA
playwright:
  version: package.json 
  configFile: ./staging.config.ts 
rootDir: ./
env:
  CZID_USERNAME: $CZID_USERNAME
  CZID_PASSWORD: $CZID_PASSWORD
  NODE_ENV: $NODE_ENV
suites:
  - name: "Chromium Mac"
    platformName: "macOS 12"
    screenResolution: "1440x900"
<<<<<<< HEAD
    testMatch: ['./sampleReport/sample-report-filters.spec.ts']
=======
    testMatch: ['.*.spec.ts']
>>>>>>> fbaa549d
    params:
      browserName: "chromium"
      project: "chromium"
    shard: concurrency<|MERGE_RESOLUTION|>--- conflicted
+++ resolved
@@ -27,11 +27,7 @@
   - name: "Chromium Mac"
     platformName: "macOS 12"
     screenResolution: "1440x900"
-<<<<<<< HEAD
     testMatch: ['./sampleReport/sample-report-filters.spec.ts']
-=======
-    testMatch: ['.*.spec.ts']
->>>>>>> fbaa549d
     params:
       browserName: "chromium"
       project: "chromium"
