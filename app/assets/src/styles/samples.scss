@import "variables";
/* TODO: refactor stylesheet into scss */

.samples-table {
  td {
    cursor: pointer;
  }
  ul.status {
    li a{
      font-size: 14px;
    }
  }
}
$break-large: 1070px;

.tabs {
  display: block !important;
  .tab {
    width: auto !important;
  }

  &.tabs-transparent {
    background: transparent;
  }

  .indicator {
    height: 4px;
    background: #3867fa !important;
  }

  .tab a {
    color: #333333;
    font-size: $font-size-base;
    padding: 0 !important;
    margin-right: 30px;
    text-transform: none !important;
    text-align: center;
  }
}

.tab-screen {
  background: #f8f9f9;
  margin-top: 5px;
}

.tab-screen-content {
  .content-title{
    color: #313E49;
    font-size: $font-size-h5;
    font-weight: $headings-font-weight;
    margin: 25px 0;
  }
}

.custom-button {
  color: #424468 !important;
  background: #ffffff;
  border: 1px solid #D9DEE5;
  padding: 8px;
  margin: 7px 0;
  min-width: 100%;
  letter-spacing: 0.43px;
  display: inline-block;
  cursor: pointer;
  border-radius: 3px;
  font-size: 11px;
  &:hover {
    color: #232333 !important;
    border-color: #bfc3c9;
    background: #fcfcfc;
  }
  &.small {
    color: #F8F9F9 !important;
    min-width: 0;
    padding: 10px 17px;
    background: #424468;
  }
  &.download {
    min-width: 0;
    background: #edf8ff;
    color: rgb(3, 169, 244) !important;
    font-weight: 600;
    cursor: pointer;
    margin: 10px 40px;
    &:hover {
      background: rgb(178, 235, 242)
    }
  }
  i{
    font-size: 15px;
    margin-right: 4px;
    position: relative;
    top: 1px;
  }
}

.detail-row {
  margin: 0 !important;
  border-bottom: 1px solid #CAD0DA;
  padding: 10px 0;
  .label{
    padding: 10px 0 !important;
  }
  .details-value {
    width: 100%;
    font-weight: 600;
    margin-top: 2px;
    .hack {
      width: 80%;
      display: inline;
    }
    i {
      margin-top: 3px;
      display: none;
    }
    &.select-dropdown {
      font-size: 12px;
      overflow: hidden;
      word-wrap: inherit;
      white-space: nowrap;
      border: 1px solid transparent;
      text-overflow: ellipsis;
      display: inline-block;
    }
    &.unknown {
      color: #9B9B9B !important;
      font-weight: 400 !important;
    }
  }
  .custom-select-dropdown {
    padding: 8px;
    &:hover, &.active {
      border: 1px solid #5ABCD6;
      background: #D6EEF5;
      color: #5ABCD6;
      i {
        display: inline-block;
      }
    }
  }
  .details-dropdown {
    li {
      min-height: inherit;
      padding: 10px;
      font-size: 12px;
    }
  }
}
.note {
  pre {
    font-weight: 600;
    margin-left: 5px;
    border: 1px solid transparent;
    padding: 15px 5px;
    cursor: text;
    &:hover {
      border-color: #CAD0DA;
    }
  }
}
.data-divider {
  background: #D6D6D6;
  font-weight: lighter;
  margin: 10px 0 30px 0;
}


.data table tr td:nth-child(odd) {
  color: #252424 !important;
}

.data table tr td:nth-child(even) {
  color: #767676 !important;
}

.data table tr td:nth-child(odd) {
  width: 37%;
}

.data table {
  font-size: 14px;
}

.genome-breakdown {
  background: #F5F5F5;
  padding: 10px;
}

.dark-gray {
  background: #535353;
}

.light-gray {
  background: #D6D6D6;
}

.normal-gray {
  background: #767676;
}

.mid-gray {
  background: #B8B8B8;
}

.graph .visuals {
  height: 25px;
}

.labels li, .labels li div {
  display: inline-block;
  margin-right: 7px;
}

.labels li {

}

.labels .label-color {
  height: 15px;
  width: 15px;
}

.read-count {
  color: #252424;
  font-size: 12px;
}


.read-label {
  color: #767676;
  font-size: 12px;
  display: inline-block;
  margin-left: 4px;
}

.notes {
  width: 17% !important;
}
.sample-notes pre {
  margin: 0;
  font-family: inherit;
  white-space: pre-wrap;
  white-space: -moz-pre-wrap;
  word-wrap: break-word;
  white-space: -o-pre-wrap;
}

.note-action-feedback {
  width: 200px;
  color: #fff;
  border-radius: 2px;
  padding: 6px;
  text-align: center;
  display: none;
  position: absolute;
}

.note-saved-success {
  background-color: #4caf50;
  border-color: #449d48;
}

.note-saved-failed {
  background-color: #f44336;
  border-color: #f32c1e;
}

[contenteditable]:focus {
  outline: 0 solid transparent;
}

.wrapper {
  position: relative;
  width: fit-content;
  .proj-title {
    margin-top: 18px;
    font-size: $font-size-h3;
    font-weight: $headings-font-weight;
    &.all-proj {
      margin-top: 18px;
    }
  }
  p {
    margin: 0;
  }
  .subheading {
    color: $subdued-color;
    font-weight: $font-weight-regular;
    text-transform: none;
  }
}

.form-wrapper {
  width: 70%;
  margin: 0 auto;
  box-shadow: 1px 2px 5px 2px #eaeaea;
  border-radius: 4px;
  margin-top: 20px;
  .title {
    padding: 25px 35px;
    p.signup {
      font-size: 24px;
      font-weight: bold;
      color: #414367;
      margin-top: 9px;
      text-align: left;
    }
    span.single {
      float: right;
      text-decoration: underline;
      color: #a2a1bf;
      cursor: pointer;
      &:hover, &.active {
        color: #414367;
      }
    }
  }
  .content-wrapper {
    .name {
      margin-top: 16px;
    }
    .sample {
      float: right;
      padding-top: 20px;
    }
    .all {
      padding: 0;
    }
    .project-input {
      margin-top: 50px;
    }
    .add-icon {
      border: none;
      cursor: pointer;
      color: white;
      background-color: #4caf50;
      position: relative;
      border-radius: 4px;
      padding: 7px;
      margin-top: 67px;
      @media screen and (max-width: $break-large) {
        padding: 5px;
      }
    }
    .align {
      margin: 0px 9px;
      padding: 0px 0 10px 0px;
    }
    input.path {
      margin: 0
    }
    span.path_label {
      font-size: 9px;
      color: #4a91cc;
    }
    .header {
      border-bottom: 1px solid #646464;
      .sample-title {
        padding-left: 0px;
        span.name {
          margin: 20px;
        }
      }
    }
  }

  .login-wrapper {
    background: #A2A1BF;
    padding: 15px;
    border-bottom-right-radius: 4px;
    border-bottom-left-radius: 4px;
    color: #fff;
    font-size: 20px;
    cursor: pointer;
    &.disabled {
      background: $subdued-color;
      cursor: none;
    }
  }

  input {
    margin-bottom: 0px;
  }
  .field-row {
    margin-top: 0;
    margin-bottom: 0;
    .sample-names {
      margin: 0;
      padding-top: 20px;
      padding-left: 0;
      border-bottom: 1px solid #9e9e9e;
    }
  }
  .genome-list {
    margin-top: 16px;
    select {
      border: 1px solid #9e9e9e;
    }
  }
  .project-list {
    margin-top: 65px;
    ul.select-dropdown {
      height: 200px;
      overflow: scroll;
    }
  }
  .project-wrapper {
    margin: 35px 0;
    span {
      float: right;
      height: 0;
      i {
        cursor: pointer;
        margin: 30px 0;
      }
    }
    .add {
      color: #5ABCD6;
    }
  }
  .title {
    margin-bottom: 0;
  }
  .error-info {
    width: 40%;
  }
  .success-info {
    width: 40%;
  }
  .sample-row {

    .select-wrapper input.select-dropdown {
      margin: 0;
      // border-bottom: 0;
    }
  }
}

.project-menu {
  li {
    display: inline-block;
    margin-left: 8px;
    color: $subdued-color;
    .material-icons {
      position: relative;
      top: 2px;
      font-size: 16px;
    }

    &.add-member {
      cursor: pointer;
      color: #4A90E2
    }
    i {
      &.material-icons {
        color: #767878;
      }
    }
  }
}

.sample-container {
  .metadata {
    position: relative;   
    background: #f4f4f4; 
    border-radius: 40px;
    border: solid 1px #cccccc;
    .metadata-dropdown {
      display: inline-block;
    }
    i {
      float: right;
      vertical-align: middle;
      padding-top: 4px;
    }
    cursor:pointer;
    padding: 11px;
    border: 1px solid #cfd9e4;
  }
  .title-wrapper {
    margin-bottom: 50px;
    .title {
      font-size: 25px;
      font-weight: 600;
      padding: 10px 10px 0;
    }
    .title-filter {
      padding: 0 10px;
    }
  }

  .sample-table-container {
    &.shadow {
      .samples-table-head {
        box-shadow: 0 2px 2px 0 rgba(0,0,0,0.14), 0 1px 5px 0 rgba(0,0,0,0.12), 0 3px 1px -2px rgba(0,0,0,0.2);
      }
    }
    .samples-table-head {
      position: -webkit-sticky;
      position: sticky;
      top: -1px;
      color: $headings-color;
    }
  }

  .sample-feed, .sample-feed-head {
    border-bottom: 2px solid #edf1f2;
    z-index: 10;
    .samples-card {
      padding: 5px 20px;
      .dropdown-status-filtering li {
        display: block !important;
      }
      .dropdown-content {
        .column_name {
          min-height: inherit;
          padding: 8px 35px;
          font-size: 12px;
          &.disabled{
            color: #cfcfcf;
          }
          &.current{
            color: #4b7583;
          }
        }
      }
      .flex-items {
        display: flex;
        flex-direction: row;
        flex-wrap: nowrap;
        justify-content: space-between;
        .check-box-container {
          .check {
            display: inline-block
          }
        }
        .sample-name-info {
          display: inline-block;
        }
        li {
          flex: 1;
          overflow: hidden;
          text-overflow: ellipsis;
          &:first-child {
            flex-grow: 2;
          }
          .card-label {
            &.top-label{
              color: #9FA9BA;
              font-size: 12px;
              margin-bottom: 7px;
              .status {
                span {
                  margin-left: 5px;

                }
              }
            }
            &.center-label {
              font-size: 13px;
              .blank {
                color: #b5b0b0
              }
              .time {
                .duration-label {
                  color: $subdued-color;
                  margin-left: 5px;
                  font-size: 12px;
                }
                .fa{
                  color: $subdued-color;
                }
              }
              &.data-label {
                text-align: left;
                .percent {
                  color: #188fd8;
                }
              }
            }
            &.author {
              color: $subdued-color;
              font-size: 11px;
            }
            &.sample-name {
              color: $body-color;
              font-size: 14px;
              white-space: nowrap;
              overflow: hidden;
              text-overflow: ellipsis;
              margin-right: 20px;
            }
            &.column-title {
              cursor: pointer;
              text-align: left
            }
            .project-name {
              background-color: #E7F5FE;
              padding: 3px;
              color: #14ABF4;
              font-size: 13px;
              margin-right: 5px;
            }
            .upload-date {
              color:$subdued-color;
              font-size: 11px;
            }
          }
        }
      }
    }
  }

  .sample-feed {
    &:hover {
      cursor: pointer;
      .sample-name{
        color: #188fd8 !important;
      }
    }
  }
  .title-wrapper {
    margin-bottom: 50px;
    .title {
      font-size: 25px;
      font-weight: 600;
      padding: 10px 10px 0;
    }
    .title-filter {
      padding: 0 10px;
    }
  }
  .wrapper {
    margin-bottom: 0;

  }
  ul li {
    .filter, .filter-item {
      display: inline-block;
      padding-left: 15px;
    }
    i.all {
      margin: 0px 0px 0 120px;
    }
    .filter {
      margin: 0px 0px 0 80px;
      color: #070a0a;
    }
  }
  ul .dropdown-content li > a {
    font-size: 12px !important;
  }
  .sort-able {
    i, span {
      cursor: pointer;
    }
    i {
      margin-left: 5px;
      &.active {
        color: #09c;
      }
      &.hidden {
        display: none;
      }
    }
    &:hover {
      i {
        display: inline-block;
      }
    }
  }
  .table-container {
    display: flex;
    margin: 0 10px 7px;
    color: #333333;
    font-weight: 600;
    font-size: 14px;
    .status-dropdown {
      cursor: pointer;
      padding-left: 0;
      .status-filter {
        padding: 0 10px
      }
    }
  }

  .search-box {
    padding-left: 20px;
    display: inline-block;
    width: inherit;
    margin: 20px 0 5px;
    border-radius: 3px;
    .wrapper {
      .metadata {
        border-radius: 40px;
        border: solid 1px #cccccc;
      }
      .metadata-active {
        border-radius: 40px;
        border: solid 1px #3867fa;
      }
      .metadata-options {
        padding: 15px;
        width: 500px!important;
        position: absolute;
        background-color: #f9f9f9;
        z-index: 100;
        border-radius: 3px;
        box-shadow: 0px 8px 16px 0px rgba(0,0,0,0.2);
        height: 300px;
        overflow: scroll;
        .col.s6 {
          .options-wrapper {
            label {
              margin: 10px 0;
            }
          }
        }
      }
    }
    .check-all {
      display: inline-block;
      float: left;
      border: 1px solid #ddd;
      padding: 9px 17px;
      margin: 0 10px 0px 0px;
      label {
        vertical-align: middle;
        padding-left: 16px;
      }
    }
    .search-field {
      padding-left: 20px;
      margin-right: 10px;
      .search-icon {
        position: relative;
        margin-left: 10px;
        font-size: 18px;
<<<<<<< HEAD
        top: 0.7em;
=======
        color: $subdued-color;
>>>>>>> c5791e3d
      }
    }

    .icon {
      padding-top: 12px;
      display: inline-block;
      margin: 0 10px;
    }
    .search {
      border-radius: 40px;
      border: solid 1px #cccccc;
      padding-left: 32px;
      position: relative;
      top: -1.2em;
      &::placeholder {
        color: #d0d9de;
      }
      &:focus {
        border-bottom-color: $light-gray3;
        box-shadow: 0 1px 0 0 $light-gray3;
      }
    }
  }
  input.search {
    margin: 0;
    border: 0;
  }
  .sort-controls {
    margin-right: 6px;
    i {
      font-size: 17px;
      display: block;
      line-height: 9px;
      position: relative;
      top: 0px;
      bottom: 0px;
      &:hover, &.active {
        color: #09c;
      }
    }
  }

}

input[type="button"] {
  font-family: FontAwesome;
  font-size: 14px;
}

.no-edit {
  font-size: 10px;
  color: #9e9e9e;
}

.bottom {
  text-align: center;
  margin: 20px;
  cursor: pointer;
  color: #424468;
  .back {
    text-decoration: underline;
  }
  .home {
    text-decoration: underline
  }
}

.no-report {
  .fa-spinner {
    color: #414367;
    cursor: pointer;
  }
  .failed {
    font-weight: bold;
  }
}

.complete {
  color: #19d219 !important;
}
.failed {
  color: #ad1818 !important;
}
.waiting {
  color: #3f51b5 !important;
}
.initializing {
  color: #9e9e9e !important;
}
.uploading {
  color: #e2a32e !important;
}

.filter {
  &.hidden {
    display: none !important;
  }
  &.active {
    display: inline !important;
  }
}

.content-body {
  .sidebar {
    background-color: #333333;
    border-right: 1px solid #eaeaea;
    .sticky-inner-wrapper {
      background: #333333;
    }
    .title {
      color: $gray3;
      font-weight: 600;
      font-size: 14px;
      padding-top: 20px;
      padding: 21px 21px 0 21px;
      // color: $subdued-color;
      text-transform: uppercase;
    }
    .divider {
      margin: 5px 20px;
      height: 2px;
      background-color: $light-gray3;
    }
    .project-wrapper {
      margin-top: 50px;
      .fav-row {
        .title {
          color: #f1f1f1;
          letter-spacing: 1.5px;
          padding: 21px 21px 0 21px;
          font-size: 14px;
        }
      }
      .projects {
        .title {
          color: #f1f1f1;
        }
      }
      .projects-wrapper {
        .all-samples {
          margin-bottom: 20px;
        }
        .project-item {
          border-left: 6px solid transparent;
          padding: 10px 15px !important;
          font-weight: 400;
          font-size: $font-size-base;
          color: #f1f1f1;
          &:hover {
            background: #999999;
            i {
              &.favorite.fa {
                display: inline;
              }
            }
          }
          &.highlight {
            background: #3867fa;
            color: #f1f1f1;
            font-weight: 600;
            i {
              &.favorite.fa {
                display: inline;
                color: #f1f1f1;
              }
            }
          }
          .project-label {
            cursor: pointer;
          }
        }
      }
    }

    .proj-sidebar{
      padding-top: 60px;
    }

    .highlight-text {
      color: #2d93d2;
    }
    .more {
      font-size: $font-size-small;
      cursor: pointer;
      padding: 0 20px;
      color: #4ba4c2;
      margin-top: 20px;

    }
  }
  .samples-content {
    background: #fff;
    .content-wrapper {
      .divider {
        height: 3px;
        border: solid 4px #f8f8f8;
      }
    }
  }
  .project-info {
    padding-left: 20px;
    .download-section {
      .download-wrapper {
        float: right;
        padding-top: 20px;
        .ui.dropdown.link.item {
          padding: 7px 30px;
          border-radius: 40px;
          border: solid 1px #3867fa;
          .text {
            color: #3867fa;
          }
          .dropdown {
            color: #3867fa;
          }
        }
        .visible {
         a.item {
            color: #000000
          }
        }
      }
      padding-top: 15px;
      .download-table {
        float: right;
        padding-right: 10px;
        float: right;
        .white {
          padding-top: 20px;
        }
        .compare {
          padding: 7px 30px;
          border-radius: 40px;
          border: 1px solid #3867fa;
          cursor: pointer;
          display: block;
          background: #3867fa;
          color: #ffffff !important;
            &:hover {
              background: #ffffff;
              color: #3867fa !important;
            }
        }
        .download-progress {
          cursor: pointer;
          padding: 13px;
          border: 1px solid transparent;
          font-size: 12px;
          color: #fff;
          text-align: center;
          display: none;
          background-color: #26a69a;
          border-color: #26a69a;
          text-overflow: ellipsis;
          overflow: hidden;
          white-space: nowrap;
        }
      }
    }
  }
}

.fa-star{
  margin-top: 4px;
  color: #3867fa;
}

.project-popup {
  width: 30%;
  box-shadow: 1px 1px 7px 2px #fff;
  color: #353535;
  border-radius: 0px;
  top: 25% !important;
  .project_modal_header {
    font-size: $font-size-h5;
    font-weight: $font-weight-semibold;
    margin-bottom: 10px;
  }

  .project_modal_title {
    font-size: $font-size-h4;
    font-weight: $font-weight-bold;
  }
  .project_modal_visiblity {
    i.material-icons {
      font-size: $font-size-base;
      position: relative;
      top: 2px;
      color: #b8b8b8;
    }
    .label{
      color: #949494;
      margin-left: 5px;
    }
    a {
      margin-left: 5px;
      color: #66aed6 !important;
      &:hover{
        color: #548fb0 !important;
      }
    }
  }

  .add_member {
    margin-top: 15px;
    input {
      border: 1px solid #ced4da;
      padding: 12px;
      border-radius: 3px;
      padding-right: 110px;
      &::placeholder {
        color: #c0c0c0;
        font-weight: 400;
      }
    }
    .add_member_action {
      position: absolute;
      margin-left: -100px;
      margin-top: 1px;
      background: #e9ecef;
      padding: 12px;
      font-size: $font-size-small;
      border-top-right-radius: 2px;
      border-bottom-right-radius: 2px;
      border: 1px solid #ced4da;
      color: #495057;
      &:hover {
        background: #d9dbdd;
        border-color: #c3c8cc;
        cursor: pointer;
      }
    }
    .error-message {
      color: #d9534f;
      float: left;
      margin-top: 5px;
      font-size: $font-size-small;
    }
    .status-message {
      float: left;
      width: 100%;
      font-size: $font-size-small;
      margin-top: 5px;
      color: #6b6b6b;
    }
  }
  .members_list {
    .list_title {
      font-size: 16px;
      font-weight: $font-weight-semibold;
      i {
        position: relative;
        top: 4px;
        font-size: 1.4rem;
      }

    }
    li {
      font-weight: 600;
      font-size: $font-size-small;
    }
  }
  .modal-close {
    border: 1px solid #b6d8eb;
    background: #288ec5;
    color: #ecf5f9;
    padding: 5px;
    border-radius: 4px;
    font-size: $font-size-base;
    min-width: 110px;
  }
}

[type=checkbox].filled-in:not(:checked)+label:after {
    height: 16px !important;
    width: 16px !important;
    background-color: transparent;
    border: 2px solid #5a5a5a;
    top: 4px;
    z-index: 0;
}

[type=checkbox].filled-in:checked+label:after {
    top: 0;
    width: 16px !important;
    height: 16px !important;
    border: 10px solid #188fd8;
    background-color: #188fd8;
    &.check-all {
      padding: 10px 21px 8px 16px;
    }
}
.dropdown-content li>a, .dropdown-content li>span {
  font-size: 14px;
}<|MERGE_RESOLUTION|>--- conflicted
+++ resolved
@@ -736,11 +736,8 @@
         position: relative;
         margin-left: 10px;
         font-size: 18px;
-<<<<<<< HEAD
         top: 0.7em;
-=======
         color: $subdued-color;
->>>>>>> c5791e3d
       }
     }
 
