@import "../../themes/colors";

.phylo-tree-creation-wizard {
  min-height: 440px;
}

.wizard {
  &__page-1,
  &__page-2,
  &__page-3,
  &__page-4 {
    &__subtitle {
      color: $dark-grey;
      font-weight: 700;
      height: 16px;
      line-height: 16px;
      margin-bottom: 20px;
      text-transform: capitalize;
      vertical-align: middle;
    }

    &__table {
      max-height: 300px;
      margin-bottom: 20px;

      tbody {
        max-height: 260px;
      }

      // custom style for data tables
      .data-table {
        // applies to header and data
        .column-name {
          width: 250px;
          text-align: left;
        }

        &__header {
          text-align: center;
        }

        &__data {
          text-align: center;

          &.column-name {
            font-weight: 700;
          }

          &.column-view {
            color: $primary-light;
            font-weight: 700;
          }
        }
      }
    }

    &__notifications {
      max-height: 40px;
    }
  }

  &__page-1 {
    &__action {
      color: $primary-light;
      font-weight: 700;
    }
  }

  &__page-3 {
    &__form {
      margin-bottom: 20px;
      height: 50px;

      div {
        float: left;
        height: 50px;
        display: flex;
        align-items: center;

        &:not(:last-child) {
          margin-right: 20px;
        }
      }

      &__label-name,
      &__label-branch {
        font-weight: 700;
        float: left;
        margin-right: 20px;
      }

      input {
        float: left;
      }

      &:after {
        content: "";
        display: table;
        clear: both;
      }
    }

    &__table {
      height: 300px;
    }
  }

  &__page-2,
  &__page-4 {
    padding-top: 10px;

    &__searchbar {
      height: 50px;
      margin-bottom: 20px;

      &__container {
        float: left;
        font-weight: 700;
        height: 50px;
        line-height: 50px;
        vertical-align: middle;

        &:not(:first-child) {
          margin-left: 20px;
        }
      }

      &:after {
        content: "";
        display: table;
        clear: both;
      }
    }

    &__table {
      height: 300px;
    }
  }

  &__page-4 {
    &__subtitle {
      display: none;
    }
<<<<<<< HEAD

=======
  }

  &__page-3,
  &__page-4 {
>>>>>>> 59c20438
    &__table {
      max-height: 250px;

      tbody {
        max-height: 210px;
      }
    }

    &__notifications {
      max-height: 40px;
      margin-bottom: 20px;
    }
  }

  &__error {
    color: $error;
  }
}<|MERGE_RESOLUTION|>--- conflicted
+++ resolved
@@ -141,14 +141,10 @@
     &__subtitle {
       display: none;
     }
-<<<<<<< HEAD
-
-=======
   }
 
   &__page-3,
   &__page-4 {
->>>>>>> 59c20438
     &__table {
       max-height: 250px;
 
