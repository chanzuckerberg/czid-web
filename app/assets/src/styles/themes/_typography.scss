--- conflicted
+++ resolved
@@ -99,18 +99,15 @@
   letter-spacing: 0.3px;
 }
 
-<<<<<<< HEAD
 @mixin font-cell-xs {
-  font-size: 13px;
-  line-height: 20px;
-  letter-spacing: 0.3px;
+  @include font-body-xs;
   font-weight: $font-weight-semibold;
-=======
+}
+
 @mixin font-label-s {
   font-size: 11px;
   line-height: 24px;
   letter-spacing: 1px;
   text-transform: uppercase;
   font-weight: 600;
->>>>>>> 4f046b6c
 }