import React from 'react';
import ScatterPlot from './ScatterPlot';

class ERCCScatterPlot extends React.Component {
  render () {
    let data = [];
    for (let row of this.props.ercc_comparison) {
      if (row.actual == 0) {
        continue;
      }
      data.push({
        name: row.name,
        actual: Math.log10(row.actual),
        expected: Math.log10(row.expected),
      });
    }
<<<<<<< HEAD
    if (!data.length) {
      return null;
    }

    return (<ScatterPlot data={data} xKey="expected" yKey="actual" width={720} xLabel="log10 spike in concetrations" yLabel="log10 read-pairs per gene" />)
=======
    if (data.length) {
      return (<ScatterPlot data={data} xKey="expected" yKey="actual" width={720} xLabel="log10 spike in concetrations" yLabel="log10 read-pairs per gene" />)
    }
>>>>>>> 4cc5f37e
  };
}

export default ERCCScatterPlot;<|MERGE_RESOLUTION|>--- conflicted
+++ resolved
@@ -14,17 +14,12 @@
         expected: Math.log10(row.expected),
       });
     }
-<<<<<<< HEAD
+
     if (!data.length) {
       return null;
     }
 
     return (<ScatterPlot data={data} xKey="expected" yKey="actual" width={720} xLabel="log10 spike in concetrations" yLabel="log10 read-pairs per gene" />)
-=======
-    if (data.length) {
-      return (<ScatterPlot data={data} xKey="expected" yKey="actual" width={720} xLabel="log10 spike in concetrations" yLabel="log10 read-pairs per gene" />)
-    }
->>>>>>> 4cc5f37e
   };
 }
 
