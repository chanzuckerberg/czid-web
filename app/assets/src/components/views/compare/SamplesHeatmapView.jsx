--- conflicted
+++ resolved
@@ -561,35 +561,6 @@
 
   renderSubMenu() {
     return (
-<<<<<<< HEAD
-      <StickyContainer>
-        <Sticky>
-          {({ style }) => (
-            <div style={style} className={cs.menu}>
-              <Divider />
-              <div className={`${cs.filterRow} row`}>
-                <div className="col s3">{this.renderTaxonLevelPicker()}</div>
-                <div className="col s3">{this.renderCategoryFilter()}</div>
-                <div className="col s3">{this.renderMetricPicker()}</div>
-                <div className="col s3">{this.renderBackgroundPicker()}</div>
-              </div>
-              <div className={`${cs.filterRow} row`}>
-                <div className="col s3">
-                  {this.renderAdvancedFilterPicker()}
-                </div>
-                <div className="col s3">{this.renderSpecificityFilter()}</div>
-                <div className="col s2">{this.renderScalePicker()}</div>
-                <div className="col s2">
-                  {this.renderTaxonsPerSampleSlider()}
-                </div>
-                <div className="col s2">{this.renderLegend()}</div>
-              </div>
-              <Divider />
-            </div>
-          )}
-        </Sticky>
-      </StickyContainer>
-=======
       <div className={cs.menu}>
         <Divider />
         <div className={`${cs.filterRow} row`}>
@@ -607,7 +578,6 @@
         </div>
         <Divider />
       </div>
->>>>>>> 6ee45c53
     );
   }
 
@@ -673,10 +643,6 @@
             </ViewHeader.Controls>
           </ViewHeader>
         </div>
-<<<<<<< HEAD
-        <NarrowContainer>{this.renderSubMenu()}</NarrowContainer>
-        {this.renderVisualization()}
-=======
         <StickyContainer>
           <Sticky>
             {({ style }) => (
@@ -687,7 +653,6 @@
           </Sticky>
           {this.renderVisualization()}
         </StickyContainer>
->>>>>>> 6ee45c53
         <SampleDetailsSidebar
           showReportLink
           visible={this.state.sidebarVisible}
