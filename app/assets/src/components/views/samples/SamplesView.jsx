--- conflicted
+++ resolved
@@ -19,15 +19,11 @@
 import { DownloadIconDropdown } from "~ui/controls/dropdowns";
 import { getURLParamString } from "~/helpers/url";
 import { logAnalyticsEvent, withAnalytics } from "~/api/analytics";
-<<<<<<< HEAD
 import { ObjectCollectionView } from "../discovery/DiscoveryDataLayer";
-=======
 import { SAMPLE_TABLE_COLUMNS_V2 } from "./constants";
->>>>>>> f51b1c3b
 
 import cs from "./samples_view.scss";
 import csTableRenderer from "../discovery/table_renderers.scss";
-import { ObjectCollection } from "../discovery/DiscoveryDataLayer";
 
 class SamplesView extends React.Component {
   constructor(props) {
@@ -511,11 +507,7 @@
   onSelectedSamplesUpdate: PropTypes.func,
   projectId: PropTypes.number,
   protectedColumns: PropTypes.array,
-<<<<<<< HEAD
   samples: PropTypes.instanceOf(ObjectCollectionView),
-=======
-  samples: PropTypes.instanceOf(ObjectCollection),
->>>>>>> f51b1c3b
   selectableIds: PropTypes.array.isRequired,
   selectedSampleIds: PropTypes.instanceOf(Set),
 };
