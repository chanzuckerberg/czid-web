import cx from "classnames";
import { difference, find, isEmpty, union } from "lodash/fp";
import React from "react";

import { logAnalyticsEvent, withAnalytics } from "~/api/analytics";
import PropTypes from "~/components/utils/propTypes";
import DiscoveryMap from "~/components/views/discovery/mapping/DiscoveryMap";
import MapToggle from "~/components/views/discovery/mapping/MapToggle";
import TableRenderers from "~/components/views/discovery/TableRenderers";
import PhyloTreeCreationModal from "~/components/views/phylo_tree/PhyloTreeCreationModal";
import CollectionModal from "~/components/views/samples/CollectionModal";
import ReportsDownloader from "~/components/views/samples/ReportsDownloader";
import InfiniteTable from "~/components/visualizations/table/InfiniteTable";
import { DownloadIconDropdown } from "~ui/controls/dropdowns";
<<<<<<< HEAD
import HeatmapIconDropdown from "~ui/controls/dropdowns/HeatmapIconDropdown";
import { Menu, MenuItem } from "~ui/controls/Menu";
import BulletListIcon from "~ui/icons/BulletListIcon";
import GlobeLinedIcon from "~ui/icons/GlobeLinedIcon";
=======
>>>>>>> 54bfa40f
import HeatmapIcon from "~ui/icons/HeatmapIcon";
import PhyloTreeIcon from "~ui/icons/PhyloTreeIcon";
import SaveIcon from "~ui/icons/SaveIcon";
import Label from "~ui/labels/Label";

import cs from "./samples_view.scss";
import csTableRenderer from "../discovery/table_renderers.scss";

class SamplesView extends React.Component {
  constructor(props) {
    super(props);

    const { allowedFeatures } = this.props;

    this.state = {
      phyloTreeCreationModalOpen: false,
      selectedSampleIds: new Set(),
    };

    this.columns = [
      {
        dataKey: "sample",
        flexGrow: 1,
        width: 350,
        cellRenderer: TableRenderers.renderSample,
        headerClassName: cs.sampleHeader,
      },
      {
        dataKey: "createdAt",
        label: "Uploaded On",
        width: 120,
        className: cs.basicCell,
        cellRenderer: TableRenderers.renderDateWithElapsed,
      },
      {
        dataKey: "host",
        flexGrow: 1,
        className: cs.basicCell,
      },
      {
        dataKey: "collectionLocation",
        label: "Location",
        flexGrow: 1,
        className: cs.basicCell,
      },
      {
        dataKey: "totalReads",
        label: "Total Reads",
        flexGrow: 1,
        className: cs.basicCell,
        cellDataGetter: ({ dataKey, rowData }) =>
          TableRenderers.formatNumberWithCommas(rowData[dataKey]),
      },
      {
        dataKey: "nonHostReads",
        label: "Passed Filters",
        flexGrow: 1,
        className: cs.basicCell,
        cellRenderer: TableRenderers.renderNumberAndPercentage,
      },
      {
        dataKey: "qcPercent",
        label: "Passed QC",
        flexGrow: 1,
        className: cs.basicCell,
        cellDataGetter: ({ dataKey, rowData }) =>
          TableRenderers.formatPercentage(rowData[dataKey]),
      },
      {
        dataKey: "duplicateCompressionRatio",
        label: "DCR",
        flexGrow: 1,
        className: cs.basicCell,
        cellDataGetter: ({ dataKey, rowData }) =>
          TableRenderers.formatPercentage(rowData[dataKey]),
      },
      {
        dataKey: "erccReads",
        label: "ERCC Reads",
        flexGrow: 1,
        className: cs.basicCell,
        cellDataGetter: ({ dataKey, rowData }) =>
          TableRenderers.formatNumberWithCommas(rowData[dataKey]),
      },
      {
        dataKey: "notes",
        flexGrow: 1,
        className: cs.basicCell,
      },
      {
        dataKey: "nucleotideType",
        label: "Nucleotide Type",
        flexGrow: 1,
        className: cs.basicCell,
      },
      {
        dataKey: "sampleType",
        label: "Sample Type",
        flexGrow: 1,
        className: cs.basicCell,
      },
      {
        dataKey: "subsampledFraction",
        label: "SubSampled Fraction",
        flexGrow: 1,
        className: cs.basicCell,
        cellDataGetter: ({ dataKey, rowData }) =>
          TableRenderers.formatNumber(rowData[dataKey]),
      },
      {
        dataKey: "totalRuntime",
        label: "Total Runtime",
        flexGrow: 1,
        className: cs.basicCell,
        cellDataGetter: ({ dataKey, rowData }) =>
          TableRenderers.formatDuration(rowData[dataKey]),
      },
    ];

    // TODO(jsheu): Upon release, replace Location 'v1'
    if (allowedFeatures.includes("maps")) {
      this.columns.push({
        dataKey: "collectionLocationV2",
        label: "Location v2",
        flexGrow: 1,
        className: cs.basicCell,
      });
    }
  }

  handleSelectRow = (value, checked) => {
    const { selectedSampleIds } = this.state;
    let newSelected = new Set(selectedSampleIds);
    if (checked) {
      newSelected.add(value);
    } else {
      newSelected.delete(value);
    }
    this.setState({ selectedSampleIds: newSelected });
    logAnalyticsEvent("SamplesView_row_selected", {
      selectedSampleIds: newSelected.length,
    });
  };

  handleSelectAllRows = (value, checked) => {
    const { selectableIds } = this.props;
    const { selectedSampleIds } = this.state;
    let newSelected = new Set(
      checked
        ? union(selectedSampleIds, selectableIds)
        : difference(selectedSampleIds, selectableIds)
    );
    this.setState({ selectedSampleIds: newSelected });
  };

  isSelectAllChecked = () => {
    const { selectedSampleIds } = this.state;
    const { selectableIds } = this.props;

    return (
      !isEmpty(selectableIds) &&
      isEmpty(difference(selectableIds, Array.from(selectedSampleIds)))
    );
  };

  reset = () => {
    const { currentDisplay } = this.props;
    if (currentDisplay === "table") this.infiniteTable.reset();
  };

  renderHeatmapTrigger = () => {
    const { mapSidebarSelectedSampleIds, currentDisplay } = this.props;
    const { selectedSampleIds } = this.state;

    const targetSampleIds =
      currentDisplay === "map"
        ? mapSidebarSelectedSampleIds
        : selectedSampleIds;

    // TODO: break up into two events
    const log = () =>
      logAnalyticsEvent("SamplesView_heatmap-icon_clicked", {
        selectedSampleIds: targetSampleIds.length,
      });

    const heatmapOptions = [
      { text: "Taxon Heatmap", value: "/visualizations/heatmap" }
    ];
    if (this.props.admin) {
      heatmapOptions.push({
        text: "AMR Heatmap",
        value: "/amr_heatmap"
      });
    }
    return targetSampleIds.size < 2 ? (
      <HeatmapIcon className={cx(cs.icon, cs.disabled, cs.heatmap)} />
    ) : (
      <HeatmapIconDropdown
        className={cx(cs.icon, cs.heatmapDropdown)}
        iconClassName={cx(cs.icon, cs.heatmap)}
        options={heatmapOptions}
        onClick={heatmapOption => {
          logAnalyticsEvent("SamplesView_heatmap-icon_clicked", {
            selectedSampleIds: targetSampleIds.length,
            heatmapOption
          });
          let params = Array.from(targetSampleIds).join("&sampleIds[]=");
          window.location.assign(`${heatmapOption}?sampleIds[]=${params}`);
        }}
      />
    );
  };

  renderDownloadTrigger = () => {
    const {
      projectId,
      currentDisplay,
      mapSidebarSelectedSampleIds,
    } = this.props;
    const { selectedSampleIds } = this.state;

    const targetSampleIds =
      currentDisplay === "map"
        ? mapSidebarSelectedSampleIds
        : selectedSampleIds;

    const downloadOptions = [{ text: "Sample Table", value: "samples_table" }];
    if (projectId) {
      downloadOptions.push({
        text: "Sample Reports",
        value: "project_reports",
      });
    }
    if (this.props.admin) {
      downloadOptions.push({
        text: "Host Gene Counts",
        value: "host_gene_counts",
      });
    }
    return (
      <DownloadIconDropdown
        iconClassName={cx(cs.icon, cs.download)}
        options={downloadOptions}
        onClick={downloadOption => {
          new ReportsDownloader({
            projectId,
            downloadOption,
            selectedSampleIds: targetSampleIds,
          });
          logAnalyticsEvent("SamplesView_download-dropdown-option_clicked", {
            projectId,
            selectedSamplesCount: targetSampleIds.length,
            downloadOption,
          });
        }}
      />
    );
  };

  renderCollectionTrigger = () => {
    const {
      currentDisplay,
      mapPreviewedSamples,
      mapSidebarSelectedSampleIds,
      samples,
    } = this.props;
    const { selectedSampleIds } = this.state;

    const targetSamples =
      currentDisplay === "map" ? mapPreviewedSamples : samples;
    const targetSampleIds =
      currentDisplay === "map"
        ? mapSidebarSelectedSampleIds
        : selectedSampleIds;

    return targetSampleIds.size < 2 ? (
      <SaveIcon
        className={cx(cs.icon, cs.disabled, cs.save)}
        popupText={"Save a Collection"}
      />
    ) : (
      <CollectionModal
        trigger={
          <SaveIcon
            className={cx(cs.icon, cs.save)}
            popupText={"Save a Collection"}
          />
        }
        selectedSampleIds={targetSampleIds}
        fetchedSamples={targetSamples.filter(sample =>
          targetSampleIds.has(sample.id)
        )}
      />
    );
  };

  renderToolbar = () => {
    const {
      allowedFeatures,
      currentDisplay,
      mapSidebarSelectedSampleIds,
    } = this.props;
    const { selectedSampleIds } = this.state;

    const targetSampleIds =
      currentDisplay === "map"
        ? mapSidebarSelectedSampleIds
        : selectedSampleIds;

    return (
      <div className={cs.samplesToolbar}>
        {allowedFeatures &&
          allowedFeatures.includes("maps") &&
          this.renderDisplaySwitcher()}
        <div className={cs.fluidBlank} />
        <div className={cs.counterContainer}>
          <Label
            circular
            className={cs.counter}
            text={`${targetSampleIds.size}`}
          />
          <span className={cs.label}>Selected</span>
        </div>
        <div className={cs.separator} />
        <div className={cs.actions}>
          <div className={cs.action}>{this.renderCollectionTrigger()}</div>
          <div className={cs.action}>{this.renderHeatmapTrigger()}</div>
          <div
            className={cs.action}
            onClick={withAnalytics(
              this.handlePhyloModalOpen,
              "SamplesView_phylo-tree-modal-open_clicked"
            )}
          >
            <PhyloTreeIcon className={cs.icon} />
          </div>
          <div className={cs.action}>{this.renderDownloadTrigger()}</div>
        </div>
      </div>
    );
  };

  renderTable = () => {
    const { activeColumns, onLoadRows, protectedColumns } = this.props;
    const { selectedSampleIds } = this.state;

    // TODO(tiago): replace by automated cell height computing
    const rowHeight = 66;
    const selectAllChecked = this.isSelectAllChecked();
    return (
      <div className={cs.table}>
        <InfiniteTable
          ref={infiniteTable => (this.infiniteTable = infiniteTable)}
          columns={this.columns}
          defaultRowHeight={rowHeight}
          initialActiveColumns={activeColumns}
          loadingClassName={csTableRenderer.loading}
          onLoadRows={onLoadRows}
          onSelectAllRows={withAnalytics(
            this.handleSelectAllRows,
            "SamplesView_select-all-rows_clicked"
          )}
          onSelectRow={this.handleSelectRow}
          onRowClick={this.handleRowClick}
          protectedColumns={protectedColumns}
          rowClassName={cs.tableDataRow}
          selectableKey="id"
          selected={selectedSampleIds}
          selectAllChecked={selectAllChecked}
        />
      </div>
    );
  };

  renderDisplaySwitcher = () => {
    const { currentDisplay, onDisplaySwitch } = this.props;
    return (
      <MapToggle
        currentDisplay={currentDisplay}
        onDisplaySwitch={display => {
          onDisplaySwitch(display);
          logAnalyticsEvent(`SamplesView_${display}-switch_clicked`);
        }}
      />
    );
  };

  renderMap = () => {
    const {
      mapLocationData,
      mapPreviewedLocationId,
      mapTilerKey,
      onMapMarkerClick,
      onMapTooltipTitleClick,
    } = this.props;
    return (
      <div className={cs.map}>
        <DiscoveryMap
          mapLocationData={mapLocationData}
          mapTilerKey={mapTilerKey}
          onMarkerClick={onMapMarkerClick}
          onTooltipTitleClick={onMapTooltipTitleClick}
          previewedLocationId={mapPreviewedLocationId}
        />
      </div>
    );
  };

  handlePhyloModalOpen = () => {
    this.setState({ phyloTreeCreationModalOpen: true });
  };

  handlePhyloModalClose = () => {
    this.setState({ phyloTreeCreationModalOpen: false });
  };

  handleRowClick = ({ event, rowData }) => {
    const { onSampleSelected, samples } = this.props;
    const sample = find({ id: rowData.id }, samples);
    onSampleSelected && onSampleSelected({ sample, currentEvent: event });
    logAnalyticsEvent("SamplesView_row_clicked", {
      sampleId: sample.id,
      sampleName: sample.name,
    });
  };

  render() {
    const { currentDisplay } = this.props;
    const { phyloTreeCreationModalOpen } = this.state;
    return (
      <div className={cs.container}>
        {this.renderToolbar()}
        {currentDisplay === "table" ? this.renderTable() : this.renderMap()}
        {phyloTreeCreationModalOpen && (
          <PhyloTreeCreationModal
            // TODO(tiago): migrate phylo tree to use api (or read csrf from context) and remove this
            csrf={document.getElementsByName("csrf-token")[0].content}
            onClose={withAnalytics(
              this.handlePhyloModalClose,
              "SamplesView_phylo-tree-modal_closed"
            )}
          />
        )}
      </div>
    );
  }
}

SamplesView.defaultProps = {
  activeColumns: [
    "sample",
    "createdAt",
    "host",
    "collectionLocation",
    "nonHostReads",
    "qcPercent",
  ],
  protectedColumns: ["sample"],
  currentDisplay: "table",
};

SamplesView.propTypes = {
  activeColumns: PropTypes.arrayOf(PropTypes.string),
  allowedFeatures: PropTypes.arrayOf(PropTypes.string),
  currentDisplay: PropTypes.string.isRequired,
  mapLocationData: PropTypes.objectOf(PropTypes.Location),
  mapPreviewedLocationId: PropTypes.number,
  mapPreviewedSamples: PropTypes.array,
  mapSidebarSelectedSampleIds: PropTypes.instanceOf(Set),
  mapTilerKey: PropTypes.string,
  onDisplaySwitch: PropTypes.func,
  onLoadRows: PropTypes.func.isRequired,
  onMapMarkerClick: PropTypes.func,
  onMapTooltipTitleClick: PropTypes.func,
  onSampleSelected: PropTypes.func,
  projectId: PropTypes.number,
  protectedColumns: PropTypes.array,
  samples: PropTypes.array,
  selectableIds: PropTypes.array.isRequired,
  admin: PropTypes.bool,
};

export default SamplesView;<|MERGE_RESOLUTION|>--- conflicted
+++ resolved
@@ -12,13 +12,10 @@
 import ReportsDownloader from "~/components/views/samples/ReportsDownloader";
 import InfiniteTable from "~/components/visualizations/table/InfiniteTable";
 import { DownloadIconDropdown } from "~ui/controls/dropdowns";
-<<<<<<< HEAD
 import HeatmapIconDropdown from "~ui/controls/dropdowns/HeatmapIconDropdown";
 import { Menu, MenuItem } from "~ui/controls/Menu";
 import BulletListIcon from "~ui/icons/BulletListIcon";
 import GlobeLinedIcon from "~ui/icons/GlobeLinedIcon";
-=======
->>>>>>> 54bfa40f
 import HeatmapIcon from "~ui/icons/HeatmapIcon";
 import PhyloTreeIcon from "~ui/icons/PhyloTreeIcon";
 import SaveIcon from "~ui/icons/SaveIcon";
@@ -205,12 +202,12 @@
       });
 
     const heatmapOptions = [
-      { text: "Taxon Heatmap", value: "/visualizations/heatmap" }
+      { text: "Taxon Heatmap", value: "/visualizations/heatmap" },
     ];
     if (this.props.admin) {
       heatmapOptions.push({
         text: "AMR Heatmap",
-        value: "/amr_heatmap"
+        value: "/amr_heatmap",
       });
     }
     return targetSampleIds.size < 2 ? (
@@ -223,7 +220,7 @@
         onClick={heatmapOption => {
           logAnalyticsEvent("SamplesView_heatmap-icon_clicked", {
             selectedSampleIds: targetSampleIds.length,
-            heatmapOption
+            heatmapOption,
           });
           let params = Array.from(targetSampleIds).join("&sampleIds[]=");
           window.location.assign(`${heatmapOption}?sampleIds[]=${params}`);
