--- conflicted
+++ resolved
@@ -178,72 +178,17 @@
     return true;
   };
 
-<<<<<<< HEAD
-  handleTaxaWithReadsSelectFilterChange = query => {
-    this.setState({
-      isLoadingTaxaWithReadsOptionsOptions: true,
-    });
-
-    this.loadTaxaWithReadsOptionsForQuery(query);
-  };
-
-  // Debounce this function, so it only runs after the user has not typed for a delay.
-  loadTaxaWithReadsOptionsForQuery = debounce(
-    AUTOCOMPLETE_DEBOUNCE_DELAY,
-    async query => {
-      this._lastTaxaWithReadsQuery = query;
-      const { validSampleIds } = this.props;
-
-      const searchResults = await getTaxaWithReadsSuggestions(
-        query,
-        Array.from(validSampleIds)
-      );
-
-      // If the query has since changed, discard the response.
-      if (query != this._lastTaxaWithReadsQuery) {
-        return;
-      }
-
-      const taxaWithReadsOptions = searchResults.map(result => ({
-        value: result.taxid,
-        text: result.title,
-        customNode: (
-          <div className={cs.taxaWithReadsOption}>
-            <div className={cs.taxonName}>{result.title}</div>
-            <div className={cs.fill} />
-            <div className={cs.sampleCount}>{result.sample_count}</div>
-          </div>
-        ),
-        // Ignored by the dropdown, used for sorting.
-        sampleCount: result.sample_count,
-      }));
-
-      this.setState({
-        taxaWithReadsOptions,
-        isLoadingTaxaWithReadsOptionsOptions: false,
-      });
-    }
-  );
-
-=======
->>>>>>> 84bd8eda
   sortTaxaWithReadsOptions = memoize(options =>
     orderBy(["sampleCount", "text"], ["desc", "asc"], options)
   );
 
   renderOption = (downloadType, field) => {
-<<<<<<< HEAD
     const { selectedFields, onFieldSelect, validSampleIds } = this.props;
     const {
       backgroundOptions,
-      taxaWithReadsOptions,
       isLoadingTaxaWithReadsOptionsOptions,
       metricsOptions,
     } = this.state;
-=======
-    const { selectedFields, onFieldSelect, selectedSampleIds } = this.props;
-    const { backgroundOptions, metricsOptions } = this.state;
->>>>>>> 84bd8eda
 
     const selectedField = get(field.type, selectedFields);
     let dropdownOptions = null;
@@ -289,38 +234,6 @@
         placeholder = "Select file format";
         break;
       case "taxa_with_reads":
-<<<<<<< HEAD
-        dropdownOptions = [
-          {
-            text: "All Taxa",
-            value: "all",
-            customNode: (
-              <div className={cs.taxaWithReadsOption}>
-                <div className={cs.taxonName}>All taxa</div>
-                <div className={cs.fill} />
-                <div className={cs.sampleCount}>{validSampleIds.size}</div>
-              </div>
-            ),
-          },
-          // Note: BareDropdown with search prioritizes prefix matches, so the final ordering of options
-          // might not be the one provided here.
-          ...(this.sortTaxaWithReadsOptions(taxaWithReadsOptions) || []),
-        ];
-
-        placeholder = "Select taxon";
-        menuLabel = "Select taxon";
-        showNoResultsMessage = true;
-        search = true;
-        onFilterChange = this.handleTaxaWithReadsSelectFilterChange;
-        className = cs.taxaWithReadsDropdown;
-        isLoadingSearchOptions = isLoadingTaxaWithReadsOptionsOptions;
-
-        optionsHeader = (
-          <div className={cs.taxaWithReadsOptionsHeader}>
-            <div className={cs.header}>Taxon</div>
-            <div className={cs.fill} />
-            <div className={cs.header}>Samples</div>
-=======
         return (
           <div className={cs.field} key={field.type}>
             <div className={cs.label}>{field.display_name}:</div>
@@ -337,20 +250,14 @@
               value={selectedField}
               hitType="read"
             />
->>>>>>> 84bd8eda
           </div>
         );
       case "taxa_with_contigs":
         return (
           <div className={cs.field} key={field.type}>
             <div className={cs.label}>{field.display_name}:</div>
-<<<<<<< HEAD
-            <TaxonContigSelect
-              sampleIds={validSampleIds}
-=======
             <TaxonHitSelect
               sampleIds={selectedSampleIds}
->>>>>>> 84bd8eda
               onChange={(value, displayName) => {
                 onFieldSelect(
                   downloadType.type,
