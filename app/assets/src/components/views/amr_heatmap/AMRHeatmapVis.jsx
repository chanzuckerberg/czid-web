import React from "react";
import PropTypes from "prop-types";
import cx from "classnames";

import Heatmap from "~/components/visualizations/heatmap/Heatmap";
import MetadataLegend from "~/components/common/Heatmap/MetadataLegend";
import MetadataSelector from "~/components/common/Heatmap/MetadataSelector";
import { DataTooltip } from "~ui/containers";
import { getTooltipStyle } from "~/components/utils/tooltip";
import { logAnalyticsEvent } from "~/api/analytics";

import cs from "./amr_heatmap_vis.scss";

const VIEW_LEVEL_ALLELES = "allele";
const VIEW_LEVEL_GENES = "gene";

const METRICS = [
  { text: "Coverage", key: "coverage" },
  { text: "Depth", key: "depth" },
];

const DEFAULT_SELECTED_METADATA = ["collection_location_v2"];

export default class AMRHeatmapVis extends React.Component {
  constructor(props) {
    super(props);

    this.state = {
      nodeHoverInfo: null,
      tooltipLocation: null,
      columnMetadataLegend: null,
      addMetadataTrigger: null,
      nodeHovered: false,
      metadataLabelHovered: false,
      selectedMetadata: new Set(DEFAULT_SELECTED_METADATA),
    };

    this.heatmap = null;
  }

  componentDidMount() {
    this.updateHeatmap();
  }

  componentDidUpdate(prevProps, prevState) {
<<<<<<< HEAD
    const { selectedMetadata } = this.state;
    const { sampleLabels, selectedOptions } = this.props;
=======
    const { selectedMetadata, nodeHovered, metadataLabelHovered } = this.state;
    const { selectedOptions } = this.props;
>>>>>>> 81abd8fa
    if (
      this.heatmap === null ||
      selectedOptions !== prevProps.selectedOptions ||
      sampleLabels !== prevProps.sampleLabels
    ) {
      this.updateHeatmap();
    }
    if (
      this.heatmap !== null &&
      (selectedMetadata !== prevState.selectedMetadata ||
        sampleLabels !== prevProps.sampleLabels)
    ) {
      this.heatmap.updateColumnMetadata(this.getSelectedMetadataFields());
    }
    if (nodeHovered !== prevState.nodeHovered) {
      logAnalyticsEvent("AMRHeatmapVis_heatmap-node-hover_triggered");
    }
    if (metadataLabelHovered !== prevState.metadataLabelHovered) {
      logAnalyticsEvent("AMRHeatmapVis_heatmap-metadata-label-hover_triggered");
    }
  }

  getMetadataTypes() {
    const { samplesMetadataTypes } = this.props;
    return Object.keys(samplesMetadataTypes)
      .sort()
      .map(type => {
        return {
          label: samplesMetadataTypes[type].name,
          value: samplesMetadataTypes[type].key,
        };
      });
  }

  //*** Callback functions for the heatmap ***

  colorFilter = (value, node, originalColor, _, colorNoValue) => {
    // Leave zero values grey
    return value > 0 ? originalColor : colorNoValue;
  };

  onNodeHover = node => {
    this.setState({
      nodeHoverInfo: this.getTooltipData(node),
      nodeHovered: true,
    });
  };

  onNodeHoverMove = (_, event) => {
    if (event) {
      this.setState({
        tooltipLocation: {
          left: event.pageX,
          top: event.pageY,
        },
      });
    }
  };

  onNodeHoverOut = () => {
    this.setState({ nodeHoverInfo: null });
  };

  // mediate the callback function for clicking a row label in the heatmap,
  // so that clicking an allele returns the proper gene
  onRowLabelClick = rowLabel => {
    const { alleleToGeneMap, selectedOptions, onGeneLabelClick } = this.props;
    let geneName = rowLabel;
    if (selectedOptions.viewLevel === VIEW_LEVEL_ALLELES) {
      geneName = alleleToGeneMap[rowLabel];
    }
    onGeneLabelClick(geneName);
  };

  onMetadataLabelHover = node => {
    const legend = this.heatmap.getColumnMetadataLegend(node.value);
    this.setState({
      columnMetadataLegend: legend,
      metadataLabelHovered: true,
    });
  };

  onMetadataLabelOut = () => {
    this.setState({ columnMetadataLegend: null });
  };

  onMetadataAddButtonClick = trigger => {
    this.setState({
      addMetadataTrigger: trigger,
    });
    logAnalyticsEvent("AMRHeatmapVis_metadata-add-button_clicked");
  };

  onMetadataSelectionChange = selectedMetadata => {
    this.setState({
      selectedMetadata,
    });
    logAnalyticsEvent("AMRHeatmapVis_selected-metadata_changed", {
      selectedMetadata,
    });
  };

  //*** Following functions depend on state and must be called after the component has updated ***

  getSelectedMetadataFields() {
    const { samplesMetadataTypes } = this.props;
    const { selectedMetadata } = this.state;
    const sortByLabel = (a, b) => (a.label > b.label ? 1 : -1); // alphabetical

    return Array.from(selectedMetadata)
      .map(metadatum => {
        return {
          label: samplesMetadataTypes[metadatum].name,
          value: metadatum,
        };
      })
      .sort(sortByLabel);
  }

  getTooltipData(node) {
    const {
      sampleLabels,
      alleleToGeneMap,
      samplesWithAMRCounts,
      selectedOptions,
    } = this.props;
    const sampleName = sampleLabels[node.columnIndex].label;
    const rowLabel = this.getHeatmapLabels()[node.rowIndex].label;
    const sampleForColumn = samplesWithAMRCounts[node.columnIndex];

    const amrCountForNode = sampleForColumn.amrCounts.find(
      amrCount => amrCount[selectedOptions.viewLevel] === rowLabel
    );

    let gene = "";
    let allele = "";
    switch (selectedOptions.viewLevel) {
      case VIEW_LEVEL_ALLELES: {
        allele = rowLabel;
        gene = alleleToGeneMap[allele];
        break;
      }
      case VIEW_LEVEL_GENES: {
        gene = rowLabel;
        allele = amrCountForNode ? amrCountForNode.allele : "---";
        break;
      }
      default: {
        break;
      }
    }

    let values = METRICS.map(metric => {
      const value = amrCountForNode ? amrCountForNode[metric.key] : 0;
      return [
        metric.text,
        metric.key === selectedOptions.metric ? <b>{value}</b> : value,
      ];
    });

    return [
      {
        name: "Info",
        data: [["Sample", sampleName], ["Gene", gene], ["Allele", allele]],
      },
      {
        name: "Values",
        data: values,
      },
    ];
  }

  getHeatmapLabels() {
    const { alleleLabels, geneLabels, selectedOptions } = this.props;
    switch (selectedOptions.viewLevel) {
      case VIEW_LEVEL_ALLELES: {
        return alleleLabels;
      }
      case VIEW_LEVEL_GENES: {
        return geneLabels;
      }
    }
  }

  computeHeatmapValues(rows) {
    const { selectedOptions, samplesWithAMRCounts } = this.props;
    const heatmapValues = [];
    rows.forEach(label => {
      const rowValues = [];
      const rowName = label.label;
      samplesWithAMRCounts.forEach(sample => {
        const amrCountForRow = sample.amrCounts.find(
          amrCount => amrCount[selectedOptions.viewLevel] === rowName
        );
        if (amrCountForRow !== undefined) {
          rowValues.push(amrCountForRow[selectedOptions.metric]);
        } else {
          rowValues.push(0);
        }
      });
      heatmapValues.push(rowValues);
    });
    return heatmapValues;
  }

  updateHeatmap() {
    const { selectedOptions, sampleLabels } = this.props;
    const rows = this.getHeatmapLabels();
    const columns = sampleLabels;
    const values = this.computeHeatmapValues(rows);
    if (this.heatmap !== null) {
      this.heatmap.updateData({
        rowLabels: rows,
        columnLabels: columns,
        values: values,
      });
      this.heatmap.updateScale(selectedOptions.scale);
    } else {
      this.initializeHeatmap(rows, columns, values);
    }
  }

  initializeHeatmap(rows, columns, values) {
    const { selectedOptions, onSampleLabelClick } = this.props;
    this.heatmap = new Heatmap(
      this.heatmapContainer,
      // Data for the Heatmap
      // The Heatmap expects values to be listed by rows, and rows and values are rendered in reverse order.
      // That is, the first array in "values" is rendered on the bottom; and the leftmost value is rendered
      // in the rightmost box, and vice versa.
      {
        rowLabels: rows,
        columnLabels: columns, // Each columnLabel object contains the sample name, id, and all metadata values
        values: values,
      },
      // Custom options:
      {
        scale: selectedOptions.scale,
        scaleMin: 0,
        customColorCallback: this.colorFilter,
        onNodeHover: this.onNodeHover,
        onNodeHoverMove: this.onNodeHoverMove,
        onNodeHoverOut: this.onNodeHoverOut,
        onColumnLabelClick: onSampleLabelClick,
        onRowLabelClick: this.onRowLabelClick,
        columnMetadata: this.getSelectedMetadataFields(), // gets the selected metadata *fields*
        onColumnMetadataLabelMove: this.onNodeHoverMove,
        onColumnMetadataLabelHover: this.onMetadataLabelHover,
        onColumnMetadataLabelOut: this.onMetadataLabelOut,
        onAddColumnMetadataClick: this.onMetadataAddButtonClick,
        marginLeft: 50, // our gene names are very short, so this is to prevent metadata names from disappearing
      }
    );
    this.heatmap.start();
  }

  //*** Render functions ***

  renderNodeHoverTooltip() {
    const { nodeHoverInfo, tooltipLocation } = this.state;
    if (!(nodeHoverInfo && tooltipLocation)) {
      return;
    }
    return (
      <div
        className={cx(cs.tooltip, nodeHoverInfo && cs.visible)}
        style={getTooltipStyle(tooltipLocation, {
          buffer: 20,
          below: true,
        })}
      >
        <DataTooltip data={nodeHoverInfo} />
      </div>
    );
  }

  render() {
    const {
      columnMetadataLegend,
      tooltipLocation,
      addMetadataTrigger,
      selectedMetadata,
    } = this.state;
    return (
      <div className={cs.AMRHeatmapVis}>
        <div
          className={cs.AMRHeatmapContainer}
          ref={container => {
            this.heatmapContainer = container;
          }}
        />
        {this.renderNodeHoverTooltip()}
        {columnMetadataLegend &&
          tooltipLocation && (
            <MetadataLegend
              metadataColors={columnMetadataLegend}
              tooltipLocation={tooltipLocation}
            />
          )}
        {addMetadataTrigger && (
          <MetadataSelector
            addMetadataTrigger={addMetadataTrigger}
            selectedMetadata={selectedMetadata}
            metadataTypes={this.getMetadataTypes()}
            onMetadataSelectionChange={this.onMetadataSelectionChange}
            onMetadataSelectionClose={() => {
              this.setState({ addMetadataTrigger: null });
            }}
          />
        )}
      </div>
    );
  }
}

AMRHeatmapVis.propTypes = {
  samplesWithAMRCounts: PropTypes.arrayOf(
    PropTypes.shape({
      sampleName: PropTypes.string,
      sampleId: PropTypes.number,
      metadata: PropTypes.array,
      amrCounts: PropTypes.array,
      error: PropTypes.string,
    })
  ),
  selectedOptions: PropTypes.shape({
    metric: PropTypes.string,
    viewLevel: PropTypes.string,
    scale: PropTypes.string,
  }),
  onSampleLabelClick: PropTypes.func,
  onGeneLabelClick: PropTypes.func,
  samplesMetadataTypes: PropTypes.object,
  sampleLabels: PropTypes.arrayOf(
    PropTypes.shape({
      label: PropTypes.string,
      id: PropTypes.number,
      metadata: PropTypes.object,
    })
  ),
  geneLabels: PropTypes.shape({ label: PropTypes.string }),
  alleleLabels: PropTypes.shape({ label: PropTypes.string }),
  alleleToGeneMap: PropTypes.object,
};<|MERGE_RESOLUTION|>--- conflicted
+++ resolved
@@ -43,13 +43,8 @@
   }
 
   componentDidUpdate(prevProps, prevState) {
-<<<<<<< HEAD
-    const { selectedMetadata } = this.state;
+    const { selectedMetadata, nodeHovered, metadataLabelHovered } = this.state;
     const { sampleLabels, selectedOptions } = this.props;
-=======
-    const { selectedMetadata, nodeHovered, metadataLabelHovered } = this.state;
-    const { selectedOptions } = this.props;
->>>>>>> 81abd8fa
     if (
       this.heatmap === null ||
       selectedOptions !== prevProps.selectedOptions ||
