--- conflicted
+++ resolved
@@ -14,12 +14,7 @@
     super(props);
 
     this.state = {
-<<<<<<< HEAD
       loading: true,
-=======
-      viewLevel: METRIC_GENES,
-      metric: "coverage",
->>>>>>> 24872871
     };
 
     this.heatmap = null;
@@ -31,7 +26,6 @@
   }
 
   componentDidUpdate() {
-<<<<<<< HEAD
     if (this.state.loading === true) {
       return;
     }
@@ -40,22 +34,6 @@
     } else {
       this.createHeatmap();
     }
-  }
-
-  async requestAMRCountsData(sampleIds) {
-    let rawResponse = await getAMRCounts(sampleIds);
-    let [geneData, samples] = this.extractData(rawResponse);
-    let alleleToGeneMap = this.mapAllelesToGenes(geneData);
-    this.setState((state, props) => {
-      return {
-        rawData: rawResponse,
-        geneData: geneData,
-        samples: samples,
-        alleleToGeneMap: alleleToGeneMap,
-        loading: false,
-      };
-=======
-    this.renderHeatmap();
   }
 
   async requestAMRCountsData(sampleIds) {
@@ -69,7 +47,6 @@
       samples,
       genes,
       alleles,
->>>>>>> 24872871
     });
   }
 
@@ -98,11 +75,7 @@
   //*** (i.e. after the component has requested AMR data and updated state) ***
 
   createHeatmapLabels() {
-<<<<<<< HEAD
     let viewLevel = this.props.selectedOptions.viewLevel;
-=======
-    const viewLevel = this.state.viewLevel;
->>>>>>> 24872871
     switch (viewLevel) {
       case METRIC_ALLELES: {
         return this.state.alleles;
@@ -170,13 +143,8 @@
   }
 
   computeHeatmapValues(rows) {
-<<<<<<< HEAD
     let viewLevel = this.props.selectedOptions.viewLevel;
     let metric = this.props.selectedOptions.metric;
-=======
-    const viewLevel = this.state.viewLevel;
-    const metric = this.state.metric;
->>>>>>> 24872871
     switch (viewLevel) {
       case METRIC_ALLELES: {
         const alleleValues = this.assembleAlleleValues(rows);
@@ -192,7 +160,6 @@
     }
   }
 
-<<<<<<< HEAD
   createHeatmap() {
     let rows = this.createHeatmapLabels();
     let columns = this.state.samples;
@@ -213,12 +180,6 @@
   }
 
   renderHeatmap(rows, columns, values, options) {
-=======
-  renderHeatmap() {
-    const rows = this.createHeatmapLabels();
-    const columns = this.state.samples;
-    const values = this.computeHeatmapValues(rows);
->>>>>>> 24872871
     this.heatmap = new Heatmap(
       this.heatmapContainer,
       // Data for the Heatmap
