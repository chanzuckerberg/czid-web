--- conflicted
+++ resolved
@@ -40,13 +40,15 @@
   componentDidUpdate(prevProps, prevState) {
     const { selectedMetadata, nodeHovered, metadataLabelHovered } = this.state;
     const { sampleLabels, selectedOptions } = this.props;
-    if (selectedOptions !== prevProps.selectedOptions ||
+    if (
+      selectedOptions !== prevProps.selectedOptions ||
       sampleLabels !== prevProps.sampleLabels
     ) {
       this.updateHeatmap();
     }
-    if (selectedMetadata !== prevState.selectedMetadata ||
-        sampleLabels !== prevProps.sampleLabels
+    if (
+      selectedMetadata !== prevState.selectedMetadata ||
+      sampleLabels !== prevProps.sampleLabels
     ) {
       this.heatmap.updateColumnMetadata(this.getSelectedMetadataFields());
     }
@@ -58,71 +60,6 @@
     }
   }
 
-<<<<<<< HEAD
-  processSampleData() {
-    const { samplesWithAMRCounts } = this.props;
-    const [sampleLabels, geneLabels, alleleLabels] = this.extractLabels(
-      samplesWithAMRCounts
-    );
-    const alleleToGeneMap = this.mapAllelesToGenes(samplesWithAMRCounts);
-    this.setState({
-      sampleLabels,
-      geneLabels,
-      alleleLabels,
-      alleleToGeneMap,
-    });
-  }
-
-  // Sometimes, when presenting the tooltip popup as a user hovers over
-  // a node on the heatmap, they will be over a node where the row is
-  // an allele and the column is a sample with no AMR count for the allele.
-  // With no AMR count, there's no easy way to grab the name of the gene
-  // for the allele. Hence the allele-to-gene mapping.
-  mapAllelesToGenes(sampleData) {
-    const alleleToGeneMap = {};
-    sampleData.forEach(sample => {
-      sample.amrCounts.forEach(amrCount => {
-        // annotation_gene is more fine grained label introduced in pipeline v3.9
-        // older samples will not have that field
-        alleleToGeneMap[amrCount.allele] =
-          amrCount.annotation_gene || amrCount.gene;
-      });
-    });
-    return alleleToGeneMap;
-  }
-
-  extractLabels(sampleData) {
-    const sampleLabels = [];
-    const genes = {};
-    const alleles = {};
-    sampleData.forEach(sample => {
-      sampleLabels.push({
-        label: sample.sampleName,
-        id: sample.sampleId,
-        metadata: sample.metadata,
-      });
-      sample.amrCounts.forEach(amrCount => {
-        // backwards compatibility for older samples without annotation_gene
-        if (amrCount.hasOwnProperty("annotation_gene")) {
-          genes[amrCount.annotation_gene] = true;
-        } else {
-          genes[amrCount.gene] = true;
-        }
-        alleles[amrCount.allele] = true;
-      });
-    });
-    const geneLabels = Object.keys(genes).map(gene => {
-      return { label: gene };
-    });
-    const alleleLabels = Object.keys(alleles).map(allele => {
-      return { label: allele };
-    });
-
-    return [sampleLabels, geneLabels, alleleLabels];
-  }
-
-=======
->>>>>>> 7f1cadbb
   getMetadataTypes() {
     const { samplesMetadataTypes } = this.props;
     return Object.keys(samplesMetadataTypes)
@@ -436,14 +373,6 @@
   onSampleLabelClick: PropTypes.func,
   onGeneLabelClick: PropTypes.func,
   samplesMetadataTypes: PropTypes.object,
-<<<<<<< HEAD
-  metrics: PropTypes.arrayOf(
-    PropTypes.shape({
-      text: PropTypes.string,
-      value: PropTypes.string,
-    })
-  ),
-=======
   sampleLabels: PropTypes.arrayOf(
     PropTypes.shape({
       label: PropTypes.string,
@@ -454,5 +383,10 @@
   geneLabels: PropTypes.shape({ label: PropTypes.string }),
   alleleLabels: PropTypes.shape({ label: PropTypes.string }),
   alleleToGeneMap: PropTypes.object,
->>>>>>> 7f1cadbb
+  metrics: PropTypes.arrayOf(
+    PropTypes.shape({
+      text: PropTypes.string,
+      value: PropTypes.string,
+    })
+  ),
 };