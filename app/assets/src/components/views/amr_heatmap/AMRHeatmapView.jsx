import React from "react";
import PropTypes from "prop-types";
import { StickyContainer, Sticky } from "react-sticky";

import AMRHeatmapControls from "~/components/views/amr_heatmap/AMRHeatmapControls";
import AMRHeatmapVis from "~/components/views/amr_heatmap/AMRHeatmapVis";
import DetailsSidebar from "~/components/common/DetailsSidebar";
import ErrorBoundary from "~/components/ErrorBoundary";
import { getAMRCounts } from "~/api/amr";
import LoadingIcon from "~ui/icons/LoadingIcon";
import { ViewHeader, NarrowContainer } from "~/components/layout";

import cs from "./amr_heatmap_view.scss";

const METRICS = [
  { text: "Coverage", value: "coverage" },
  { text: "Depth", value: "depth" },
];

const VIEW_LEVELS = [
  { text: "Genes", value: "gene" },
  { text: "Alleles", value: "allele" },
];

const SCALES = [
  { text: "Logarithmic", value: "symlog" },
  { text: "Linear", value: "linear" },
];

const SIDEBAR_SAMPLE_MODE = "sampleDetails";
<<<<<<< HEAD
const SIDEBAR_GENE_MODE = "geneDetails";
=======
>>>>>>> bad632c0

export default class AMRHeatmapView extends React.Component {
  constructor(props) {
    super(props);

    this.state = {
      loading: true,
      selectedOptions: {
        metric: "coverage",
        viewLevel: "gene",
        scale: "symlog",
      },
      selectedSampleId: null,
<<<<<<< HEAD
      selectedGene: null,
=======
>>>>>>> bad632c0
      sidebarVisible: false,
      sidebarMode: null,
    };
  }

  componentDidMount() {
    const { sampleIds } = this.props;
    this.requestAMRCountsData(sampleIds);
  }

  async requestAMRCountsData(sampleIds) {
    const rawSampleData = await getAMRCounts(sampleIds);
    const filteredSamples = rawSampleData.filter(
      sampleData => sampleData.error === ""
    );
    const samplesWithAMRCounts = this.processAMRCounts(filteredSamples);
    const maxValues = this.findMaxValues(samplesWithAMRCounts);
    this.setState({
      rawSampleData,
      samplesWithAMRCounts,
      sampleIds,
      maxValues,
      loading: false,
    });
  }

  processAMRCounts(filteredSamples) {
    filteredSamples.forEach(sample => {
      sample.amr_counts.forEach(amrCount => {
        // The following three lines are a kind of hacky workaround to the fact that
        // the amr counts stored in the db have a gene name that includes the actual gene
        // plus the drug class.
        const geneNameExtractionRegex = /[^_]+/; // matches everything before the first underscore
        const geneName = geneNameExtractionRegex.exec(amrCount.gene)[0];
        amrCount.gene = geneName;
      })
    })

    return filteredSamples
  }

  assembleControlOptions() {
    // Controls are arranged in the order they are presented in
    return [
      { key: "viewLevel", options: VIEW_LEVELS, label: "View Level" },
      { key: "metric", options: METRICS, label: "Metric" },
      { key: "scale", options: SCALES, label: "Scale" },
    ];
  }

  findMaxValues(samplesWithAMRCounts) {
    const maxValues = samplesWithAMRCounts.reduce(
      (accum, currentSample) => {
        currentSample.amr_counts.forEach(amrCount => {
          accum.depth = Math.max(accum.depth, amrCount.depth);
          accum.coverage = Math.max(accum.coverage, amrCount.coverage);
        });
        return accum;
      },
      { depth: 0, coverage: 0 }
    );
    return maxValues;
  }

  //*** Callback methods ***

  updateOptions = options => {
    const { selectedOptions } = this.state;
    let newOptions = Object.assign({}, selectedOptions, options);
    this.setState({
      selectedOptions: newOptions,
    });
  };

  onSampleLabelClick = sampleId => {
    const { sidebarVisible, sidebarMode, selectedSampleId } = this.state;
    if (!sampleId) {
<<<<<<< HEAD
      this.setState({
        sidebarVisible: false,
      });
=======
      this.closeSidebar();
>>>>>>> bad632c0
      return;
    }
    if (
      sidebarVisible &&
      sidebarMode === SIDEBAR_SAMPLE_MODE &&
      selectedSampleId === sampleId
    ) {
<<<<<<< HEAD
      this.setState({
        sidebarVisible: false,
      });
=======
      this.closeSidebar();
>>>>>>> bad632c0
    } else {
      this.setState({
        selectedSampleId: sampleId,
        sidebarMode: SIDEBAR_SAMPLE_MODE,
        sidebarVisible: true,
      });
    }
  };

<<<<<<< HEAD
  onGeneLabelClick = geneName => {
    const { sidebarVisible, sidebarMode, selectedGene } = this.state;
    if (!geneName) {
      this.setState({
        sidebarVisible: false,
      });
      return;
    }
    if (
      sidebarVisible &&
      sidebarMode === SIDEBAR_GENE_MODE &&
      selectedGene === geneName
    ) {
      this.setState({
        sidebarVisible: false,
      });
    } else {
      this.setState({
        selectedGene: geneName,
        sidebarMode: SIDEBAR_GENE_MODE,
        sidebarVisible: true,
      });
    }
  };

=======
>>>>>>> bad632c0
  closeSidebar = () => {
    this.setState({
      sidebarVisible: false,
    });
  };

  //*** Post-update methods ***

  getSidebarParams() {
<<<<<<< HEAD
    const { sidebarMode, selectedSampleId, selectedGene } = this.state;
=======
    const { sidebarMode, selectedSampleId } = this.state;
>>>>>>> bad632c0
    switch (sidebarMode) {
      case SIDEBAR_SAMPLE_MODE: {
        return {
          sampleId: selectedSampleId,
          showReportLink: true,
        };
      }
<<<<<<< HEAD
      case SIDEBAR_GENE_MODE: {
        return {
          geneName: selectedGene,
        };
      }
=======
>>>>>>> bad632c0
      default: {
        return;
      }
    }
  }

  //*** Render methods ***

  renderHeader() {
    const { sampleIds } = this.props;
    return (
      <ViewHeader className={cs.viewHeader}>
        <ViewHeader.Content>
          <ViewHeader.Pretitle>
            Antimicrobial Resistance Heatmap
          </ViewHeader.Pretitle>
          <ViewHeader.Title
            label={`Comparing ${sampleIds ? sampleIds.length : ""} Samples`}
          />
        </ViewHeader.Content>
      </ViewHeader>
    );
  }

  renderControls() {
    const { selectedOptions, loading, maxValues } = this.state;
    const maxValueForLegend = maxValues ? maxValues[selectedOptions.metric] : 0;
    return (
      <AMRHeatmapControls
        controls={this.assembleControlOptions()}
        selectedOptions={selectedOptions}
        onSelectedOptionsChange={this.updateOptions}
        isDataReady={!loading}
        maxValueForLegend={maxValueForLegend}
      />
    );
  }

  renderVisualization() {
    const { loading, samplesWithAMRCounts, selectedOptions } = this.state;
    if (loading) {
      return (
        <p className={cs.loadingIndicator}>
          <LoadingIcon className={cs.loadingIndicator} />
          Loading...
        </p>
      );
    }
    return (
      <div className="row visualization-content">
        <ErrorBoundary>
          <AMRHeatmapVis
            samplesWithAMRCounts={samplesWithAMRCounts}
            selectedOptions={selectedOptions}
            onSampleLabelClick={this.onSampleLabelClick}
<<<<<<< HEAD
            onGeneLabelClick={this.onGeneLabelClick}
=======
>>>>>>> bad632c0
          />
        </ErrorBoundary>
      </div>
    );
  }

  renderSidebar() {
    const { sidebarMode, sidebarVisible } = this.state;
    return (
      <DetailsSidebar
        visible={sidebarVisible}
        mode={sidebarMode}
        onClose={this.closeSidebar}
        params={this.getSidebarParams()}
      />
    );
  }

  render() {
    return (
      <div className={cs.AMRHeatmapView}>
        <NarrowContainer>{this.renderHeader()}</NarrowContainer>
        <StickyContainer>
          <Sticky>
            {({ style }) => (
              <div style={style}>
                <NarrowContainer>{this.renderControls()}</NarrowContainer>
              </div>
            )}
          </Sticky>
          {this.renderVisualization()}
        </StickyContainer>
        {this.renderSidebar()}
      </div>
    );
  }
}

AMRHeatmapVis.propTypes = {
  sampleIds: PropTypes.array,
};<|MERGE_RESOLUTION|>--- conflicted
+++ resolved
@@ -28,10 +28,7 @@
 ];
 
 const SIDEBAR_SAMPLE_MODE = "sampleDetails";
-<<<<<<< HEAD
 const SIDEBAR_GENE_MODE = "geneDetails";
-=======
->>>>>>> bad632c0
 
 export default class AMRHeatmapView extends React.Component {
   constructor(props) {
@@ -45,10 +42,7 @@
         scale: "symlog",
       },
       selectedSampleId: null,
-<<<<<<< HEAD
       selectedGene: null,
-=======
->>>>>>> bad632c0
       sidebarVisible: false,
       sidebarMode: null,
     };
@@ -84,10 +78,10 @@
         const geneNameExtractionRegex = /[^_]+/; // matches everything before the first underscore
         const geneName = geneNameExtractionRegex.exec(amrCount.gene)[0];
         amrCount.gene = geneName;
-      })
-    })
-
-    return filteredSamples
+      });
+    });
+
+    return filteredSamples;
   }
 
   assembleControlOptions() {
@@ -126,13 +120,7 @@
   onSampleLabelClick = sampleId => {
     const { sidebarVisible, sidebarMode, selectedSampleId } = this.state;
     if (!sampleId) {
-<<<<<<< HEAD
-      this.setState({
-        sidebarVisible: false,
-      });
-=======
       this.closeSidebar();
->>>>>>> bad632c0
       return;
     }
     if (
@@ -140,13 +128,7 @@
       sidebarMode === SIDEBAR_SAMPLE_MODE &&
       selectedSampleId === sampleId
     ) {
-<<<<<<< HEAD
-      this.setState({
-        sidebarVisible: false,
-      });
-=======
       this.closeSidebar();
->>>>>>> bad632c0
     } else {
       this.setState({
         selectedSampleId: sampleId,
@@ -156,7 +138,6 @@
     }
   };
 
-<<<<<<< HEAD
   onGeneLabelClick = geneName => {
     const { sidebarVisible, sidebarMode, selectedGene } = this.state;
     if (!geneName) {
@@ -182,8 +163,6 @@
     }
   };
 
-=======
->>>>>>> bad632c0
   closeSidebar = () => {
     this.setState({
       sidebarVisible: false,
@@ -193,11 +172,7 @@
   //*** Post-update methods ***
 
   getSidebarParams() {
-<<<<<<< HEAD
     const { sidebarMode, selectedSampleId, selectedGene } = this.state;
-=======
-    const { sidebarMode, selectedSampleId } = this.state;
->>>>>>> bad632c0
     switch (sidebarMode) {
       case SIDEBAR_SAMPLE_MODE: {
         return {
@@ -205,14 +180,11 @@
           showReportLink: true,
         };
       }
-<<<<<<< HEAD
       case SIDEBAR_GENE_MODE: {
         return {
           geneName: selectedGene,
         };
       }
-=======
->>>>>>> bad632c0
       default: {
         return;
       }
@@ -268,10 +240,7 @@
             samplesWithAMRCounts={samplesWithAMRCounts}
             selectedOptions={selectedOptions}
             onSampleLabelClick={this.onSampleLabelClick}
-<<<<<<< HEAD
             onGeneLabelClick={this.onGeneLabelClick}
-=======
->>>>>>> bad632c0
           />
         </ErrorBoundary>
       </div>
