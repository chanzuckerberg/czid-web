import React from "react";
import {
  compact,
  entries,
  every,
  find,
  flatten,
  flow,
  get,
  keys,
  map,
  mapValues,
  merge,
  omit,
  pick,
  pull,
  set,
  some,
  sum,
  values,
} from "lodash/fp";
import deepEqual from "fast-deep-equal";
import cx from "classnames";

import {
  getBackgrounds,
  getSample,
  getSampleReportData,
  getSamples,
} from "~/api";
import { getAmrData } from "~/api/amr";
import { UserContext } from "~/components/common/UserContext";
import { AMR_TABLE_FEATURE } from "~/components/utils/features";
import { logAnalyticsEvent, withAnalytics } from "~/api/analytics";
import { sampleErrorInfo } from "~/components/utils/sample";
import DetailsSidebar from "~/components/common/DetailsSidebar";
import NarrowContainer from "~/components/layout/NarrowContainer";
import PropTypes from "~/components/utils/propTypes";
import ReportTable from "./ReportTable";
import SampleViewHeader from "./SampleViewHeader";
import Tabs from "~/components/ui/controls/Tabs";
import UrlQueryParser from "~/components/utils/UrlQueryParser";
import AMRView from "~/components/AMRView";
import BacteriaIcon from "~ui/icons/BacteriaIcon";
import AlertIcon from "~ui/icons/AlertIcon";
import LoadingIcon from "~/components/ui/icons/LoadingIcon";

import ReportFilters from "./ReportFilters";
import cs from "./sample_view_v2.scss";

const mapValuesWithKey = mapValues.convert({ cap: false });

const SPECIES_LEVEL_INDEX = 1;
const GENUS_LEVEL_INDEX = 2;

const URL_FIELDS = {
  pipelineVersion: "string",
  selectedOptions: "object",
  view: "string",
};

const LOCAL_STORAGE_FIELDS = {
  selectedOptions: { excludePaths: ["taxon"] },
};

export default class SampleViewV2 extends React.Component {
  constructor(props) {
    super(props);

    this.urlParser = new UrlQueryParser(URL_FIELDS);
    const urlState = this.urlParser.parse(location.search);
    const localState = this.loadState(localStorage, "SampleViewOptions");

    this.state = Object.assign(
      {
        amrData: null,
        backgrounds: [],
        currentTab: "Report",
        filteredReportData: [],
        pipelineRun: null,
        pipelineVersion: null,
        project: null,
        projectSamples: [],
        reportData: [],
        reportMetadata: {},
        sample: null,
        sidebarMode: null,
        sidebarVisible: false,
        sidebarTaxonData: null,
        view: "table",
        selectedOptions: this.defaultSelectedOptions(),
      },
      localState,
      urlState
    );
  }

  componentDidMount = () => {
    this.fetchSample();
    this.fetchBackgrounds();
    this.fetchSampleReportData();
  };

  componentDidUpdate() {
    const { amrData, currentTab } = this.state;
    if (currentTab === "Antimicrobial Resistance" && !amrData) {
      this.fetchAmrData();
    }
  }

  loadState = (store, key) => {
    try {
      return JSON.parse(store.getItem(key)) || {};
    } catch (e) {
      // Avoid possible bad transient state related crash
      // eslint-disable-next-line no-console
      console.warn(`Bad state: ${e}`);
    }
    return {};
  };

  defaultSelectedOptions = () => {
    return {
      categories: {},
      minContigSize: 4,
      nameType: "Scientific name",
      readSpecificity: 0,
      thresholds: [],
    };
  };

  fetchSample = async () => {
    const { sampleId } = this.props;
    const { pipelineVersion } = this.state;
    const sample = await getSample({ sampleId });
    sample.id = sampleId;
    this.setState(
      {
        sample: sample,
        pipelineRun: find(
          pipelineVersion
            ? { pipeline_version: pipelineVersion }
            : { id: sample.default_pipeline_run_id },
          sample.pipeline_runs
        ),
        project: sample.project,
      },
      this.fetchProjectSamples
    );
  };

  fetchProjectSamples = async () => {
    const { project } = this.state;

    if (project) {
      const projectSamples = await getSamples({
        projectId: project.id,
      });

      this.setState({ projectSamples: projectSamples.samples });
    }
  };

  fetchSampleReportData = async () => {
    const { sampleId } = this.props;
    const { pipelineVersion, selectedOptions } = this.state;

    const rawReportData = await getSampleReportData({
      sampleId,
      background: selectedOptions.background,
      pipelineVersion,
    });

    const reportData = [];
    const highlightedTaxIds = new Set(rawReportData.highlightedTaxIds);
    if (rawReportData.sortedGenus) {
      rawReportData.sortedGenus.forEach(genusTaxId => {
        let hasHighlightedChildren = false;
        const childrenSpecies =
          rawReportData.counts[GENUS_LEVEL_INDEX][genusTaxId].species_tax_ids;
        const speciesData = childrenSpecies.map(speciesTaxId => {
          const isHighlighted = highlightedTaxIds.has(speciesTaxId);
          hasHighlightedChildren = hasHighlightedChildren || isHighlighted;
          return merge(
            rawReportData.counts[SPECIES_LEVEL_INDEX][speciesTaxId],
            {
              highlighted: isHighlighted,
              taxId: speciesTaxId,
              taxLevel: "species",
            }
          );
        });
        reportData.push(
          merge(rawReportData.counts[GENUS_LEVEL_INDEX][genusTaxId], {
            highlighted:
              hasHighlightedChildren || highlightedTaxIds.has(genusTaxId),
            taxId: genusTaxId,
            taxLevel: "genus",
            species: speciesData,
          })
        );
      });
    }

    this.setDisplayName({ reportData, ...selectedOptions });
    this.computeContigStats({ reportData, ...selectedOptions });
    const filteredReportData = this.filterReportData({
      reportData,
      filters: selectedOptions,
    });

    this.setState({
      reportData,
      reportMetadata: rawReportData.metadata,
      filteredReportData,
      selectedOptions: Object.assign({}, selectedOptions, {
        background: rawReportData.metadata.backgroundId,
      }),
    });
  };

  fetchAmrData = async () => {
    const { sample } = this.state;
    const amrData = await getAmrData(sample.id);
    this.setState({ amrData });
  };

  fetchBackgrounds = async () => {
    const backgrounds = await getBackgrounds();
    this.setState({ backgrounds });
  };

  applyFilters = ({
    row,
    categories,
    subcategories,
    thresholds,
    readSpecificity,
    taxon,
  }) => {
    // When adding filters consider their order based on filter complexity (more complex later)
    // and effeciency (filters more likely to filter out more taxa earlier)
    return (
      this.filterTaxon({ row, taxon }) &&
      this.filterCategories({ row, categories, subcategories }) &&
      this.filterReadSpecificity({ row, readSpecificity }) &&
      this.filterThresholds({ row, thresholds })
    );
  };

  filterTaxon = ({ row, taxon }) => {
    return (
      !taxon || row.taxId === taxon.taxId || row.genus_tax_id === taxon.taxId
    );
  };

  filterCategories = ({ row, categories, subcategories }) => {
    // no category have been chosen: all pass
    if (categories.size === 0 && subcategories.size === 0) {
      return true;
    }

    // at least one of taxon's subcategory was selected
    if (
      some(
        subcategory => subcategories.has(subcategory),
        row.subcategories || []
      )
    ) {
      return true;
    }

    // taxon's category was selected and its subcategories were not excluded
    if (
      categories.has(row.category) &&
      !some(
        subcategory => subcategories.has(subcategory),
        row.subcategories || []
      )
    ) {
      return true;
    }

    return false;
  };

  getTaxonMetricValue = (row, metric) => {
    return get(metric.split(":"), row);
  };

  filterThresholds = ({ row, thresholds }) => {
    if (thresholds && thresholds.length) {
      const res = every(threshold => {
        const { metric, operator, value } = threshold;
        const parsedThresholdValue = parseFloat(value);
        const parsedValue = this.getTaxonMetricValue(row, metric);

        switch (operator) {
          case ">=":
            return parsedThresholdValue < parsedValue;
          case "<=":
            return parsedThresholdValue > parsedValue;
        }
        return true;
      }, thresholds);
      return res;
    }

    return true;
  };

  filterReadSpecificity = ({ row, readSpecificity }) => {
    // for read specificity, species filtering is determined by their genus
    return (
      !readSpecificity ||
      (row.taxLevel === "genus" ? row.taxId > 0 : row.genus_tax_id > 0)
    );
  };

  computeRowContigStats = ({ row, minContigSize }) => {
    ["nr", "nt"].forEach(dbType => {
      const contigDetails = get([dbType, "contigs"], row);
      if (contigDetails && keys(contigDetails).length) {
        const dbTypeRow = row[dbType];
        dbTypeRow.contigCount = 0;
        dbTypeRow.readsCount = 0;

        flow(
          entries,
          map(([readsPerContig, count]) => {
            if (readsPerContig >= minContigSize) {
              dbTypeRow.contigCount += count;
              dbTypeRow.readsCount += count * readsPerContig;
            }
          })
        )(contigDetails);
      }
    });
  };

  computeContigStats = ({ reportData, minContigSize }) => {
    reportData.forEach(genus => {
      this.computeRowContigStats({ row: genus, minContigSize });
      genus.species.forEach(species => {
        this.computeRowContigStats({ row: species, minContigSize });
      });
    });
  };

  setDisplayName = ({ reportData, nameType }) => {
    const useScientific = nameType === "Scientific name";
    reportData.forEach(genus => {
      genus.displayName = useScientific ? genus.name : genus.common_name;
      genus.species.forEach(species => {
        species.displayName = useScientific
          ? species.name
          : species.common_name;
      });
    });
  };

  filterReportData = ({
    reportData,
    filters: { categories, thresholds, readSpecificity, taxon },
  }) => {
    const categoriesSet = new Set(
      map(c => c.toLowerCase(), categories.categories || [])
    );
    const subcategoriesSet = new Set(
      map(sc => sc.toLowerCase(), flatten(values(categories.subcategories)))
    );

    const filteredData = [];
    reportData.forEach(genusRow => {
      genusRow.passedFilters = this.applyFilters({
        row: genusRow,
        categories: categoriesSet,
        subcategories: subcategoriesSet,
        thresholds,
        readSpecificity,
        taxon,
      });

      genusRow.filteredSpecies = genusRow.species.filter(speciesRow =>
        this.applyFilters({
          row: speciesRow,
          categories: categoriesSet,
          subcategories: subcategoriesSet,
          thresholds,
          readSpecificity,
          taxon,
        })
      );
      if (genusRow.passedFilters || genusRow.filteredSpecies.length) {
        filteredData.push(genusRow);
      }
    });

    return filteredData;
  };

  handlePipelineVersionSelect = newPipelineVersion => {
    const { pipelineRun, sample } = this.state;
    if (newPipelineVersion != pipelineRun.version) {
      this.setState(
        {
          pipelineRun: find(
            { pipeline_version: newPipelineVersion },
            sample.pipeline_runs
          ),
          pipelineVersion: newPipelineVersion,
          filteredReportData: [],
          reportData: [],
        },
        () => {
          this.updateHistoryAndPersistOptions();
          this.fetchSampleReportData();
        }
      );
    }
  };

  handleTabChange = tab => {
    this.setState({ currentTab: tab });
    const name = tab.replace(/\W+/g, "-").toLowerCase();
    logAnalyticsEvent(`SampleView_tab-${name}_clicked`, {
      tab: tab,
    });
  };

  updateHistoryAndPersistOptions = () => {
    const urlState = pick(keys(URL_FIELDS), this.state);
    let localState = mapValuesWithKey((options, key) => {
      return omit(options.excludePaths || [], this.state[key]);
    }, LOCAL_STORAGE_FIELDS);

    // Saving on URL enables sharing current view with other users
    let urlQuery = this.urlParser.stringify(urlState);
    if (urlQuery) {
      urlQuery = `?${urlQuery}`;
    }

    history.replaceState(urlState, `SampleView`, `${urlQuery}`);

    localStorage.setItem("SampleViewOptions", JSON.stringify(localState));
  };

  handleOptionChanged = ({ key, value }) => {
    const { selectedOptions } = this.state;

    if (deepEqual(selectedOptions[key], value)) {
      return;
    }

    const newSelectedOptions = Object.assign({}, selectedOptions, {
      [key]: value,
    });

    this.refreshDataFromOptionsChange({ key, newSelectedOptions });
  };

  handleFilterRemoved = ({ key, subpath, value }) => {
    const { selectedOptions } = this.state;

    let newSelectedOptions = { ...selectedOptions };
    switch (key) {
      case "categories":
        newSelectedOptions.categories = set(
          subpath,
          pull(value, get(subpath, newSelectedOptions.categories)),
          newSelectedOptions.categories
        );
        break;
      case "taxon":
        newSelectedOptions.taxon = null;
        break;
      case "thresholds":
        newSelectedOptions.thresholds = pull(
          value,
          newSelectedOptions.thresholds
        );
        break;
      default:
        return;
    }

    this.refreshDataFromOptionsChange({ key, newSelectedOptions });
  };

  refreshDataFromOptionsChange = ({ key, newSelectedOptions }) => {
    const { reportData } = this.state;

    // different behavior given type of option
    switch (key) {
      // - min contig size: recompute contig statistics with new size and refresh display
      case "minContigSize":
        this.computeContigStats({ reportData, ...newSelectedOptions });
        this.setState({ reportData: [...reportData] });
        break;
      // - name type: reset table to force a rerender
      case "nameType":
        this.setDisplayName({ reportData, ...newSelectedOptions });
        this.setState({ reportData: [...reportData] });
        break;

      // - background: requires a new reload from server
      case "background":
        this.setState({ reportData: [] }, this.fetchSampleReportData);
        break;

      // - taxon: refresh filtered data
      // - categories: refresh filtered data
      // - threshold filters: refresh filtered data
      // - read specificity: refresh filtered data
      case "taxon":
      case "categories":
      case "thresholds":
      case "readSpecificity":
        this.setState({
          filteredReportData: this.filterReportData({
            reportData,
            filters: newSelectedOptions,
          }),
        });
        break;
      default:
        return;
    }

    // save options in state and persist in local storage
    this.setState(
      {
        selectedOptions: newSelectedOptions,
      },
      () => {
        this.updateHistoryAndPersistOptions();
      }
    );
  };

  toggleSidebar = ({ mode }) => {
    const { sidebarMode, sidebarVisible } = this.state;
    if (sidebarVisible && sidebarMode === mode) {
      this.setState({ sidebarVisible: false });
    } else {
      this.setState({
        sidebarMode: mode,
        sidebarVisible: true,
      });
    }
  };

  handleTaxonClick = clickedTaxonData => {
    const { sidebarMode, sidebarVisible, sidebarTaxonData } = this.state;

    if (!clickedTaxonData.taxId) {
      this.setState({ sidebarVisible: false });
      return;
    }

    if (
      sidebarMode === "taxonDetails" &&
      sidebarVisible &&
      sidebarTaxonData &&
      sidebarTaxonData.taxId === clickedTaxonData.taxId
    ) {
      this.setState({
        sidebarVisible: false,
      });
    } else {
      this.setState({
        sidebarMode: "taxonDetails",
        sidebarTaxonData: clickedTaxonData,
        sidebarVisible: true,
        coverageVizVisible: false,
      });
    }
  };

  toggleSampleDetailsSidebar = () => {
    const { sidebarMode, sidebarVisible } = this.state;
    if (sidebarVisible && sidebarMode === "sampleDetails") {
      this.setState({ sidebarVisible: false });
    } else {
      this.setState({
        sidebarMode: "sampleDetails",
        sidebarVisible: true,
      });
    }
  };

  closeSidebar = () => {
    this.setState({
      sidebarVisible: false,
    });
  };

  handleMetadataUpdate = (key, value) => {
    const { sample } = this.state;
    if (key === "name") {
      this.setState({
        sample: Object.assign({}, sample, { name: value }),
      });
    }
  };

  getSidebarParams = () => {
    const {
      backgrounds,
      pipelineRun,
      sample,
      selectedOptions,
      sidebarMode,
      sidebarTaxonData,
    } = this.state;

    if (sidebarMode === "taxonDetails") {
      return {
        background: find({ id: selectedOptions.background }, backgrounds),
        parentTaxonId: (sidebarTaxonData.genus || {}).taxId,
        taxonId: sidebarTaxonData.taxId,
        taxonName: sidebarTaxonData.name,
        taxonValues: {
          NT: { rpm: get("nt.rpm", sidebarTaxonData) || 0 },
          NR: { rpm: get("nr.rpm", sidebarTaxonData) || 0 },
        },
      };
    } else if (sidebarMode === "sampleDetails") {
      return {
        sampleId: sample.id,
        pipelineVersion: pipelineRun.pipeline_version,
        onMetadataUpdate: this.handleMetadataUpdate,
      };
    }
    return {};
  };

  countReportRows = () => {
    const { filteredReportData, reportData } = this.state;

    let total = reportData.length;
    let filtered = filteredReportData.length;
    reportData.forEach(genusRow => {
      total += genusRow.species.length;
      filtered += genusRow.filteredSpecies.length;
    });

    return { total, filtered };
  };

  filteredMessage = () => {
    const { total, filtered } = this.countReportRows();
    return filtered != total
      ? `${filtered} rows passing the above filters, out of ${total} total rows.`
      : `${total} total rows.`;
  };

  truncatedMessage = () => {
    const {
      reportMetadata: { truncatedReadsCount },
    } = this.state;
    return (
      truncatedReadsCount &&
      `Initial input was truncated to ${truncatedReadsCount} reads.`
    );
  };

  subsamplingMessage = () => {
    const {
      reportMetadata: { subsampledReadsCount, adjustedRemainingReadsCount },
    } = this.state;
    return (
      subsampledReadsCount &&
      adjustedRemainingReadsCount &&
      subsampledReadsCount != adjustedRemainingReadsCount &&
      `Report values are computed from ${subsampledReadsCount} reads subsampled \
        randomly from the ${adjustedRemainingReadsCount} reads passing host and quality filters.`
    );
  };

  renderReportInfo = () => {
    return compact([
      this.truncatedMessage(),
      this.subsamplingMessage(),
      this.filteredMessage(),
    ]).map((msg, i) => (
      <span className={cs.reportInfoMsg} key={`msg-${i}`}>
        {msg}
      </span>
    ));
  };

  clearAllFilters = () => {
    const { reportData, selectedOptions } = this.state;

    const newSelectedOptions = { ...selectedOptions };
    newSelectedOptions.thresholds = [];
    newSelectedOptions.categories = {};

    this.setState(
      {
        selectedOptions: newSelectedOptions,
        filteredReportData: this.filterReportData({
          reportData,
          filters: newSelectedOptions,
        }),
      },
      () => {
        this.persistReportOptions();
      }
    );
    logAnalyticsEvent("PipelineSampleReport_clear-filters-link_clicked");
  };

  countFilters = () => {
    const {
      selectedOptions: { categories, thresholds, taxon },
    } = this.state;

    let numFilters = taxon ? 1 : 0;
    numFilters += thresholds.length;
    numFilters += (categories.categories || []).length;
    numFilters += sum(
      map(v => v.length, values(categories.subcategories || {}))
    );
    return numFilters;
  };

  renderSampleMessage = () => {
    const { pipelineRun, reportMetadata, sample } = this.state;
    let {
      errorMessage,
      knownUserError,
      pipelineRunStatus,
      jobStatus,
    } = reportMetadata;
    let status, message, linkText, type, link, icon;
    if (pipelineRunStatus === "WAITING") {
      status = "IN PROGRESS";
      message = jobStatus;
      icon = <LoadingIcon className={cs.icon} />;
      type = "inProgress";
      if (pipelineRun && pipelineRun.pipeline_version) {
        linkText = "View Pipeline Visualization";
        link = `/samples/${sample.id}/pipeline_viz/${
          pipelineRun.pipeline_version
        }`;
      }
    } else {
      // Some kind of error or warning has occurred.
      if (sample) {
        pipelineRun.known_user_error = knownUserError;
        pipelineRun.error_message = errorMessage;
        ({ status, message, linkText, type, link, icon } = sampleErrorInfo(
          sample,
          pipelineRun
        ));
      }
      icon = <AlertIcon className={cs.icon} />;
    }

    return (
      <div className={cs.sampleMessage}>
        <div className={cs.textContainer}>
          <div className={cx(cs.reportStatus, cs[type])}>
            {icon}
            <span className={cs.text}>{status}</span>
          </div>
          <div className={cs.message}>{message}</div>
          <a className={cs.actionLink} href={link}>
            {linkText}
            {linkText && (
              <i className={cx("fa fa-chevron-right", cs.rightArrow)} />
            )}
          </a>
        </div>
        <BacteriaIcon className={cs.bacteriaIcon} />
      </div>
    );
  };

  renderReport = () => {
    const {
      backgrounds,
      filteredReportData,
      reportMetadata,
      sample,
      selectedOptions,
      view,
    } = this.state;

    if (reportMetadata.pipelineRunStatus === "COMPLETE") {
      return (
        <div className={cs.reportViewContainer}>
          <div className={cs.reportFilters}>
            <ReportFilters
              backgrounds={backgrounds}
              onFilterChanged={this.handleOptionChanged}
              onFilterRemoved={this.handleFilterRemoved}
              sampleId={sample && sample.id}
              selected={selectedOptions}
              view={view}
            />
          </div>
          <div className={cs.statsRow}>
            {this.renderReportInfo()}
            {!!this.countFilters() && (
              <span
                className={cs.clearAllFilters}
                onClick={this.clearAllFilters}
              >
                Clear All Filters
              </span>
            )}
          </div>
          <div className={cs.reportTable}>
            <ReportTable
              data={filteredReportData}
              onTaxonNameClick={this.handleTaxonClick}
            />
          </div>
        </div>
      );
    } else {
      // The report is either in progress or encountered an error.
      return this.renderSampleMessage();
    }
  };

  render = () => {
    const {
      amrData,
      currentTab,
      pipelineRun,
      project,
      projectSamples,
<<<<<<< HEAD
=======
      reportData,
>>>>>>> 594ab379
      reportMetadata,
      sample,
      selectedOptions,
      sidebarVisible,
      sidebarMode,
      view,
    } = this.state;

    return (
      <React.Fragment>
        <NarrowContainer className={cs.sampleViewContainer}>
          <div className={cs.sampleViewHeader}>
            <SampleViewHeader
              backgroundId={selectedOptions.background}
              editable={sample ? sample.editable : false}
              onDetailsClick={this.toggleSampleDetailsSidebar}
              onPipelineVersionChange={this.handlePipelineVersionSelect}
              pipelineRun={pipelineRun}
              project={project}
              projectSamples={projectSamples}
              reportPresent={reportMetadata.report_ready !== false}
              sample={sample}
              view={view}
              minContigSize={selectedOptions.minContigSize}
            />
          </div>
          <div className={cs.tabsContainer}>
            <UserContext.Consumer>
              {currentUser =>
                currentUser.allowedFeatures.includes(AMR_TABLE_FEATURE) &&
                reportMetadata.pipelineRunStatus === "COMPLETE" ? (
                  <Tabs
                    className={cs.tabs}
                    tabs={["Report", "Antimicrobial Resistance"]}
                    value={currentTab}
                    onChange={this.handleTabChange}
                  />
                ) : (
                  <div className={cs.dividerContainer}>
                    <div className={cs.divider} />
                  </div>
                )
              }
            </UserContext.Consumer>
          </div>
          {currentTab === "Report" && this.renderReport()}
          {currentTab === "Antimicrobial Resistance" &&
            amrData && <AMRView amr={amrData} />}
        </NarrowContainer>
        {sample && (
          <DetailsSidebar
            visible={sidebarVisible}
            mode={sidebarMode}
            onClose={withAnalytics(
              this.closeSidebar,
              "SampleView_details-sidebar_closed",
              {
                sampleId: sample.id,
                sampleName: sample.name,
              }
            )}
            params={this.getSidebarParams()}
          />
        )}
      </React.Fragment>
    );
  };
}

SampleViewV2.propTypes = {
  sampleId: PropTypes.number,
};<|MERGE_RESOLUTION|>--- conflicted
+++ resolved
@@ -834,10 +834,6 @@
       pipelineRun,
       project,
       projectSamples,
-<<<<<<< HEAD
-=======
-      reportData,
->>>>>>> 594ab379
       reportMetadata,
       sample,
       selectedOptions,
