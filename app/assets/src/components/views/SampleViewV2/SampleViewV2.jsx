import React from "react";
import {
  compact,
  entries,
  every,
  find,
  flatten,
  flow,
  get,
  keys,
  map,
  mapValues,
  merge,
  omit,
  pick,
  pull,
  set,
  some,
  sum,
  values,
} from "lodash/fp";
import deepEqual from "fast-deep-equal";

import {
  getBackgrounds,
  getSample,
  getSampleReportData,
  getSamples,
} from "~/api";
import { getAmrData } from "~/api/amr";
import { UserContext } from "~/components/common/UserContext";
import { AMR_TABLE_FEATURE } from "~/components/utils/features";
import { logAnalyticsEvent, withAnalytics } from "~/api/analytics";
import DetailsSidebar from "~/components/common/DetailsSidebar";
import NarrowContainer from "~/components/layout/NarrowContainer";
import PropTypes from "~/components/utils/propTypes";
import ReportTable from "./ReportTable";
import SampleViewHeader from "./SampleViewHeader";
import Tabs from "~/components/ui/controls/Tabs";
import UrlQueryParser from "~/components/utils/UrlQueryParser";
import AMRView from "~/components/AMRView";

import ReportFilters from "./ReportFilters";
import cs from "./sample_view_v2.scss";

const mapValuesWithKey = mapValues.convert({ cap: false });

const SPECIES_LEVEL_INDEX = 1;
const GENUS_LEVEL_INDEX = 2;

const URL_FIELDS = {
  pipelineVersion: "string",
  selectedOptions: "object",
  view: "string",
};

const LOCAL_STORAGE_FIELDS = {
  selectedOptions: { excludePaths: ["taxon"] },
};

export default class SampleViewV2 extends React.Component {
  constructor(props) {
    super(props);

    this.urlParser = new UrlQueryParser(URL_FIELDS);
    const urlState = this.urlParser.parse(location.search);
<<<<<<< HEAD

=======
>>>>>>> 5d17b947
    const localState = this.loadState(localStorage, "SampleViewOptions");

    this.state = Object.assign(
      {
        amrData: null,
        backgrounds: [],
        currentTab: "Report",
        filteredReportData: [],
        pipelineRun: null,
        pipelineVersion: null,
        project: null,
        projectSamples: [],
        reportData: [],
        reportMetadata: {},
        sample: null,
        sidebarMode: null,
        sidebarVisible: false,
        sidebarTaxonData: null,
        view: "table",
        selectedOptions: this.defaultSelectedOptions(),
      },
      localState,
      urlState
    );
  }

  componentDidMount = () => {
    this.fetchSample();
    this.fetchBackgrounds();
    this.fetchSampleReportData();
  };

  componentDidUpdate() {
    const { amrData, currentTab } = this.state;
    if (currentTab === "Antimicrobial Resistance" && !amrData) {
      this.fetchAmrData();
    }
  }

  loadState = (store, key) => {
    try {
      return JSON.parse(store.getItem(key)) || {};
    } catch (e) {
      // Avoid possible bad transient state related crash
      // eslint-disable-next-line no-console
      console.warn(`Bad state: ${e}`);
    }
    return {};
  };

  defaultSelectedOptions = () => {
    return {
      categories: {},
      minContigSize: 4,
      nameType: "Scientific name",
      readSpecificity: 0,
      thresholds: [],
    };
  };

  fetchSample = async () => {
    const { sampleId } = this.props;
    const { pipelineVersion } = this.state;
    const sample = await getSample({ sampleId });
    sample.id = sampleId;
    this.setState(
      {
        sample: sample,
        pipelineRun: find(
          pipelineVersion
            ? { pipeline_version: pipelineVersion }
            : { id: sample.default_pipeline_run_id },
          sample.pipeline_runs
        ),
        project: sample.project,
      },
      this.fetchProjectSamples
    );
  };

  fetchProjectSamples = async () => {
    const { project } = this.state;

    if (project) {
      const projectSamples = await getSamples({
        projectId: project.id,
      });

      this.setState({ projectSamples: projectSamples.samples });
    }
  };

  fetchSampleReportData = async () => {
    const { sampleId } = this.props;
    const { pipelineVersion, selectedOptions } = this.state;

    const rawReportData = await getSampleReportData({
      sampleId,
      background: selectedOptions.background,
      pipelineVersion,
    });

    const reportData = [];
    const highlightedTaxIds = new Set(rawReportData.highlightedTaxIds);
    rawReportData.sortedGenus.forEach(genusTaxId => {
      let hasHighlightedChildren = false;
      const childrenSpecies =
        rawReportData.counts[GENUS_LEVEL_INDEX][genusTaxId].species_tax_ids;
      const speciesData = childrenSpecies.map(speciesTaxId => {
        const isHighlighted = highlightedTaxIds.has(speciesTaxId);
        hasHighlightedChildren = hasHighlightedChildren || isHighlighted;
        return merge(rawReportData.counts[SPECIES_LEVEL_INDEX][speciesTaxId], {
          highlighted: isHighlighted,
          taxId: speciesTaxId,
          taxLevel: "species",
        });
      });
      reportData.push(
        merge(rawReportData.counts[GENUS_LEVEL_INDEX][genusTaxId], {
          highlighted:
            hasHighlightedChildren || highlightedTaxIds.has(genusTaxId),
          taxId: genusTaxId,
          taxLevel: "genus",
          species: speciesData,
        })
      );
    });

    this.setDisplayName({ reportData, ...selectedOptions });
    this.computeContigStats({ reportData, ...selectedOptions });
    const filteredReportData = this.filterReportData({
      reportData,
      filters: selectedOptions,
    });

    this.setState({
      reportData,
      reportMetadata: rawReportData.metadata,
      filteredReportData,
      selectedOptions: Object.assign({}, selectedOptions, {
        background: rawReportData.metadata.backgroundId,
      }),
    });
  };

  fetchAmrData = async () => {
    const { sample } = this.state;
    const amrData = await getAmrData(sample.id);
    this.setState({ amrData });
  };

  fetchBackgrounds = async () => {
    const backgrounds = await getBackgrounds();
    this.setState({ backgrounds });
  };

  applyFilters = ({
    row,
    categories,
    subcategories,
    thresholds,
    readSpecificity,
    taxon,
  }) => {
    // When adding filters consider their order based on filter complexity (more complex later)
    // and effeciency (filters more likely to filter out more taxa earlier)
    return (
      this.filterTaxon({ row, taxon }) &&
      this.filterCategories({ row, categories, subcategories }) &&
      this.filterReadSpecificity({ row, readSpecificity }) &&
      this.filterThresholds({ row, thresholds })
    );
  };

  filterTaxon = ({ row, taxon }) => {
    return (
      !taxon || row.taxId === taxon.taxId || row.genus_tax_id === taxon.taxId
    );
  };

  filterCategories = ({ row, categories, subcategories }) => {
    // no category have been chosen: all pass
    if (categories.size === 0 && subcategories.size === 0) {
      return true;
    }

    // at least one of taxon's subcategory was selected
    if (
      some(
        subcategory => subcategories.has(subcategory),
        row.subcategories || []
      )
    ) {
      return true;
    }

    // taxon's category was selected and its subcategories were not excluded
    if (
      categories.has(row.category) &&
      !some(
        subcategory => subcategories.has(subcategory),
        row.subcategories || []
      )
    ) {
      return true;
    }

    return false;
  };

  getTaxonMetricValue = (row, metric) => {
    return get(metric.split(":"), row);
  };

  filterThresholds = ({ row, thresholds }) => {
    if (thresholds && thresholds.length) {
      const res = every(threshold => {
        const { metric, operator, value } = threshold;
        const parsedThresholdValue = parseFloat(value);
        const parsedValue = this.getTaxonMetricValue(row, metric);

        switch (operator) {
          case ">=":
            return parsedThresholdValue < parsedValue;
          case "<=":
            return parsedThresholdValue > parsedValue;
        }
        return true;
      }, thresholds);
      return res;
    }

    return true;
  };

  filterReadSpecificity = ({ row, readSpecificity }) => {
    // for read specificity, species filtering is determined by their genus
    return (
      !readSpecificity ||
      (row.taxLevel === "genus" ? row.taxId > 0 : row.genus_tax_id > 0)
    );
  };

  computeRowContigStats = ({ row, minContigSize }) => {
    ["nr", "nt"].forEach(dbType => {
      const contigDetails = get([dbType, "contigs"], row);
      if (contigDetails && keys(contigDetails).length) {
        const dbTypeRow = row[dbType];
        dbTypeRow.contigCount = 0;
        dbTypeRow.readsCount = 0;

        flow(
          entries,
          map(([readsPerContig, count]) => {
            if (readsPerContig >= minContigSize) {
              dbTypeRow.contigCount += count;
              dbTypeRow.readsCount += count * readsPerContig;
            }
          })
        )(contigDetails);
      }
    });
  };

  computeContigStats = ({ reportData, minContigSize }) => {
    reportData.forEach(genus => {
      this.computeRowContigStats({ row: genus, minContigSize });
      genus.species.forEach(species => {
        this.computeRowContigStats({ row: species, minContigSize });
      });
    });
  };

  setDisplayName = ({ reportData, nameType }) => {
    const useScientific = nameType === "Scientific name";
    reportData.forEach(genus => {
      genus.displayName = useScientific ? genus.name : genus.common_name;
      genus.species.forEach(species => {
        species.displayName = useScientific
          ? species.name
          : species.common_name;
      });
    });
  };

  filterReportData = ({
    reportData,
    filters: { categories, thresholds, readSpecificity, taxon },
  }) => {
    const categoriesSet = new Set(
      map(c => c.toLowerCase(), categories.categories || [])
    );
    const subcategoriesSet = new Set(
      map(sc => sc.toLowerCase(), flatten(values(categories.subcategories)))
    );

    const filteredData = [];
    reportData.forEach(genusRow => {
      genusRow.passedFilters = this.applyFilters({
        row: genusRow,
        categories: categoriesSet,
        subcategories: subcategoriesSet,
        thresholds,
        readSpecificity,
        taxon,
      });

      genusRow.filteredSpecies = genusRow.species.filter(speciesRow =>
        this.applyFilters({
          row: speciesRow,
          categories: categoriesSet,
          subcategories: subcategoriesSet,
          thresholds,
          readSpecificity,
          taxon,
        })
      );
      if (genusRow.passedFilters || genusRow.filteredSpecies.length) {
        filteredData.push(genusRow);
      }
    });

    return filteredData;
  };

  handlePipelineVersionSelect = newPipelineVersion => {
    const { pipelineRun, sample } = this.state;
    if (newPipelineVersion != pipelineRun.version) {
      this.setState(
        {
          pipelineRun: find(
            { pipeline_version: newPipelineVersion },
            sample.pipeline_runs
          ),
          pipelineVersion: newPipelineVersion,
          filteredReportData: [],
          reportData: [],
        },
        () => {
          this.updateHistoryAndPersistOptions();
          this.fetchSampleReportData();
        }
      );
    }
  };

  handleTabChange = tab => {
    this.setState({ currentTab: tab });
    const name = tab.replace(/\W+/g, "-").toLowerCase();
    logAnalyticsEvent(`SampleView_tab-${name}_clicked`, {
      tab: tab,
    });
  };

  updateHistoryAndPersistOptions = () => {
    const urlState = pick(keys(URL_FIELDS), this.state);
    let localState = mapValuesWithKey((options, key) => {
      return omit(options.excludePaths || [], this.state[key]);
    }, LOCAL_STORAGE_FIELDS);

    // Saving on URL enables sharing current view with other users
    let urlQuery = this.urlParser.stringify(urlState);
    if (urlQuery) {
      urlQuery = `?${urlQuery}`;
    }

    history.replaceState(urlState, `SampleView`, `${urlQuery}`);

    localStorage.setItem("SampleViewOptions", JSON.stringify(localState));
  };

  handleOptionChanged = ({ key, value }) => {
    const { selectedOptions } = this.state;

    if (deepEqual(selectedOptions[key], value)) {
      return;
    }

    const newSelectedOptions = Object.assign({}, selectedOptions, {
      [key]: value,
    });

    this.refreshDataFromOptionsChange({ key, newSelectedOptions });
  };

  handleFilterRemoved = ({ key, subpath, value }) => {
    const { selectedOptions } = this.state;

    let newSelectedOptions = { ...selectedOptions };
    switch (key) {
      case "categories":
        newSelectedOptions.categories = set(
          subpath,
          pull(value, get(subpath, newSelectedOptions.categories)),
          newSelectedOptions.categories
        );
        break;
      case "taxon":
        newSelectedOptions.taxon = null;
        break;
      case "thresholds":
        newSelectedOptions.thresholds = pull(
          value,
          newSelectedOptions.thresholds
        );
        break;
      default:
        return;
    }

    this.refreshDataFromOptionsChange({ key, newSelectedOptions });
  };

  refreshDataFromOptionsChange = ({ key, newSelectedOptions }) => {
    const { reportData } = this.state;

    // different behavior given type of option
    switch (key) {
      // - min contig size: recompute contig statistics with new size and refresh display
      case "minContigSize":
        this.computeContigStats({ reportData, ...newSelectedOptions });
        this.setState({ reportData: [...reportData] });
        break;
      // - name type: reset table to force a rerender
      case "nameType":
        this.setDisplayName({ reportData, ...newSelectedOptions });
        this.setState({ reportData: [...reportData] });
        break;

      // - background: requires a new reload from server
      case "background":
        this.setState({ reportData: [] }, this.fetchSampleReportData);
        break;

      // - taxon: refresh filtered data
      // - categories: refresh filtered data
      // - threshold filters: refresh filtered data
      // - read specificity: refresh filtered data
      case "taxon":
      case "categories":
      case "thresholds":
      case "readSpecificity":
        this.setState({
          filteredReportData: this.filterReportData({
            reportData,
            filters: newSelectedOptions,
          }),
        });
        break;
      default:
        return;
    }

    // save options in state and persist in local storage
    this.setState(
      {
        selectedOptions: newSelectedOptions,
      },
      () => {
        this.updateHistoryAndPersistOptions();
      }
    );
  };

  toggleSidebar = ({ mode }) => {
    const { sidebarMode, sidebarVisible } = this.state;
    if (sidebarVisible && sidebarMode === mode) {
      this.setState({ sidebarVisible: false });
    } else {
      this.setState({
        sidebarMode: mode,
        sidebarVisible: true,
      });
    }
  };

  handleTaxonClick = clickedTaxonData => {
    const { sidebarMode, sidebarVisible, sidebarTaxonData } = this.state;

    if (!clickedTaxonData.taxId) {
      this.setState({ sidebarVisible: false });
      return;
    }

    if (
      sidebarMode === "taxonDetails" &&
      sidebarVisible &&
      sidebarTaxonData &&
      sidebarTaxonData.taxId === clickedTaxonData.taxId
    ) {
      this.setState({
        sidebarVisible: false,
      });
    } else {
      this.setState({
        sidebarMode: "taxonDetails",
        sidebarTaxonData: clickedTaxonData,
        sidebarVisible: true,
        coverageVizVisible: false,
      });
    }
  };

  toggleSampleDetailsSidebar = () => {
    const { sidebarMode, sidebarVisible } = this.state;
    if (sidebarVisible && sidebarMode === "sampleDetails") {
      this.setState({ sidebarVisible: false });
    } else {
      this.setState({
        sidebarMode: "sampleDetails",
        sidebarVisible: true,
      });
    }
  };

  closeSidebar = () => {
    this.setState({
      sidebarVisible: false,
    });
  };

  handleMetadataUpdate = (key, value) => {
    const { sample } = this.state;
    if (key === "name") {
      this.setState({
        sample: Object.assign({}, sample, { name: value }),
      });
    }
  };

  getSidebarParams = () => {
    const {
      backgrounds,
      pipelineRun,
      sample,
      selectedOptions,
      sidebarMode,
      sidebarTaxonData,
    } = this.state;

    if (sidebarMode === "taxonDetails") {
      return {
        background: find({ id: selectedOptions.background }, backgrounds),
        parentTaxonId: (sidebarTaxonData.genus || {}).taxId,
        taxonId: sidebarTaxonData.taxId,
        taxonName: sidebarTaxonData.name,
        taxonValues: {
          NT: { rpm: get("nt.rpm", sidebarTaxonData) || 0 },
          NR: { rpm: get("nr.rpm", sidebarTaxonData) || 0 },
        },
      };
    } else if (sidebarMode === "sampleDetails") {
      return {
        sampleId: sample.id,
        pipelineVersion: pipelineRun.pipeline_version,
        onMetadataUpdate: this.handleMetadataUpdate,
      };
    }
    return {};
  };

  countReportRows = () => {
    const { filteredReportData, reportData } = this.state;

    let total = reportData.length;
    let filtered = filteredReportData.length;
    reportData.forEach(genusRow => {
      total += genusRow.species.length;
      filtered += genusRow.filteredSpecies.length;
    });

    return { total, filtered };
  };

  filteredMessage = () => {
    const { total, filtered } = this.countReportRows();
    return filtered != total
      ? `${filtered} rows passing the above filters, out of ${total} total rows.`
      : `${total} total rows.`;
  };

  truncatedMessage = () => {
    const {
      reportMetadata: { truncatedReadsCount },
    } = this.state;
    return (
      truncatedReadsCount &&
      `Initial input was truncated to ${truncatedReadsCount} reads.`
    );
  };

  subsamplingMessage = () => {
    const {
      reportMetadata: { subsampledReadsCount, adjustedRemainingReadsCount },
    } = this.state;
    return (
      subsampledReadsCount &&
      adjustedRemainingReadsCount &&
      subsampledReadsCount != adjustedRemainingReadsCount &&
      `Report values are computed from ${subsampledReadsCount} reads subsampled \
        randomly from the ${adjustedRemainingReadsCount} reads passing host and quality filters.`
    );
  };

  renderReportInfo = () => {
    return compact([
      this.truncatedMessage(),
      this.subsamplingMessage(),
      this.filteredMessage(),
    ]).map((msg, i) => (
      <span className={cs.reportInfoMsg} key={`msg-${i}`}>
        {msg}
      </span>
    ));
  };

  clearAllFilters = () => {
    const { reportData, selectedOptions } = this.state;

    const newSelectedOptions = { ...selectedOptions };
    newSelectedOptions.thresholds = [];
    newSelectedOptions.categories = {};

    this.setState(
      {
        selectedOptions: newSelectedOptions,
        filteredReportData: this.filterReportData({
          reportData,
          filters: newSelectedOptions,
        }),
      },
      () => {
        this.persistReportOptions();
      }
    );
    logAnalyticsEvent("PipelineSampleReport_clear-filters-link_clicked");
  };

  countFilters = () => {
    const {
      selectedOptions: { categories, thresholds, taxon },
    } = this.state;

    let numFilters = taxon ? 1 : 0;
    numFilters += thresholds.length;
    numFilters += (categories.categories || []).length;
    numFilters += sum(
      map(v => v.length, values(categories.subcategories || {}))
    );
    return numFilters;
  };

  render = () => {
    const {
      amrData,
      backgrounds,
      currentTab,
      filteredReportData,
      pipelineRun,
      project,
      projectSamples,
      reportMetadata,
      sample,
      selectedOptions,
      sidebarVisible,
      sidebarMode,
      view,
    } = this.state;

    return (
      <React.Fragment>
        <NarrowContainer className={cs.sampleViewContainer}>
          <div className={cs.sampleViewHeader}>
            <SampleViewHeader
              backgroundId={selectedOptions.background}
              editable={sample ? sample.editable : false}
              onDetailsClick={this.toggleSampleDetailsSidebar}
              onPipelineVersionChange={this.handlePipelineVersionSelect}
              pipelineRun={pipelineRun}
              project={project}
              projectSamples={projectSamples}
              reportPresent={reportMetadata.report_ready !== false}
              sample={sample}
              view={view}
              minContigSize={selectedOptions.minContigSize}
            />
          </div>
          <div className={cs.tabsContainer}>
            <UserContext.Consumer>
              {currentUser =>
                currentUser.allowedFeatures.includes(AMR_TABLE_FEATURE) ? (
                  <Tabs
                    className={cs.tabs}
                    tabs={["Report", "Antimicrobial Resistance"]}
                    value={currentTab}
                    onChange={this.handleTabChange}
                  />
                ) : (
                  <div className={cs.dividerContainer}>
                    <div className={cs.divider} />
                  </div>
                )
              }
            </UserContext.Consumer>
          </div>
          {currentTab === "Report" && (
            <div className={cs.reportViewContainer}>
              <div className={cs.reportFilters}>
                <ReportFilters
                  backgrounds={backgrounds}
                  onFilterChanged={this.handleOptionChanged}
                  onFilterRemoved={this.handleFilterRemoved}
                  sampleId={sample && sample.id}
                  selected={selectedOptions}
                  view={view}
                />
              </div>
              <div className={cs.statsRow}>
                {this.renderReportInfo()}
                {!!this.countFilters() && (
                  <span
                    className={cs.clearAllFilters}
                    onClick={this.clearAllFilters}
                  >
                    Clear All Filters
                  </span>
                )}
              </div>
              <div className={cs.reportTable}>
                <ReportTable
                  data={filteredReportData}
                  onTaxonNameClick={this.handleTaxonClick}
                />
              </div>
            </div>
          )}
          {currentTab === "Antimicrobial Resistance" &&
            amrData && <AMRView amr={amrData} />}
        </NarrowContainer>
        {sample && (
          <DetailsSidebar
            visible={sidebarVisible}
            mode={sidebarMode}
            onClose={withAnalytics(
              this.closeSidebar,
              "SampleView_details-sidebar_closed",
              {
                sampleId: sample.id,
                sampleName: sample.name,
              }
            )}
            params={this.getSidebarParams()}
          />
        )}
      </React.Fragment>
    );
  };
}

SampleViewV2.propTypes = {
  sampleId: PropTypes.number,
};<|MERGE_RESOLUTION|>--- conflicted
+++ resolved
@@ -64,10 +64,6 @@
 
     this.urlParser = new UrlQueryParser(URL_FIELDS);
     const urlState = this.urlParser.parse(location.search);
-<<<<<<< HEAD
-
-=======
->>>>>>> 5d17b947
     const localState = this.loadState(localStorage, "SampleViewOptions");
 
     this.state = Object.assign(
