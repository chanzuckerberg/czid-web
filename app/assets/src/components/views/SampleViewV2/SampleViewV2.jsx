--- conflicted
+++ resolved
@@ -32,15 +32,11 @@
 import { getAmrData } from "~/api/amr";
 import { UserContext } from "~/components/common/UserContext";
 import { AMR_TABLE_FEATURE } from "~/components/utils/features";
-<<<<<<< HEAD
 import {
   logAnalyticsEvent,
   withAnalytics,
   ANALYTICS_EVENT_NAMES,
 } from "~/api/analytics";
-import { sampleErrorInfo } from "~/components/utils/sample";
-=======
-import { logAnalyticsEvent, withAnalytics } from "~/api/analytics";
 import {
   pipelineVersionHasCoverageViz,
   sampleErrorInfo,
@@ -50,7 +46,6 @@
 import AMRView from "~/components/AMRView";
 import BacteriaIcon from "~ui/icons/BacteriaIcon";
 import CoverageVizBottomSidebar from "~/components/common/CoverageVizBottomSidebar";
->>>>>>> d0e5a7ea
 import DetailsSidebar from "~/components/common/DetailsSidebar";
 import LoadingIcon from "~ui/icons/LoadingIcon";
 import NarrowContainer from "~/components/layout/NarrowContainer";
@@ -975,14 +970,11 @@
                 !!(reportMetadata && reportMetadata.alignVizAvailable)
               }
               data={filteredReportData}
-<<<<<<< HEAD
+              onCoverageVizClick={this.handleCoverageVizClick}
               onTaxonNameClick={withAnalytics(
                 this.handleTaxonClick,
                 "PipelineSampleReport_taxon-sidebar-link_clicked"
               )}
-=======
-              onCoverageVizClick={this.handleCoverageVizClick}
-              onTaxonNameClick={this.handleTaxonClick}
               fastaDownloadEnabled={
                 !!(reportMetadata && reportMetadata.hasByteRanges)
               }
@@ -991,7 +983,6 @@
               projectId={project && project.id}
               projectName={project && project.name}
               sampleId={sample && sample.id}
->>>>>>> d0e5a7ea
             />
           </div>
         </div>
