import React from "react";
import {
  compact,
  entries,
  every,
  find,
  flatten,
  flow,
  get,
  keys,
  map,
  mapValues,
  merge,
  omit,
  pick,
  pull,
  set,
  some,
  sum,
  values,
} from "lodash/fp";
import deepEqual from "fast-deep-equal";
import cx from "classnames";

import {
  getBackgrounds,
  getCoverageVizSummary,
  getSample,
  getSampleReportData,
  getSamples,
} from "~/api";
import { getAmrData } from "~/api/amr";
import { UserContext } from "~/components/common/UserContext";
import { AMR_TABLE_FEATURE } from "~/components/utils/features";
import {
  logAnalyticsEvent,
  withAnalytics,
  ANALYTICS_EVENT_NAMES,
} from "~/api/analytics";
import {
  pipelineVersionHasCoverageViz,
  sampleErrorInfo,
} from "~/components/utils/sample";
import { getGeneraPathogenCounts } from "~/helpers/taxon";
import AlertIcon from "~ui/icons/AlertIcon";
import AMRView from "~/components/AMRView";
import BacteriaIcon from "~ui/icons/BacteriaIcon";
import CoverageVizBottomSidebar from "~/components/common/CoverageVizBottomSidebar";
import DetailsSidebar from "~/components/common/DetailsSidebar";
import LoadingIcon from "~ui/icons/LoadingIcon";
import NarrowContainer from "~/components/layout/NarrowContainer";
import PropTypes from "~/components/utils/propTypes";
import SampleViewHeader from "./SampleViewHeader";
import Tabs from "~/components/ui/controls/Tabs";
import UrlQueryParser from "~/components/utils/UrlQueryParser";

import { TREE_METRICS } from "./constants";
import ReportViewSelector from "./ReportViewSelector";
import ReportFilters from "./ReportFilters";
import ReportTable from "./ReportTable";
import TaxonTreeVis from "./TaxonTreeVis";
import cs from "./sample_view_v2.scss";

const mapValuesWithKey = mapValues.convert({ cap: false });

const SPECIES_LEVEL_INDEX = 1;
const GENUS_LEVEL_INDEX = 2;

const URL_FIELDS = {
  pipelineVersion: "string",
  selectedOptions: "object",
  view: "string",
};

const LOCAL_STORAGE_FIELDS = {
  selectedOptions: { excludePaths: ["taxon"] },
};

export default class SampleViewV2 extends React.Component {
  constructor(props) {
    super(props);

    this.urlParser = new UrlQueryParser(URL_FIELDS);
    const urlState = this.urlParser.parse(location.search);
    const localState = this.loadState(localStorage, "SampleViewOptions");

    this.state = Object.assign(
      {
        amrData: null,
        backgrounds: [],
        coverageVizDataByTaxon: {},
        coverageVizParams: {},
        coverageVizVisible: false,
        currentTab: "Report",
        filteredReportData: [],
        loadingReport: false,
        pipelineRun: null,
        pipelineVersion: null,
        project: null,
        projectSamples: [],
        reportData: [],
        reportMetadata: {},
        sample: null,
        sidebarMode: null,
        sidebarVisible: false,
        sidebarTaxonData: null,
        view: "table",
        selectedOptions: this.defaultSelectedOptions(),
      },
      localState,
      urlState
    );
  }

  componentDidMount = () => {
    this.fetchSample();
    this.fetchBackgrounds();
    this.fetchSampleReportData();

    logAnalyticsEvent("PipelineSampleReport_sample_viewed", {
      sampleId: this.props.sampleId,
    });
    // DEPRECATED: kept temporarily for continuity
    // TODO (written 12/2/19): remove after v2 of the report page has been active for 3 months.
    logAnalyticsEvent(ANALYTICS_EVENT_NAMES.sampleViewed, {
      sampleId: this.props.sampleId,
    });
  };

  componentDidUpdate() {
    const { amrData, currentTab } = this.state;
    if (currentTab === "Antimicrobial Resistance" && !amrData) {
      this.fetchAmrData();
    }
  }

  loadState = (store, key) => {
    try {
      return JSON.parse(store.getItem(key)) || {};
    } catch (e) {
      // Avoid possible bad transient state related crash
      // eslint-disable-next-line no-console
      console.warn(`Bad state: ${e}`);
    }
    return {};
  };

  defaultSelectedOptions = () => {
    return {
      categories: {},
      metric: TREE_METRICS[0].value,
      minContigSize: 4,
      nameType: "Scientific name",
      readSpecificity: 0,
      thresholds: [],
    };
  };

  fetchSample = async () => {
    const { sampleId } = this.props;
    const { pipelineVersion } = this.state;
    const sample = await getSample({ sampleId });
    sample.id = sampleId;
    this.setState(
      {
        sample: sample,
        pipelineRun: find(
          pipelineVersion
            ? { pipeline_version: pipelineVersion }
            : { id: sample.default_pipeline_run_id },
          sample.pipeline_runs
        ),
        project: sample.project,
      },
      () => {
        this.fetchProjectSamples();
        this.fetchCoverageVizData();
      }
    );
  };

  fetchProjectSamples = async () => {
    const { project } = this.state;

    if (project) {
      const projectSamples = await getSamples({
        projectId: project.id,
      });

      this.setState({ projectSamples: projectSamples.samples });
    }
  };

  fetchSampleReportData = async () => {
    const { sampleId } = this.props;
    const { pipelineVersion, selectedOptions } = this.state;

    this.setState({ loadingReport: true });
    const rawReportData = await getSampleReportData({
      sampleId,
      background: selectedOptions.background,
      pipelineVersion,
    });

    const reportData = [];
    const highlightedTaxIds = new Set(rawReportData.highlightedTaxIds);
    if (rawReportData.sortedGenus) {
      rawReportData.sortedGenus.forEach(genusTaxId => {
        let hasHighlightedChildren = false;
        const childrenSpecies =
          rawReportData.counts[GENUS_LEVEL_INDEX][genusTaxId].species_tax_ids;
        const speciesData = childrenSpecies.map(speciesTaxId => {
          const isHighlighted = highlightedTaxIds.has(speciesTaxId);
          hasHighlightedChildren = hasHighlightedChildren || isHighlighted;
          return merge(
            rawReportData.counts[SPECIES_LEVEL_INDEX][speciesTaxId],
            {
              highlighted: isHighlighted,
              taxId: speciesTaxId,
              taxLevel: "species",
            }
          );
        });
        const generaPathogenCounts = getGeneraPathogenCounts(
          rawReportData.counts[SPECIES_LEVEL_INDEX]
        );
        reportData.push(
          merge(rawReportData.counts[GENUS_LEVEL_INDEX][genusTaxId], {
            highlighted:
              hasHighlightedChildren || highlightedTaxIds.has(genusTaxId),
            pathogens: generaPathogenCounts[genusTaxId],
            taxId: genusTaxId,
            taxLevel: "genus",
            species: speciesData,
          })
        );
      });
    }

    this.setDisplayName({ reportData, ...selectedOptions });
    this.computeContigStats({ reportData, ...selectedOptions });
    const filteredReportData = this.filterReportData({
      reportData,
      filters: selectedOptions,
    });

    this.setState({
      filteredReportData,
      lineageData: rawReportData.lineage,
      loadingReport: false,
      reportData,
      reportMetadata: rawReportData.metadata,
      selectedOptions: Object.assign({}, selectedOptions, {
        background: rawReportData.metadata.backgroundId,
      }),
    });
  };

  fetchAmrData = async () => {
    const { sample } = this.state;
    const amrData = await getAmrData(sample.id);
    this.setState({ amrData });
  };

  fetchBackgrounds = async () => {
    const backgrounds = await getBackgrounds();
    this.setState({ backgrounds });
  };

  fetchCoverageVizData = async () => {
    const { sample } = this.state;
    if (this.coverageVizEnabled()) {
      const coverageVizSummary = await getCoverageVizSummary(sample.id);

      this.setState({
        coverageVizDataByTaxon: coverageVizSummary,
      });
    }
  };

  applyFilters = ({
    row,
    categories,
    subcategories,
    thresholds,
    readSpecificity,
    taxon,
  }) => {
    // When adding filters consider their order based on filter complexity (more complex later)
    // and effeciency (filters more likely to filter out more taxa earlier)
    return (
      this.filterTaxon({ row, taxon }) &&
      this.filterCategories({ row, categories, subcategories }) &&
      this.filterReadSpecificity({ row, readSpecificity }) &&
      this.filterThresholds({ row, thresholds })
    );
  };

  filterTaxon = ({ row, taxon }) => {
    return (
      !taxon || row.taxId === taxon.taxId || row.genus_tax_id === taxon.taxId
    );
  };

  filterCategories = ({ row, categories, subcategories }) => {
    // no category have been chosen: all pass
    if (categories.size === 0 && subcategories.size === 0) {
      return true;
    }

    // at least one of taxon's subcategory was selected
    if (
      some(
        subcategory => subcategories.has(subcategory),
        row.subcategories || []
      )
    ) {
      return true;
    }

    // taxon's category was selected and its subcategories were not excluded
    if (
      categories.has(row.category) &&
      !some(
        subcategory => subcategories.has(subcategory),
        row.subcategories || []
      )
    ) {
      return true;
    }

    return false;
  };

  getTaxonMetricValue = (row, metric) => {
    return get(metric.split(":"), row);
  };

  filterThresholds = ({ row, thresholds }) => {
    if (thresholds && thresholds.length) {
      const res = every(threshold => {
        const { metric, operator, value } = threshold;
        const parsedThresholdValue = parseFloat(value);
        const parsedValue = this.getTaxonMetricValue(row, metric);

        switch (operator) {
          case ">=":
            return parsedThresholdValue < parsedValue;
          case "<=":
            return parsedThresholdValue > parsedValue;
        }
        return true;
      }, thresholds);
      return res;
    }

    return true;
  };

  filterReadSpecificity = ({ row, readSpecificity }) => {
    // for read specificity, species filtering is determined by their genus
    return (
      !readSpecificity ||
      (row.taxLevel === "genus" ? row.taxId > 0 : row.genus_tax_id > 0)
    );
  };

  computeRowContigStats = ({ row, minContigSize }) => {
    ["nr", "nt"].forEach(dbType => {
      const contigDetails = get([dbType, "contigs"], row);
      if (contigDetails && keys(contigDetails).length) {
        const dbTypeRow = row[dbType];
        dbTypeRow.contigCount = 0;
        dbTypeRow.readsCount = 0;

        flow(
          entries,
          map(([readsPerContig, count]) => {
            if (readsPerContig >= minContigSize) {
              dbTypeRow.contigCount += count;
              dbTypeRow.readsCount += count * readsPerContig;
            }
          })
        )(contigDetails);
      }
    });
  };

  computeContigStats = ({ reportData, minContigSize }) => {
    reportData.forEach(genus => {
      this.computeRowContigStats({ row: genus, minContigSize });
      genus.species.forEach(species => {
        this.computeRowContigStats({ row: species, minContigSize });
      });
    });
  };

  setDisplayName = ({ reportData, nameType }) => {
    const useScientific = nameType === "Scientific name";
    reportData.forEach(genus => {
      genus.displayName = useScientific ? genus.name : genus.common_name;
      genus.species.forEach(species => {
        species.displayName = useScientific
          ? species.name
          : species.common_name;
      });
    });
  };

  filterReportData = ({
    reportData,
    filters: { categories, thresholds, readSpecificity, taxon },
  }) => {
    const categoriesSet = new Set(
      map(c => c.toLowerCase(), categories.categories || [])
    );
    const subcategoriesSet = new Set(
      map(sc => sc.toLowerCase(), flatten(values(categories.subcategories)))
    );

    const filteredData = [];
    reportData.forEach(genusRow => {
      genusRow.passedFilters = this.applyFilters({
        row: genusRow,
        categories: categoriesSet,
        subcategories: subcategoriesSet,
        thresholds,
        readSpecificity,
        taxon,
      });

      genusRow.filteredSpecies = genusRow.species.filter(speciesRow =>
        this.applyFilters({
          row: speciesRow,
          categories: categoriesSet,
          subcategories: subcategoriesSet,
          thresholds,
          readSpecificity,
          taxon,
        })
      );
      if (genusRow.passedFilters || genusRow.filteredSpecies.length) {
        filteredData.push(genusRow);
      }
    });

    return filteredData;
  };

  handlePipelineVersionSelect = newPipelineVersion => {
    const { pipelineRun, sample } = this.state;
    if (newPipelineVersion != pipelineRun.version) {
      this.setState(
        {
          pipelineRun: find(
            { pipeline_version: newPipelineVersion },
            sample.pipeline_runs
          ),
          pipelineVersion: newPipelineVersion,
          filteredReportData: [],
          reportData: [],
        },
        () => {
          this.updateHistoryAndPersistOptions();
          this.fetchSampleReportData();
          this.fetchCoverageVizData();
        }
      );
    }
  };

  handleTabChange = tab => {
    this.setState({ currentTab: tab });
    const name = tab.replace(/\W+/g, "-").toLowerCase();
    logAnalyticsEvent(`SampleView_tab-${name}_clicked`, {
      tab: tab,
    });
  };

  updateHistoryAndPersistOptions = () => {
    const urlState = pick(keys(URL_FIELDS), this.state);
    let localState = mapValuesWithKey((options, key) => {
      return omit(options.excludePaths || [], this.state[key]);
    }, LOCAL_STORAGE_FIELDS);

    // Saving on URL enables sharing current view with other users
    let urlQuery = this.urlParser.stringify(urlState);
    if (urlQuery) {
      urlQuery = `?${urlQuery}`;
    }
    history.replaceState(urlState, `SampleView`, `${urlQuery}`);

    localStorage.setItem("SampleViewOptions", JSON.stringify(localState));
  };

  handleOptionChanged = ({ key, value }) => {
    const { selectedOptions } = this.state;
    if (deepEqual(selectedOptions[key], value)) {
      return;
    }

    const newSelectedOptions = Object.assign({}, selectedOptions, {
      [key]: value,
    });

    this.refreshDataFromOptionsChange({ key, newSelectedOptions });
  };

  handleFilterRemoved = ({ key, subpath, value }) => {
    const { selectedOptions } = this.state;

    let newSelectedOptions = { ...selectedOptions };
    switch (key) {
      case "categories":
        newSelectedOptions.categories = set(
          subpath,
          pull(value, get(subpath, newSelectedOptions.categories)),
          newSelectedOptions.categories
        );
        break;
      case "taxon":
        newSelectedOptions.taxon = null;
        break;
      case "thresholds":
        newSelectedOptions.thresholds = pull(
          value,
          newSelectedOptions.thresholds
        );
        break;
      default:
        return;
    }

    this.refreshDataFromOptionsChange({ key, newSelectedOptions });
  };

  handleCoverageVizClick = newCoverageVizParams => {
    const { coverageVizParams, coverageVizVisible } = this.state;
    if (!newCoverageVizParams.taxId) {
      this.setState({
        coverageVizVisible: false,
      });
      return;
    }

    if (
      coverageVizVisible &&
      get("taxId", coverageVizParams) === newCoverageVizParams.taxId
    ) {
      this.setState({
        coverageVizVisible: false,
      });
    } else {
      this.setState({
        coverageVizParams: newCoverageVizParams,
        coverageVizVisible: true,
        sidebarVisible: false,
      });
    }
  };

  closeCoverageViz = () => {
    this.setState({
      coverageVizVisible: false,
    });
  };

  coverageVizEnabled = () => {
    const { pipelineRun } = this.state;
    return pipelineVersionHasCoverageViz(get("pipeline_version", pipelineRun));
  };

  // Aggregate the accessions from multiple species into a single data object.
  // Used for coverage viz.
  getCombinedAccessionDataForSpecies = speciesTaxons => {
    const { coverageVizDataByTaxon } = this.state;
    // This helper function gets the best accessions for a species taxon.
    const getSpeciesBestAccessions = taxon => {
      const speciesBestAccessions = get(
        [taxon.taxId, "best_accessions"],
        coverageVizDataByTaxon
      );
      // Add the species taxon name to each accession.
      return map(
        accession => ({
          ...accession,
          // Use snake_case for consistency with other fields.
          taxon_name: taxon.name,
          taxon_common_name: taxon.commonName,
        }),
        speciesBestAccessions
      );
    };

    const speciesTaxIds = map("taxId", speciesTaxons);

    return {
      best_accessions: flatten(
        compact(map(getSpeciesBestAccessions, speciesTaxons))
      ),
      num_accessions: sum(
        map(
          taxId => get([taxId, "num_accessions"], coverageVizDataByTaxon),
          speciesTaxIds
        )
      ),
    };
  };

  getCoverageVizParams = () => {
    const { coverageVizParams, coverageVizDataByTaxon } = this.state;

    if (!coverageVizParams) {
      return {};
    }

    let accessionData = null;

    // For genus-level taxons, we aggregate all the available species-level taxons for that genus.
    if (coverageVizParams.taxLevel === "genus") {
      accessionData = this.getCombinedAccessionDataForSpecies(
        coverageVizParams.taxSpecies
      );
    } else {
      accessionData = get(coverageVizParams.taxId, coverageVizDataByTaxon);
    }
    return {
      taxonId: coverageVizParams.taxId,
      taxonName: coverageVizParams.taxName,
      taxonCommonName: coverageVizParams.taxCommonName,
      taxonLevel: coverageVizParams.taxLevel,
      alignmentVizUrl: coverageVizParams.alignmentVizUrl,
      accessionData,
    };
  };

  refreshDataFromOptionsChange = ({ key, newSelectedOptions }) => {
    const { reportData } = this.state;

    // different behavior given type of option
    switch (key) {
      // - min contig size: recompute contig statistics with new size and refresh display
      case "minContigSize":
        this.computeContigStats({ reportData, ...newSelectedOptions });
        this.setState({ reportData: [...reportData] });
        break;
      // - name type: reset table to force a rerender
      case "nameType":
        this.setDisplayName({ reportData, ...newSelectedOptions });
        this.setState({ reportData: [...reportData] });
        break;

      // - background: requires a new reload from server
      case "background":
        this.setState({ reportData: [] }, this.fetchSampleReportData);
        break;

      // - taxon: refresh filtered data
      // - categories: refresh filtered data
      // - threshold filters: refresh filtered data
      // - read specificity: refresh filtered data
      case "taxon":
      case "categories":
      case "thresholds":
      case "readSpecificity":
        this.setState({
          filteredReportData: this.filterReportData({
            reportData,
            filters: newSelectedOptions,
          }),
        });
        break;
      // - metric: no need to update anything except for the option below
      case "metric":
        break;
      default:
        return;
    }

    // save options in state and persist in local storage
    this.setState(
      {
        selectedOptions: newSelectedOptions,
      },
      () => {
        this.updateHistoryAndPersistOptions();
      }
    );
  };

  toggleSidebar = ({ mode }) => {
    const { sidebarMode, sidebarVisible } = this.state;
    if (sidebarVisible && sidebarMode === mode) {
      this.setState({ sidebarVisible: false });
    } else {
      this.setState({
        sidebarMode: mode,
        sidebarVisible: true,
      });
    }
  };

  handleTaxonClick = clickedTaxonData => {
    const { sidebarMode, sidebarVisible, sidebarTaxonData } = this.state;

    if (!clickedTaxonData.taxId) {
      this.setState({ sidebarVisible: false });
      return;
    }

    if (
      sidebarMode === "taxonDetails" &&
      sidebarVisible &&
      sidebarTaxonData &&
      sidebarTaxonData.taxId === clickedTaxonData.taxId
    ) {
      this.setState({
        sidebarVisible: false,
      });
    } else {
      this.setState({
        sidebarMode: "taxonDetails",
        sidebarTaxonData: clickedTaxonData,
        sidebarVisible: true,
        coverageVizVisible: false,
      });
    }
  };

  toggleSampleDetailsSidebar = () => {
    const { sidebarMode, sidebarVisible } = this.state;
    if (sidebarVisible && sidebarMode === "sampleDetails") {
      this.setState({ sidebarVisible: false });
    } else {
      this.setState({
        sidebarMode: "sampleDetails",
        sidebarVisible: true,
      });
    }
  };

  closeSidebar = () => {
    this.setState({
      sidebarVisible: false,
    });
  };

  handleMetadataUpdate = (key, value) => {
    const { sample } = this.state;
    if (key === "name") {
      this.setState({
        sample: Object.assign({}, sample, { name: value }),
      });
    }
  };

  getSidebarParams = () => {
    const {
      backgrounds,
      pipelineRun,
      sample,
      selectedOptions,
      sidebarMode,
      sidebarTaxonData,
    } = this.state;

    if (sidebarMode === "taxonDetails") {
      return {
        background: find({ id: selectedOptions.background }, backgrounds),
        parentTaxonId: (sidebarTaxonData.genus || {}).taxId,
        taxonId: sidebarTaxonData.taxId,
        taxonName: sidebarTaxonData.name,
        taxonValues: {
          NT: { rpm: get("nt.rpm", sidebarTaxonData) || 0 },
          NR: { rpm: get("nr.rpm", sidebarTaxonData) || 0 },
        },
      };
    } else if (sidebarMode === "sampleDetails") {
      return {
        sampleId: sample.id,
        pipelineVersion: pipelineRun.pipeline_version,
        onMetadataUpdate: this.handleMetadataUpdate,
      };
    }
    return {};
  };

  countReportRows = () => {
    const { filteredReportData, reportData } = this.state;

    let total = reportData.length;
    let filtered = filteredReportData.length;
    reportData.forEach(genusRow => {
      total += genusRow.species.length;
      filtered += genusRow.filteredSpecies.length;
    });

    return { total, filtered };
  };

  filteredMessage = () => {
    const { total, filtered } = this.countReportRows();
    return filtered != total
      ? `${filtered} rows passing the above filters, out of ${total} total rows.`
      : `${total} total rows.`;
  };

  truncatedMessage = () => {
    const {
      reportMetadata: { truncatedReadsCount },
    } = this.state;
    return (
      truncatedReadsCount &&
      `Initial input was truncated to ${truncatedReadsCount} reads.`
    );
  };

  subsamplingMessage = () => {
    const {
      reportMetadata: { subsampledReadsCount, adjustedRemainingReadsCount },
    } = this.state;
    return (
      subsampledReadsCount &&
      adjustedRemainingReadsCount &&
      subsampledReadsCount != adjustedRemainingReadsCount &&
      `Report values are computed from ${subsampledReadsCount} reads subsampled \
        randomly from the ${adjustedRemainingReadsCount} reads passing host and quality filters.`
    );
  };

  renderReportInfo = () => {
    return compact([
      this.truncatedMessage(),
      this.subsamplingMessage(),
      this.filteredMessage(),
    ]).map((msg, i) => (
      <span className={cs.reportInfoMsg} key={`msg-${i}`}>
        {msg}
      </span>
    ));
  };

  clearAllFilters = () => {
    const { reportData, selectedOptions } = this.state;

    const newSelectedOptions = { ...selectedOptions };
    newSelectedOptions.thresholds = [];
    newSelectedOptions.categories = {};

    this.setState(
      {
        selectedOptions: newSelectedOptions,
        filteredReportData: this.filterReportData({
          reportData,
          filters: newSelectedOptions,
        }),
      },
      () => {
        this.updateHistoryAndPersistOptions();
      }
    );
    logAnalyticsEvent("PipelineSampleReport_clear-filters-link_clicked");
  };

  countFilters = () => {
    const {
      selectedOptions: { categories, thresholds, taxon },
    } = this.state;

    let numFilters = taxon ? 1 : 0;
    numFilters += thresholds.length;
    numFilters += (categories.categories || []).length;
    numFilters += sum(
      map(v => v.length, values(categories.subcategories || {}))
    );
    return numFilters;
  };

  renderSampleMessage = () => {
    const { loadingReport, pipelineRun, reportMetadata, sample } = this.state;
    const {
      errorMessage,
      knownUserError,
      pipelineRunStatus,
      jobStatus,
    } = reportMetadata;
    let status, message, linkText, type, link, icon;

    if (loadingReport) {
      status = "Loading";
      message = "Loading report data.";
      icon = <LoadingIcon className={cs.icon} />;
      type = "inProgress";
    } else if (pipelineRunStatus === "WAITING") {
      status = "IN PROGRESS";
      message = jobStatus;
      icon = <LoadingIcon className={cs.icon} />;
      type = "inProgress";
      if (pipelineRun && pipelineRun.pipeline_version) {
        linkText = "View Pipeline Visualization";
        link = `/samples/${sample.id}/pipeline_viz/${
          pipelineRun.pipeline_version
        }`;
      }
    } else {
      // Some kind of error or warning has occurred.
      if (sample) {
        pipelineRun.known_user_error = knownUserError;
        pipelineRun.error_message = errorMessage;
        ({ status, message, linkText, type, link, icon } = sampleErrorInfo(
          sample,
          pipelineRun
        ));
      }
      icon = <AlertIcon className={cs.icon} />;
    }

    return (
      <div className={cs.sampleMessage}>
        <div className={cs.textContainer}>
          <div className={cx(cs.reportStatus, cs[type])}>
            {icon}
            <span className={cs.text}>{status}</span>
          </div>
          <div className={cs.message}>{message}</div>
          <a className={cs.actionLink} href={link}>
            {linkText}
            {linkText && (
              <i className={cx("fa fa-chevron-right", cs.rightArrow)} />
            )}
          </a>
        </div>
        <BacteriaIcon className={cs.bacteriaIcon} />
      </div>
    );
  };

  handleViewClick = ({ view }) => {
    this.setState({ view }, () => {
      this.updateHistoryAndPersistOptions();
    });
  };

  renderReport = () => {
    const {
      backgrounds,
      filteredReportData,
      lineageData,
      pipelineRun,
      project,
      reportMetadata,
      sample,
      selectedOptions,
      view,
    } = this.state;
    if (reportMetadata.pipelineRunStatus === "COMPLETE") {
      return (
        <div className={cs.reportViewContainer}>
          <div className={cs.reportFilters}>
            <ReportFilters
              backgrounds={backgrounds}
              onFilterChanged={this.handleOptionChanged}
              onFilterRemoved={this.handleFilterRemoved}
              sampleId={sample && sample.id}
              selected={selectedOptions}
              view={view}
            />
          </div>
<<<<<<< HEAD
          <div className={cs.reportHeader}>
            <div className={cs.statsRow}>
              {this.renderReportInfo()}
              {!!this.countFilters() && (
                <span
                  className={cs.clearAllFilters}
                  onClick={this.clearAllFilters}
                >
                  Clear All Filters
                </span>
              )}
            </div>
            <div className={cs.reportViewSelector}>
              <ReportViewSelector
                view={view}
                onViewClick={this.handleViewClick}
              />
            </div>
=======
          <div className={cs.statsRow}>
            {this.renderReportInfo()}
            {!!this.countFilters() && (
              <span
                className={cs.clearAllFilters}
                onClick={this.clearAllFilters}
              >
                Clear All Filters
              </span>
            )}
          </div>
          <div className={cs.reportTable}>
            <ReportTable
              alignVizAvailable={
                !!(reportMetadata && reportMetadata.alignVizAvailable)
              }
              data={filteredReportData}
              onCoverageVizClick={this.handleCoverageVizClick}
              onTaxonNameClick={withAnalytics(
                this.handleTaxonClick,
                "PipelineSampleReport_taxon-sidebar-link_clicked"
              )}
              fastaDownloadEnabled={
                !!(reportMetadata && reportMetadata.hasByteRanges)
              }
              phyloTreeAllowed={sample ? sample.editable : false}
              pipelineVersion={pipelineRun && pipelineRun.pipeline_version}
              projectId={project && project.id}
              projectName={project && project.name}
              sampleId={sample && sample.id}
            />
>>>>>>> 7ba6e035
          </div>
          {view == "table" && (
            <div className={cs.reportTable}>
              <ReportTable
                alignVizAvailable={
                  !!(reportMetadata && reportMetadata.alignVizAvailable)
                }
                data={filteredReportData}
                onCoverageVizClick={this.handleCoverageVizClick}
                onTaxonNameClick={this.handleTaxonClick}
                fastaDownloadEnabled={
                  !!(reportMetadata && reportMetadata.hasByteRanges)
                }
                phyloTreeAllowed={sample ? sample.editable : false}
                pipelineVersion={pipelineRun && pipelineRun.pipeline_version}
                projectId={project && project.id}
                projectName={project && project.name}
                sampleId={sample && sample.id}
              />
            </div>
          )}
          {view == "tree" && (
            <div>
              <TaxonTreeVis
                lineage={lineageData}
                metric={selectedOptions.metric}
                nameType={selectedOptions.nameType}
                onTaxonClick={this.handleTaxonClick}
                sample={sample}
                taxa={filteredReportData}
                useReportV2Format={true}
              />
            </div>
          )}
        </div>
      );
    } else {
      // The report is either in progress or encountered an error.
      return this.renderSampleMessage();
    }
  };

  render = () => {
    const {
      amrData,
      coverageVizVisible,
      currentTab,
      pipelineRun,
      project,
      projectSamples,
      reportMetadata,
      sample,
      selectedOptions,
      sidebarVisible,
      sidebarMode,
      view,
    } = this.state;

    return (
      <React.Fragment>
        <NarrowContainer className={cs.sampleViewContainer}>
          <div className={cs.sampleViewHeader}>
            <SampleViewHeader
              backgroundId={selectedOptions.background}
              editable={sample ? sample.editable : false}
              onDetailsClick={this.toggleSampleDetailsSidebar}
              onPipelineVersionChange={this.handlePipelineVersionSelect}
              pipelineRun={pipelineRun}
              project={project}
              projectSamples={projectSamples}
              reportPresent={reportMetadata.report_ready !== false}
              sample={sample}
              view={view}
              minContigSize={selectedOptions.minContigSize}
            />
          </div>
          <div className={cs.tabsContainer}>
            <UserContext.Consumer>
              {currentUser =>
                currentUser.allowedFeatures.includes(AMR_TABLE_FEATURE) &&
                reportMetadata.pipelineRunStatus === "COMPLETE" ? (
                  <Tabs
                    className={cs.tabs}
                    tabs={["Report", "Antimicrobial Resistance"]}
                    value={currentTab}
                    onChange={this.handleTabChange}
                  />
                ) : (
                  <div className={cs.dividerContainer}>
                    <div className={cs.divider} />
                  </div>
                )
              }
            </UserContext.Consumer>
          </div>
          {currentTab === "Report" && this.renderReport()}
          {currentTab === "Antimicrobial Resistance" &&
            amrData && <AMRView amr={amrData} />}
        </NarrowContainer>
        {sample && (
          <DetailsSidebar
            visible={sidebarVisible}
            mode={sidebarMode}
            onClose={withAnalytics(
              this.closeSidebar,
              "SampleView_details-sidebar_closed",
              {
                sampleId: sample.id,
                sampleName: sample.name,
              }
            )}
            params={this.getSidebarParams()}
          />
        )}
        {this.coverageVizEnabled() && (
          <CoverageVizBottomSidebar
            visible={coverageVizVisible}
            onClose={withAnalytics(
              this.closeCoverageViz,
              "SampleView_coverage-viz-sidebar_closed",
              {
                sampleId: sample.id,
                sampleName: sample.name,
              }
            )}
            params={this.getCoverageVizParams()}
            sampleId={sample.id}
            pipelineVersion={pipelineRun.pipeline_version}
            nameType={selectedOptions.nameType}
          />
        )}
      </React.Fragment>
    );
  };
}

SampleViewV2.propTypes = {
  sampleId: PropTypes.number,
};<|MERGE_RESOLUTION|>--- conflicted
+++ resolved
@@ -966,7 +966,6 @@
               view={view}
             />
           </div>
-<<<<<<< HEAD
           <div className={cs.reportHeader}>
             <div className={cs.statsRow}>
               {this.renderReportInfo()}
@@ -985,39 +984,6 @@
                 onViewClick={this.handleViewClick}
               />
             </div>
-=======
-          <div className={cs.statsRow}>
-            {this.renderReportInfo()}
-            {!!this.countFilters() && (
-              <span
-                className={cs.clearAllFilters}
-                onClick={this.clearAllFilters}
-              >
-                Clear All Filters
-              </span>
-            )}
-          </div>
-          <div className={cs.reportTable}>
-            <ReportTable
-              alignVizAvailable={
-                !!(reportMetadata && reportMetadata.alignVizAvailable)
-              }
-              data={filteredReportData}
-              onCoverageVizClick={this.handleCoverageVizClick}
-              onTaxonNameClick={withAnalytics(
-                this.handleTaxonClick,
-                "PipelineSampleReport_taxon-sidebar-link_clicked"
-              )}
-              fastaDownloadEnabled={
-                !!(reportMetadata && reportMetadata.hasByteRanges)
-              }
-              phyloTreeAllowed={sample ? sample.editable : false}
-              pipelineVersion={pipelineRun && pipelineRun.pipeline_version}
-              projectId={project && project.id}
-              projectName={project && project.name}
-              sampleId={sample && sample.id}
-            />
->>>>>>> 7ba6e035
           </div>
           {view == "table" && (
             <div className={cs.reportTable}>
@@ -1027,7 +993,10 @@
                 }
                 data={filteredReportData}
                 onCoverageVizClick={this.handleCoverageVizClick}
-                onTaxonNameClick={this.handleTaxonClick}
+                onTaxonNameClick={withAnalytics(
+                  this.handleTaxonClick,
+                  "PipelineSampleReport_taxon-sidebar-link_clicked"
+                )}
                 fastaDownloadEnabled={
                   !!(reportMetadata && reportMetadata.hasByteRanges)
                 }
