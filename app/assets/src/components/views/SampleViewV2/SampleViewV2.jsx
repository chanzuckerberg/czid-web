import React from "react";
import {
  compact,
  entries,
  every,
  find,
  flatten,
  flow,
  get,
  keys,
  map,
  mapValues,
  merge,
  omit,
  pick,
  pull,
  set,
  some,
  sum,
  values,
} from "lodash/fp";
import deepEqual from "fast-deep-equal";
import cx from "classnames";

import {
  getBackgrounds,
  getCoverageVizSummary,
  getSample,
  getSampleReportData,
  getSamples,
} from "~/api";
import { getAmrData } from "~/api/amr";
import { UserContext } from "~/components/common/UserContext";
import { AMR_TABLE_FEATURE } from "~/components/utils/features";
import { logAnalyticsEvent, withAnalytics } from "~/api/analytics";
<<<<<<< HEAD
import { pipelineVersionHasCoverageViz } from "~/components/utils/sample";
import AMRView from "~/components/AMRView";
import CoverageVizBottomSidebar from "~/components/common/CoverageVizBottomSidebar";
=======
import { sampleErrorInfo } from "~/components/utils/sample";
>>>>>>> abe0cfb0
import DetailsSidebar from "~/components/common/DetailsSidebar";
import NarrowContainer from "~/components/layout/NarrowContainer";
import PropTypes from "~/components/utils/propTypes";
import ReportTable from "./ReportTable";
import SampleViewHeader from "./SampleViewHeader";
import Tabs from "~/components/ui/controls/Tabs";
import UrlQueryParser from "~/components/utils/UrlQueryParser";
<<<<<<< HEAD
=======
import AMRView from "~/components/AMRView";
import BacteriaIcon from "~ui/icons/BacteriaIcon";
import AlertIcon from "~ui/icons/AlertIcon";
import LoadingIcon from "~/components/ui/icons/LoadingIcon";
>>>>>>> abe0cfb0

import ReportFilters from "./ReportFilters";
import cs from "./sample_view_v2.scss";

const mapValuesWithKey = mapValues.convert({ cap: false });

const SPECIES_LEVEL_INDEX = 1;
const GENUS_LEVEL_INDEX = 2;

const URL_FIELDS = {
  pipelineVersion: "string",
  selectedOptions: "object",
  view: "string",
};

const LOCAL_STORAGE_FIELDS = {
  selectedOptions: { excludePaths: ["taxon"] },
};

export default class SampleViewV2 extends React.Component {
  constructor(props) {
    super(props);

    this.urlParser = new UrlQueryParser(URL_FIELDS);
    const urlState = this.urlParser.parse(location.search);
    const localState = this.loadState(localStorage, "SampleViewOptions");

    this.state = Object.assign(
      {
        amrData: null,
        backgrounds: [],
        coverageVizDataByTaxon: {},
        coverageVizParams: {},
        coverageVizVisible: false,
        currentTab: "Report",
        filteredReportData: [],
        pipelineRun: null,
        pipelineVersion: null,
        project: null,
        projectSamples: [],
        reportData: [],
        reportMetadata: {},
        sample: null,
        sidebarMode: null,
        sidebarVisible: false,
        sidebarTaxonData: null,
        view: "table",
        selectedOptions: this.defaultSelectedOptions(),
      },
      localState,
      urlState
    );
  }

  componentDidMount = () => {
    this.fetchSample();
    this.fetchBackgrounds();
    this.fetchSampleReportData();
    this.fetchCoverageVizData();
  };

  componentDidUpdate() {
    const { amrData, currentTab } = this.state;
    if (currentTab === "Antimicrobial Resistance" && !amrData) {
      this.fetchAmrData();
    }
  }

  loadState = (store, key) => {
    try {
      return JSON.parse(store.getItem(key)) || {};
    } catch (e) {
      // Avoid possible bad transient state related crash
      // eslint-disable-next-line no-console
      console.warn(`Bad state: ${e}`);
    }
    return {};
  };

  defaultSelectedOptions = () => {
    return {
      categories: {},
      minContigSize: 4,
      nameType: "Scientific name",
      readSpecificity: 0,
      thresholds: [],
    };
  };

  fetchSample = async () => {
    const { sampleId } = this.props;
    const { pipelineVersion } = this.state;
    const sample = await getSample({ sampleId });
    sample.id = sampleId;
    this.setState(
      {
        sample: sample,
        pipelineRun: find(
          pipelineVersion
            ? { pipeline_version: pipelineVersion }
            : { id: sample.default_pipeline_run_id },
          sample.pipeline_runs
        ),
        project: sample.project,
      },
      this.fetchProjectSamples
    );
  };

  fetchProjectSamples = async () => {
    const { project } = this.state;

    if (project) {
      const projectSamples = await getSamples({
        projectId: project.id,
      });

      this.setState({ projectSamples: projectSamples.samples });
    }
  };

  fetchSampleReportData = async () => {
    const { sampleId } = this.props;
    const { pipelineVersion, selectedOptions } = this.state;

    const rawReportData = await getSampleReportData({
      sampleId,
      background: selectedOptions.background,
      pipelineVersion,
    });

    const reportData = [];
    const highlightedTaxIds = new Set(rawReportData.highlightedTaxIds);
    if (rawReportData.sortedGenus) {
      rawReportData.sortedGenus.forEach(genusTaxId => {
        let hasHighlightedChildren = false;
        const childrenSpecies =
          rawReportData.counts[GENUS_LEVEL_INDEX][genusTaxId].species_tax_ids;
        const speciesData = childrenSpecies.map(speciesTaxId => {
          const isHighlighted = highlightedTaxIds.has(speciesTaxId);
          hasHighlightedChildren = hasHighlightedChildren || isHighlighted;
          return merge(
            rawReportData.counts[SPECIES_LEVEL_INDEX][speciesTaxId],
            {
              highlighted: isHighlighted,
              taxId: speciesTaxId,
              taxLevel: "species",
            }
          );
        });
        reportData.push(
          merge(rawReportData.counts[GENUS_LEVEL_INDEX][genusTaxId], {
            highlighted:
              hasHighlightedChildren || highlightedTaxIds.has(genusTaxId),
            taxId: genusTaxId,
            taxLevel: "genus",
            species: speciesData,
          })
        );
      });
    }

    this.setDisplayName({ reportData, ...selectedOptions });
    this.computeContigStats({ reportData, ...selectedOptions });
    const filteredReportData = this.filterReportData({
      reportData,
      filters: selectedOptions,
    });

    this.setState({
      reportData,
      reportMetadata: rawReportData.metadata,
      filteredReportData,
      selectedOptions: Object.assign({}, selectedOptions, {
        background: rawReportData.metadata.backgroundId,
      }),
    });
  };

  fetchAmrData = async () => {
    const { sample } = this.state;
    const amrData = await getAmrData(sample.id);
    this.setState({ amrData });
  };

  fetchBackgrounds = async () => {
    const backgrounds = await getBackgrounds();
    this.setState({ backgrounds });
  };

  fetchCoverageVizData = async () => {
    if (this.coverageVizEnabled()) {
      const { sample } = this.props;
      const coverageVizSummary = await getCoverageVizSummary(sample.id);

      this.setState({
        coverageVizDataByTaxon: coverageVizSummary,
      });
    }
  };

  applyFilters = ({
    row,
    categories,
    subcategories,
    thresholds,
    readSpecificity,
    taxon,
  }) => {
    // When adding filters consider their order based on filter complexity (more complex later)
    // and effeciency (filters more likely to filter out more taxa earlier)
    return (
      this.filterTaxon({ row, taxon }) &&
      this.filterCategories({ row, categories, subcategories }) &&
      this.filterReadSpecificity({ row, readSpecificity }) &&
      this.filterThresholds({ row, thresholds })
    );
  };

  filterTaxon = ({ row, taxon }) => {
    return (
      !taxon || row.taxId === taxon.taxId || row.genus_tax_id === taxon.taxId
    );
  };

  filterCategories = ({ row, categories, subcategories }) => {
    // no category have been chosen: all pass
    if (categories.size === 0 && subcategories.size === 0) {
      return true;
    }

    // at least one of taxon's subcategory was selected
    if (
      some(
        subcategory => subcategories.has(subcategory),
        row.subcategories || []
      )
    ) {
      return true;
    }

    // taxon's category was selected and its subcategories were not excluded
    if (
      categories.has(row.category) &&
      !some(
        subcategory => subcategories.has(subcategory),
        row.subcategories || []
      )
    ) {
      return true;
    }

    return false;
  };

  getTaxonMetricValue = (row, metric) => {
    return get(metric.split(":"), row);
  };

  filterThresholds = ({ row, thresholds }) => {
    if (thresholds && thresholds.length) {
      const res = every(threshold => {
        const { metric, operator, value } = threshold;
        const parsedThresholdValue = parseFloat(value);
        const parsedValue = this.getTaxonMetricValue(row, metric);

        switch (operator) {
          case ">=":
            return parsedThresholdValue < parsedValue;
          case "<=":
            return parsedThresholdValue > parsedValue;
        }
        return true;
      }, thresholds);
      return res;
    }

    return true;
  };

  filterReadSpecificity = ({ row, readSpecificity }) => {
    // for read specificity, species filtering is determined by their genus
    return (
      !readSpecificity ||
      (row.taxLevel === "genus" ? row.taxId > 0 : row.genus_tax_id > 0)
    );
  };

  computeRowContigStats = ({ row, minContigSize }) => {
    ["nr", "nt"].forEach(dbType => {
      const contigDetails = get([dbType, "contigs"], row);
      if (contigDetails && keys(contigDetails).length) {
        const dbTypeRow = row[dbType];
        dbTypeRow.contigCount = 0;
        dbTypeRow.readsCount = 0;

        flow(
          entries,
          map(([readsPerContig, count]) => {
            if (readsPerContig >= minContigSize) {
              dbTypeRow.contigCount += count;
              dbTypeRow.readsCount += count * readsPerContig;
            }
          })
        )(contigDetails);
      }
    });
  };

  computeContigStats = ({ reportData, minContigSize }) => {
    reportData.forEach(genus => {
      this.computeRowContigStats({ row: genus, minContigSize });
      genus.species.forEach(species => {
        this.computeRowContigStats({ row: species, minContigSize });
      });
    });
  };

  setDisplayName = ({ reportData, nameType }) => {
    const useScientific = nameType === "Scientific name";
    reportData.forEach(genus => {
      genus.displayName = useScientific ? genus.name : genus.common_name;
      genus.species.forEach(species => {
        species.displayName = useScientific
          ? species.name
          : species.common_name;
      });
    });
  };

  filterReportData = ({
    reportData,
    filters: { categories, thresholds, readSpecificity, taxon },
  }) => {
    const categoriesSet = new Set(
      map(c => c.toLowerCase(), categories.categories || [])
    );
    const subcategoriesSet = new Set(
      map(sc => sc.toLowerCase(), flatten(values(categories.subcategories)))
    );

    const filteredData = [];
    reportData.forEach(genusRow => {
      genusRow.passedFilters = this.applyFilters({
        row: genusRow,
        categories: categoriesSet,
        subcategories: subcategoriesSet,
        thresholds,
        readSpecificity,
        taxon,
      });

      genusRow.filteredSpecies = genusRow.species.filter(speciesRow =>
        this.applyFilters({
          row: speciesRow,
          categories: categoriesSet,
          subcategories: subcategoriesSet,
          thresholds,
          readSpecificity,
          taxon,
        })
      );
      if (genusRow.passedFilters || genusRow.filteredSpecies.length) {
        filteredData.push(genusRow);
      }
    });

    return filteredData;
  };

  handlePipelineVersionSelect = newPipelineVersion => {
    const { pipelineRun, sample } = this.state;
    if (newPipelineVersion != pipelineRun.version) {
      this.setState(
        {
          pipelineRun: find(
            { pipeline_version: newPipelineVersion },
            sample.pipeline_runs
          ),
          pipelineVersion: newPipelineVersion,
          filteredReportData: [],
          reportData: [],
        },
        () => {
          this.updateHistoryAndPersistOptions();
          this.fetchSampleReportData();
        }
      );
    }
  };

  handleTabChange = tab => {
    this.setState({ currentTab: tab });
    const name = tab.replace(/\W+/g, "-").toLowerCase();
    logAnalyticsEvent(`SampleView_tab-${name}_clicked`, {
      tab: tab,
    });
  };

  updateHistoryAndPersistOptions = () => {
    const urlState = pick(keys(URL_FIELDS), this.state);
    let localState = mapValuesWithKey((options, key) => {
      return omit(options.excludePaths || [], this.state[key]);
    }, LOCAL_STORAGE_FIELDS);

    // Saving on URL enables sharing current view with other users
    let urlQuery = this.urlParser.stringify(urlState);
    if (urlQuery) {
      urlQuery = `?${urlQuery}`;
    }

    history.replaceState(urlState, `SampleView`, `${urlQuery}`);

    localStorage.setItem("SampleViewOptions", JSON.stringify(localState));
  };

  handleOptionChanged = ({ key, value }) => {
    const { selectedOptions } = this.state;

    if (deepEqual(selectedOptions[key], value)) {
      return;
    }

    const newSelectedOptions = Object.assign({}, selectedOptions, {
      [key]: value,
    });

    this.refreshDataFromOptionsChange({ key, newSelectedOptions });
  };

  handleFilterRemoved = ({ key, subpath, value }) => {
    const { selectedOptions } = this.state;

    let newSelectedOptions = { ...selectedOptions };
    switch (key) {
      case "categories":
        newSelectedOptions.categories = set(
          subpath,
          pull(value, get(subpath, newSelectedOptions.categories)),
          newSelectedOptions.categories
        );
        break;
      case "taxon":
        newSelectedOptions.taxon = null;
        break;
      case "thresholds":
        newSelectedOptions.thresholds = pull(
          value,
          newSelectedOptions.thresholds
        );
        break;
      default:
        return;
    }

    this.refreshDataFromOptionsChange({ key, newSelectedOptions });
  };

  handleCoverageVizClick = newCoverageVizParams => {
    const { coverageVizParams, coverageVizVisible } = this.state;

    if (!newCoverageVizParams.taxId) {
      this.setState({
        coverageVizVisible: false,
      });
      return;
    }

    if (
      coverageVizVisible &&
      get("taxId", coverageVizParams) === newCoverageVizParams.taxId
    ) {
      this.setState({
        coverageVizVisible: false,
      });
    } else {
      this.setState({
        coverageVizParams: newCoverageVizParams,
        coverageVizVisible: true,
        sidebarVisible: false,
      });
    }
  };

  closeCoverageViz = () => {
    this.setState({
      coverageVizVisible: false,
    });
  };

  coverageVizEnabled = () => {
    const { pipelineRun, selectedOptions } = this.state;
    pipelineVersionHasCoverageViz(
      get("pipeline_version", {
        pipeline_versoin: pipelineRun.pipelineVersion,
        background_id: selectedOptions.background,
      })
    );
  };

  // Aggregate the accessions from multiple species into a single data object.
  // Used for coverage viz.
  getCombinedAccessionDataForSpecies = speciesTaxons => {
    const { coverageVizDataByTaxon } = this.state;

    // This helper function gets the best accessions for a species taxon.
    const getSpeciesBestAccessions = taxon => {
      const speciesBestAccessions = get(
        [taxon.taxonId, "best_accessions"],
        coverageVizDataByTaxon
      );
      // Add the species taxon name to each accession.
      return map(
        accession => ({
          ...accession,
          // Use snake_case for consistency with other fields.
          taxon_name: taxon.taxonName,
          taxon_common_name: taxon.taxonCommonName,
        }),
        speciesBestAccessions
      );
    };

    const speciesTaxIds = map("taxonId", speciesTaxons);

    return {
      best_accessions: flatten(
        compact(map(getSpeciesBestAccessions, speciesTaxons))
      ),
      num_accessions: sum(
        map(
          taxId => get([taxId, "num_accessions"], coverageVizDataByTaxon),
          speciesTaxIds
        )
      ),
    };
  };

  getCoverageVizParams = () => {
    const { coverageVizParams, coverageVizDataByTaxon } = this.state;

    if (!coverageVizParams) {
      return {};
    }

    let accessionData = null;

    // For genus-level taxons, we aggregate all the available species-level taxons for that genus.
    if (coverageVizParams.taxLevel === "genus") {
      accessionData = this.getCombinedAccessionDataForSpecies(
        coverageVizParams.speciesTaxons
      );
    } else {
      accessionData = get(coverageVizParams.taxId, coverageVizDataByTaxon);
    }

    return {
      taxonId: coverageVizParams.taxId,
      taxonName: coverageVizParams.taxName,
      taxonCommonName: coverageVizParams.taxCommonName,
      taxonLevel: coverageVizParams.taxLevel,
      alignmentVizUrl: coverageVizParams.alignmentVizUrl,
      accessionData,
    };
  };

  refreshDataFromOptionsChange = ({ key, newSelectedOptions }) => {
    const { reportData } = this.state;

    // different behavior given type of option
    switch (key) {
      // - min contig size: recompute contig statistics with new size and refresh display
      case "minContigSize":
        this.computeContigStats({ reportData, ...newSelectedOptions });
        this.setState({ reportData: [...reportData] });
        break;
      // - name type: reset table to force a rerender
      case "nameType":
        this.setDisplayName({ reportData, ...newSelectedOptions });
        this.setState({ reportData: [...reportData] });
        break;

      // - background: requires a new reload from server
      case "background":
        this.setState({ reportData: [] }, this.fetchSampleReportData);
        break;

      // - taxon: refresh filtered data
      // - categories: refresh filtered data
      // - threshold filters: refresh filtered data
      // - read specificity: refresh filtered data
      case "taxon":
      case "categories":
      case "thresholds":
      case "readSpecificity":
        this.setState({
          filteredReportData: this.filterReportData({
            reportData,
            filters: newSelectedOptions,
          }),
        });
        break;
      default:
        return;
    }

    // save options in state and persist in local storage
    this.setState(
      {
        selectedOptions: newSelectedOptions,
      },
      () => {
        this.updateHistoryAndPersistOptions();
      }
    );
  };

  toggleSidebar = ({ mode }) => {
    const { sidebarMode, sidebarVisible } = this.state;
    if (sidebarVisible && sidebarMode === mode) {
      this.setState({ sidebarVisible: false });
    } else {
      this.setState({
        sidebarMode: mode,
        sidebarVisible: true,
      });
    }
  };

  handleTaxonClick = clickedTaxonData => {
    const { sidebarMode, sidebarVisible, sidebarTaxonData } = this.state;

    if (!clickedTaxonData.taxId) {
      this.setState({ sidebarVisible: false });
      return;
    }

    if (
      sidebarMode === "taxonDetails" &&
      sidebarVisible &&
      sidebarTaxonData &&
      sidebarTaxonData.taxId === clickedTaxonData.taxId
    ) {
      this.setState({
        sidebarVisible: false,
      });
    } else {
      this.setState({
        sidebarMode: "taxonDetails",
        sidebarTaxonData: clickedTaxonData,
        sidebarVisible: true,
        coverageVizVisible: false,
      });
    }
  };

  toggleSampleDetailsSidebar = () => {
    const { sidebarMode, sidebarVisible } = this.state;
    if (sidebarVisible && sidebarMode === "sampleDetails") {
      this.setState({ sidebarVisible: false });
    } else {
      this.setState({
        sidebarMode: "sampleDetails",
        sidebarVisible: true,
      });
    }
  };

  closeSidebar = () => {
    this.setState({
      sidebarVisible: false,
    });
  };

  handleMetadataUpdate = (key, value) => {
    const { sample } = this.state;
    if (key === "name") {
      this.setState({
        sample: Object.assign({}, sample, { name: value }),
      });
    }
  };

  getSidebarParams = () => {
    const {
      backgrounds,
      pipelineRun,
      sample,
      selectedOptions,
      sidebarMode,
      sidebarTaxonData,
    } = this.state;

    if (sidebarMode === "taxonDetails") {
      return {
        background: find({ id: selectedOptions.background }, backgrounds),
        parentTaxonId: (sidebarTaxonData.genus || {}).taxId,
        taxonId: sidebarTaxonData.taxId,
        taxonName: sidebarTaxonData.name,
        taxonValues: {
          NT: { rpm: get("nt.rpm", sidebarTaxonData) || 0 },
          NR: { rpm: get("nr.rpm", sidebarTaxonData) || 0 },
        },
      };
    } else if (sidebarMode === "sampleDetails") {
      return {
        sampleId: sample.id,
        pipelineVersion: pipelineRun.pipeline_version,
        onMetadataUpdate: this.handleMetadataUpdate,
      };
    }
    return {};
  };

  countReportRows = () => {
    const { filteredReportData, reportData } = this.state;

    let total = reportData.length;
    let filtered = filteredReportData.length;
    reportData.forEach(genusRow => {
      total += genusRow.species.length;
      filtered += genusRow.filteredSpecies.length;
    });

    return { total, filtered };
  };

  filteredMessage = () => {
    const { total, filtered } = this.countReportRows();
    return filtered != total
      ? `${filtered} rows passing the above filters, out of ${total} total rows.`
      : `${total} total rows.`;
  };

  truncatedMessage = () => {
    const {
      reportMetadata: { truncatedReadsCount },
    } = this.state;
    return (
      truncatedReadsCount &&
      `Initial input was truncated to ${truncatedReadsCount} reads.`
    );
  };

  subsamplingMessage = () => {
    const {
      reportMetadata: { subsampledReadsCount, adjustedRemainingReadsCount },
    } = this.state;
    return (
      subsampledReadsCount &&
      adjustedRemainingReadsCount &&
      subsampledReadsCount != adjustedRemainingReadsCount &&
      `Report values are computed from ${subsampledReadsCount} reads subsampled \
        randomly from the ${adjustedRemainingReadsCount} reads passing host and quality filters.`
    );
  };

  renderReportInfo = () => {
    return compact([
      this.truncatedMessage(),
      this.subsamplingMessage(),
      this.filteredMessage(),
    ]).map((msg, i) => (
      <span className={cs.reportInfoMsg} key={`msg-${i}`}>
        {msg}
      </span>
    ));
  };

  clearAllFilters = () => {
    const { reportData, selectedOptions } = this.state;

    const newSelectedOptions = { ...selectedOptions };
    newSelectedOptions.thresholds = [];
    newSelectedOptions.categories = {};

    this.setState(
      {
        selectedOptions: newSelectedOptions,
        filteredReportData: this.filterReportData({
          reportData,
          filters: newSelectedOptions,
        }),
      },
      () => {
        this.persistReportOptions();
      }
    );
    logAnalyticsEvent("PipelineSampleReport_clear-filters-link_clicked");
  };

  countFilters = () => {
    const {
      selectedOptions: { categories, thresholds, taxon },
    } = this.state;

    let numFilters = taxon ? 1 : 0;
    numFilters += thresholds.length;
    numFilters += (categories.categories || []).length;
    numFilters += sum(
      map(v => v.length, values(categories.subcategories || {}))
    );
    return numFilters;
  };

  renderSampleMessage = () => {
    const { pipelineRun, reportMetadata, sample } = this.state;
    let {
      errorMessage,
      knownUserError,
      pipelineRunStatus,
      jobStatus,
    } = reportMetadata;
    let status, message, linkText, type, link, icon;
    if (pipelineRunStatus === "WAITING") {
      status = "IN PROGRESS";
      message = jobStatus;
      icon = <LoadingIcon className={cs.icon} />;
      type = "inProgress";
      if (pipelineRun && pipelineRun.pipeline_version) {
        linkText = "View Pipeline Visualization";
        link = `/samples/${sample.id}/pipeline_viz/${
          pipelineRun.pipeline_version
        }`;
      }
    } else {
      // Some kind of error or warning has occurred.
      if (sample) {
        pipelineRun.known_user_error = knownUserError;
        pipelineRun.error_message = errorMessage;
        ({ status, message, linkText, type, link, icon } = sampleErrorInfo(
          sample,
          pipelineRun
        ));
      }
      icon = <AlertIcon className={cs.icon} />;
    }

    return (
      <div className={cs.sampleMessage}>
        <div className={cs.textContainer}>
          <div className={cx(cs.reportStatus, cs[type])}>
            {icon}
            <span className={cs.text}>{status}</span>
          </div>
          <div className={cs.message}>{message}</div>
          <a className={cs.actionLink} href={link}>
            {linkText}
            {linkText && (
              <i className={cx("fa fa-chevron-right", cs.rightArrow)} />
            )}
          </a>
        </div>
        <BacteriaIcon className={cs.bacteriaIcon} />
      </div>
    );
  };

  renderReport = () => {
    const {
      backgrounds,
      filteredReportData,
      reportMetadata,
      sample,
      selectedOptions,
      view,
    } = this.state;

    if (reportMetadata.pipelineRunStatus === "COMPLETE") {
      return (
        <div className={cs.reportViewContainer}>
          <div className={cs.reportFilters}>
            <ReportFilters
              backgrounds={backgrounds}
              onFilterChanged={this.handleOptionChanged}
              onFilterRemoved={this.handleFilterRemoved}
              sampleId={sample && sample.id}
              selected={selectedOptions}
              view={view}
            />
          </div>
          <div className={cs.statsRow}>
            {this.renderReportInfo()}
            {!!this.countFilters() && (
              <span
                className={cs.clearAllFilters}
                onClick={this.clearAllFilters}
              >
                Clear All Filters
              </span>
            )}
          </div>
          <div className={cs.reportTable}>
            <ReportTable
              data={filteredReportData}
              onTaxonNameClick={this.handleTaxonClick}
            />
          </div>
        </div>
      );
    } else {
      // The report is either in progress or encountered an error.
      return this.renderSampleMessage();
    }
  };

  render = () => {
    const {
      amrData,
<<<<<<< HEAD
      backgrounds,
      coverageVizVisible,
=======
>>>>>>> abe0cfb0
      currentTab,
      pipelineRun,
      project,
      projectSamples,
<<<<<<< HEAD
      reportData,
=======
>>>>>>> abe0cfb0
      reportMetadata,
      sample,
      selectedOptions,
      sidebarVisible,
      sidebarMode,
      view,
    } = this.state;

    return (
      <React.Fragment>
        <NarrowContainer className={cs.sampleViewContainer}>
          <div className={cs.sampleViewHeader}>
            <SampleViewHeader
              backgroundId={selectedOptions.background}
              editable={sample ? sample.editable : false}
              onDetailsClick={this.toggleSampleDetailsSidebar}
              onPipelineVersionChange={this.handlePipelineVersionSelect}
              pipelineRun={pipelineRun}
              project={project}
              projectSamples={projectSamples}
              reportPresent={reportMetadata.report_ready !== false}
              sample={sample}
              view={view}
              minContigSize={selectedOptions.minContigSize}
            />
          </div>
          <div className={cs.tabsContainer}>
            <UserContext.Consumer>
              {currentUser =>
                currentUser.allowedFeatures.includes(AMR_TABLE_FEATURE) &&
                reportMetadata.pipelineRunStatus === "COMPLETE" ? (
                  <Tabs
                    className={cs.tabs}
                    tabs={["Report", "Antimicrobial Resistance"]}
                    value={currentTab}
                    onChange={this.handleTabChange}
                  />
                ) : (
                  <div className={cs.dividerContainer}>
                    <div className={cs.divider} />
                  </div>
                )
              }
            </UserContext.Consumer>
          </div>
<<<<<<< HEAD
          {currentTab === "Report" && (
            <div className={cs.reportViewContainer}>
              <div className={cs.reportFilters}>
                <ReportFilters
                  backgrounds={backgrounds}
                  onFilterChanged={this.handleOptionChanged}
                  onFilterRemoved={this.handleFilterRemoved}
                  sampleId={sample && sample.id}
                  selected={selectedOptions}
                  view={view}
                />
              </div>
              <div className={cs.statsRow}>
                {this.renderReportInfo()}
                {!!this.countFilters() && (
                  <span
                    className={cs.clearAllFilters}
                    onClick={this.clearAllFilters}
                  >
                    Clear All Filters
                  </span>
                )}
              </div>
              <div className={cs.reportTable}>
                <ReportTable
                  alignVizAvailable={
                    !!(reportMetadata && reportMetadata.alignVizAvailable)
                  }
                  data={filteredReportData}
                  onTaxonNameClick={this.handleTaxonClick}
                  fastaDownloadEnabled={
                    !!(reportMetadata && reportMetadata.hasByteRanges)
                  }
                  phyloTreeAllowed={sample ? sample.editable : false}
                  pipelineVersion={pipelineRun && pipelineRun.pipeline_version}
                  projectId={project && project.id}
                  sampleId={sample && sample.id}
                />
              </div>
            </div>
          )}
=======
          {currentTab === "Report" && this.renderReport()}
>>>>>>> abe0cfb0
          {currentTab === "Antimicrobial Resistance" &&
            amrData && <AMRView amr={amrData} />}
        </NarrowContainer>
        {sample && (
          <DetailsSidebar
            visible={sidebarVisible}
            mode={sidebarMode}
            onClose={withAnalytics(
              this.closeSidebar,
              "SampleView_details-sidebar_closed",
              {
                sampleId: sample.id,
                sampleName: sample.name,
              }
            )}
            params={this.getSidebarParams()}
          />
        )}
        {this.coverageVizEnabled() && (
          <CoverageVizBottomSidebar
            visible={coverageVizVisible}
            onClose={withAnalytics(
              this.closeCoverageViz,
              "SampleView_coverage-viz-sidebar_closed",
              {
                sampleId: sample.id,
                sampleName: sample.name,
              }
            )}
            params={this.getCoverageVizParams()}
            sampleId={sample.id}
            pipelineVersion={pipelineRun.pipeline_version}
            nameType={selectedOptions.nameType}
          />
        )}
      </React.Fragment>
    );
  };
}

SampleViewV2.propTypes = {
  sampleId: PropTypes.number,
};<|MERGE_RESOLUTION|>--- conflicted
+++ resolved
@@ -33,13 +33,10 @@
 import { UserContext } from "~/components/common/UserContext";
 import { AMR_TABLE_FEATURE } from "~/components/utils/features";
 import { logAnalyticsEvent, withAnalytics } from "~/api/analytics";
-<<<<<<< HEAD
 import { pipelineVersionHasCoverageViz } from "~/components/utils/sample";
+import { sampleErrorInfo } from "~/components/utils/sample";
 import AMRView from "~/components/AMRView";
 import CoverageVizBottomSidebar from "~/components/common/CoverageVizBottomSidebar";
-=======
-import { sampleErrorInfo } from "~/components/utils/sample";
->>>>>>> abe0cfb0
 import DetailsSidebar from "~/components/common/DetailsSidebar";
 import NarrowContainer from "~/components/layout/NarrowContainer";
 import PropTypes from "~/components/utils/propTypes";
@@ -47,13 +44,8 @@
 import SampleViewHeader from "./SampleViewHeader";
 import Tabs from "~/components/ui/controls/Tabs";
 import UrlQueryParser from "~/components/utils/UrlQueryParser";
-<<<<<<< HEAD
-=======
 import AMRView from "~/components/AMRView";
-import BacteriaIcon from "~ui/icons/BacteriaIcon";
-import AlertIcon from "~ui/icons/AlertIcon";
-import LoadingIcon from "~/components/ui/icons/LoadingIcon";
->>>>>>> abe0cfb0
+import { AlertIcon, BacteriaIcon, LoadingIcon } from "~ui/icons";
 
 import ReportFilters from "./ReportFilters";
 import cs from "./sample_view_v2.scss";
@@ -916,6 +908,8 @@
     const {
       backgrounds,
       filteredReportData,
+      pipelineRun,
+      project,
       reportMetadata,
       sample,
       selectedOptions,
@@ -948,8 +942,18 @@
           </div>
           <div className={cs.reportTable}>
             <ReportTable
+              alignVizAvailable={
+                !!(reportMetadata && reportMetadata.alignVizAvailable)
+              }
               data={filteredReportData}
               onTaxonNameClick={this.handleTaxonClick}
+              fastaDownloadEnabled={
+                !!(reportMetadata && reportMetadata.hasByteRanges)
+              }
+              phyloTreeAllowed={sample ? sample.editable : false}
+              pipelineVersion={pipelineRun && pipelineRun.pipeline_version}
+              projectId={project && project.id}
+              sampleId={sample && sample.id}
             />
           </div>
         </div>
@@ -963,19 +967,11 @@
   render = () => {
     const {
       amrData,
-<<<<<<< HEAD
-      backgrounds,
       coverageVizVisible,
-=======
->>>>>>> abe0cfb0
       currentTab,
       pipelineRun,
       project,
       projectSamples,
-<<<<<<< HEAD
-      reportData,
-=======
->>>>>>> abe0cfb0
       reportMetadata,
       sample,
       selectedOptions,
@@ -1021,51 +1017,7 @@
               }
             </UserContext.Consumer>
           </div>
-<<<<<<< HEAD
-          {currentTab === "Report" && (
-            <div className={cs.reportViewContainer}>
-              <div className={cs.reportFilters}>
-                <ReportFilters
-                  backgrounds={backgrounds}
-                  onFilterChanged={this.handleOptionChanged}
-                  onFilterRemoved={this.handleFilterRemoved}
-                  sampleId={sample && sample.id}
-                  selected={selectedOptions}
-                  view={view}
-                />
-              </div>
-              <div className={cs.statsRow}>
-                {this.renderReportInfo()}
-                {!!this.countFilters() && (
-                  <span
-                    className={cs.clearAllFilters}
-                    onClick={this.clearAllFilters}
-                  >
-                    Clear All Filters
-                  </span>
-                )}
-              </div>
-              <div className={cs.reportTable}>
-                <ReportTable
-                  alignVizAvailable={
-                    !!(reportMetadata && reportMetadata.alignVizAvailable)
-                  }
-                  data={filteredReportData}
-                  onTaxonNameClick={this.handleTaxonClick}
-                  fastaDownloadEnabled={
-                    !!(reportMetadata && reportMetadata.hasByteRanges)
-                  }
-                  phyloTreeAllowed={sample ? sample.editable : false}
-                  pipelineVersion={pipelineRun && pipelineRun.pipeline_version}
-                  projectId={project && project.id}
-                  sampleId={sample && sample.id}
-                />
-              </div>
-            </div>
-          )}
-=======
           {currentTab === "Report" && this.renderReport()}
->>>>>>> abe0cfb0
           {currentTab === "Antimicrobial Resistance" &&
             amrData && <AMRView amr={amrData} />}
         </NarrowContainer>
