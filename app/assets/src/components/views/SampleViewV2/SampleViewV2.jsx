import React from "react";
import {
  entries,
  every,
  find,
  flatten,
  flow,
  get,
  keys,
  map,
  merge,
  pull,
<<<<<<< HEAD
  set,
=======
>>>>>>> 78c3bd78
  some,
  values,
} from "lodash/fp";
import deepEqual from "fast-deep-equal";

import {
  getBackgrounds,
  getSample,
  getSampleReportData,
  getSamples,
} from "~/api";
import { UserContext } from "~/components/common/UserContext";
import { AMR_TABLE_FEATURE } from "~/components/utils/features";
import { logAnalyticsEvent, withAnalytics } from "~/api/analytics";
import DetailsSidebar from "~/components/common/DetailsSidebar";
import NarrowContainer from "~/components/layout/NarrowContainer";
import PropTypes from "~/components/utils/propTypes";
import ReportTable from "./ReportTable";
import SampleViewHeader from "./SampleViewHeader";
import Tabs from "~/components/ui/controls/Tabs";

import ReportFilters from "./ReportFilters";
import cs from "./sample_view_v2.scss";

const SPECIES_LEVEL_INDEX = 1;
const GENUS_LEVEL_INDEX = 2;

export default class SampleViewV2 extends React.Component {
  constructor(props) {
    super(props);

    let localState = this.loadState(localStorage, "SampleViewOptions");

    this.state = Object.assign(
      {
        backgrounds: [],
        currentTab: "Report",
        filteredReportData: [],
        pipelineRun: null,
        project: null,
        projectSamples: [],
        reportData: [],
        sample: null,
        sidebarMode: null,
        sidebarVisible: false,
        sidebarTaxonData: null,
        view: "table",
        selectedOptions: this.defaultSelectedOptions(),
      },
      localState
    );
  }

  componentDidMount = () => {
    this.fetchSample();
    this.fetchSampleReportData();
    this.fetchBackgrounds();
  };

  loadState = (store, key) => {
    try {
      return JSON.parse(store.getItem(key)) || {};
    } catch (e) {
      // Avoid possible bad transient state related crash
      // eslint-disable-next-line no-console
      console.warn(`Bad state: ${e}`);
    }
    return {};
  };

  defaultSelectedOptions = () => {
    return {
      nameType: "Scientific name",
      readSpecificity: 0,
      minContigSize: 4,
<<<<<<< HEAD
      categories: {},
=======
      categories: [],
>>>>>>> 78c3bd78
      thresholds: [],
    };
  };

  fetchSample = async () => {
    const { sampleId } = this.props;
    const sample = await getSample({ sampleId });
    sample.id = sampleId;
    this.setState(
      {
        sample: sample,
        pipelineRun: find(
          { id: sample.last_pipeline_run },
          sample.pipeline_runs
        ),
        project: sample.project,
      },
      this.fetchProjectSamples
    );
  };

  fetchProjectSamples = async () => {
    const { project } = this.state;

    if (project) {
      const projectSamples = await getSamples({
        projectId: project.id,
      });

      this.setState({ projectSamples: projectSamples.samples });
    }
  };

  fetchSampleReportData = async () => {
    const { sampleId } = this.props;
    const { selectedOptions } = this.state;

    const rawReportData = await getSampleReportData({
      sampleId,
      background: selectedOptions.background,
    });

    const reportData = [];
    const highlightedTaxIds = new Set(rawReportData.highlightedTaxIds);
    rawReportData.sortedGenus.forEach(genusTaxId => {
      let hasHighlightedChildren = false;
      const childrenSpecies =
        rawReportData.counts[GENUS_LEVEL_INDEX][genusTaxId].children;
      const speciesData = childrenSpecies.map(speciesTaxId => {
        const isHighlighted = highlightedTaxIds.has(speciesTaxId);
        hasHighlightedChildren = hasHighlightedChildren || isHighlighted;
        return merge(rawReportData.counts[SPECIES_LEVEL_INDEX][speciesTaxId], {
          highlighted: isHighlighted,
          taxId: speciesTaxId,
          taxLevel: "species",
        });
      });
      reportData.push(
        merge(rawReportData.counts[GENUS_LEVEL_INDEX][genusTaxId], {
          highlighted:
            hasHighlightedChildren || highlightedTaxIds.has(genusTaxId),
          taxId: genusTaxId,
          taxLevel: "genus",
          species: speciesData,
        })
      );
    });

    this.setDisplayName({ reportData, ...selectedOptions });
    this.computeContigStats({ reportData, ...selectedOptions });
    const filteredReportData = this.filterReportData({
      reportData,
      filters: selectedOptions,
    });

    this.setState({
      reportData,
      filteredReportData,
      selectedOptions: Object.assign({}, selectedOptions, {
        background: rawReportData.backgroundId,
      }),
    });
  };

  fetchBackgrounds = async () => {
    const backgrounds = await getBackgrounds();
    this.setState({ backgrounds });
  };

  applyFilters = ({
    row,
    categories,
    subcategories,
    thresholds,
    readSpecificity,
    taxon,
  }) => {
    // When adding filters consider their order based on filter complexity (more complex later)
    // and effeciency (filters more likely to filter out more taxa earlier)
    return (
      this.filterTaxon({ row, taxon }) &&
      this.filterCategories({ row, categories, subcategories }) &&
      this.filterReadSpecificity({ row, readSpecificity }) &&
      this.filterThresholds({ row, thresholds })
    );
  };

  filterTaxon = ({ row, taxon }) => {
<<<<<<< HEAD
    return (
      !taxon || row.taxId === taxon.taxId || row.genus_tax_id === taxon.taxId
    );
=======
    return !taxon || row.taxId === taxon || row.genus_tax_id === taxon;
>>>>>>> 78c3bd78
  };

  filterCategories = ({ row, categories, subcategories }) => {
    // no category have been chosen: all pass
    if (categories.size === 0 && subcategories.size === 0) {
      return true;
    }

    // at least one of taxon's subcategory was selected
    if (
      some(
        subcategory => subcategories.has(subcategory),
        row.subcategories || []
      )
    ) {
      return true;
    }

    // taxon's category was selected and its subcategories were not excluded
    if (
      categories.has(row.category) &&
      !some(
        subcategory => subcategories.has(subcategory),
        row.subcategories || []
      )
    ) {
      return true;
    }

    return false;
  };

  getTaxonMetricValue = (row, metric) => {
    return get(metric.split(":"), row);
  };

  filterThresholds = ({ row, thresholds }) => {
    if (thresholds && thresholds.length) {
      const res = every(threshold => {
        const { metric, operator, value } = threshold;
        const parsedThresholdValue = parseFloat(value);
        const parsedValue = this.getTaxonMetricValue(row, metric);

        switch (operator) {
          case ">=":
            return parsedValue < parsedThresholdValue;
          case "<=":
            return parsedValue > parsedThresholdValue;
        }
        return true;
      }, thresholds);
      return res;
    }

    return true;
  };

  filterReadSpecificity = ({ row, readSpecificity }) => {
    // for read specificity, species filtering is determined by their genus
    return (
      !readSpecificity ||
      (row.taxLevel === "genus" ? row.taxId > 0 : row.genus_tax_id > 0)
    );
  };

  computeRowContigStats = ({ row, minContigSize }) => {
    ["nr", "nt"].forEach(dbType => {
      const contigDetails = get([dbType, "contigs"], row);
      if (contigDetails && keys(contigDetails).length) {
        const dbTypeRow = row[dbType];
        dbTypeRow.contigCount = 0;
        dbTypeRow.readsCount = 0;

        flow(
          entries,
          map(([readsPerContig, count]) => {
            if (readsPerContig >= minContigSize) {
              dbTypeRow.contigCount += count;
              dbTypeRow.readsCount += count * readsPerContig;
            }
          })
        )(contigDetails);
      }
<<<<<<< HEAD
    });
  };

  computeContigStats = ({ reportData, minContigSize }) => {
    reportData.forEach(genus => {
      this.computeRowContigStats({ row: genus, minContigSize });
      genus.species.forEach(species => {
        this.computeRowContigStats({ row: species, minContigSize });
      });
    });
  };

=======
    });
  };

  computeContigStats = ({ reportData, minContigSize }) => {
    reportData.forEach(genus => {
      this.computeRowContigStats({ row: genus, minContigSize });
      genus.species.forEach(species => {
        this.computeRowContigStats({ row: species, minContigSize });
      });
    });
  };

>>>>>>> 78c3bd78
  setDisplayName = ({ reportData, nameType }) => {
    const useScientific = nameType === "Scientific name";
    reportData.forEach(genus => {
      genus.displayName = useScientific ? genus.name : genus.common_name;
      genus.species.forEach(species => {
        species.displayName = useScientific
          ? species.name
          : species.common_name;
      });
    });
  };

  filterReportData = ({
    reportData,
    filters: { categories, thresholds, readSpecificity, taxon },
  }) => {
    const categoriesSet = new Set(
      map(c => c.toLowerCase(), categories.categories || [])
    );
    const subcategoriesSet = new Set(
      map(sc => sc.toLowerCase(), flatten(values(categories.subcategories)))
    );

    const filteredData = [];
    reportData.forEach(genusRow => {
      genusRow.passedFilters = this.applyFilters({
        row: genusRow,
        categories: categoriesSet,
        subcategories: subcategoriesSet,
        thresholds,
        readSpecificity,
        taxon,
      });

      genusRow.filteredSpecies = genusRow.species.filter(speciesRow =>
        this.applyFilters({
          row: speciesRow,
          categories: categoriesSet,
          subcategories: subcategoriesSet,
          thresholds,
          readSpecificity,
          taxon,
        })
      );
      if (genusRow.passedFilters || genusRow.filteredSpecies.length) {
        filteredData.push(genusRow);
      }
    });

    return filteredData;
  };

  handlePipelineVersionSelect = newPipelineVersion => {
    const { pipelineRun, sample } = this.state;
    if (newPipelineVersion != pipelineRun.version) {
      this.setState(
        {
          pipelineRun: find(
            { id: sample.last_pipeline_run },
            sample.pipeline_runs
          ),
          reportData: [],
        },
        this.fetchSampleReportData()
      );
    }
  };

  handleTabChange = tab => {
    this.setState({ currentTab: tab });
    const name = tab.replace(/\W+/g, "-").toLowerCase();
    logAnalyticsEvent(`SampleView_tab-${name}_clicked`, {
      tab: tab,
    });
  };

  persistReportOptions = () => {
    // save new options to local storage
    const { selectedOptions } = this.state;
    // remove exceptions to persistent options
    const { taxon, ...persistentReportOptions } = selectedOptions;
    localStorage.setItem(
      "SampleViewOptions",
      JSON.stringify({
        selectedOptions: persistentReportOptions,
      })
    );
  };

  handleOptionChanged = ({ key, value }) => {
<<<<<<< HEAD
    const { selectedOptions } = this.state;
=======
    const { reportData, selectedOptions } = this.state;
>>>>>>> 78c3bd78

    if (deepEqual(selectedOptions[key], value)) {
      return;
    }

    const newSelectedOptions = Object.assign({}, selectedOptions, {
      [key]: value,
    });
<<<<<<< HEAD

    this.refreshDataFromOptionsChange({ key, newSelectedOptions });
  };

  handleFilterRemoved = ({ key, path, value }) => {
    const { selectedOptions } = this.state;

    // path is optional and used to access nested attributes
    // if path is not defined use key to access the attribute
    path = path || key;
    const optionByPath = get(path, selectedOptions);

    const newSelectedOptions = set(
      path,
      Array.isArray(optionByPath)
        ? pull(value, get(path, newSelectedOptions))
        : null,
      selectedOptions
    );

    this.refreshDataFromOptionsChange({ key, newSelectedOptions });
  };

  refreshDataFromOptionsChange = ({ key, newSelectedOptions }) => {
    const { reportData, selectedOptions } = this.state;

=======
>>>>>>> 78c3bd78
    // different behavior given type of option
    switch (key) {
      // - min contig size: recompute contig statistics with new size and refresh display
      case "minContigSize":
        this.computeContigStats({ reportData, ...newSelectedOptions });
        this.setState({ reportData: [...reportData] });
        break;
      // - name type: reset table to force a rerender
      case "nameType":
<<<<<<< HEAD
        this.setDisplayName({ reportData, ...selectedOptions });
=======
        this.setDisplayName({ reportData, ...newSelectedOptions });
>>>>>>> 78c3bd78
        this.setState({ reportData: [...reportData] });
        break;

      // - background: requires a new reload from server
      case "background":
        this.setState({ reportData: [] }, this.fetchSampleReportData);
        break;

      // - taxon: refresh filtered data
      // - categories: refresh filtered data
      // - threshold filters: refresh filtered data
      // - read specificity: refresh filtered data
      case "taxon":
      case "categories":
      case "thresholds":
      case "readSpecificity":
        this.setState({
          filteredReportData: this.filterReportData({
            reportData,
            filters: newSelectedOptions,
          }),
        });
        break;
      default:
        return;
    }

    // save options in state and persist in local storage
    this.setState(
      {
        selectedOptions: newSelectedOptions,
      },
      () => {
        this.persistReportOptions();
      }
    );
  };

<<<<<<< HEAD
=======
  handleFilterRemoved = ({ key, value }) => {
    const { selected } = this.state;
    const newSelected = pull(value, selected[key]);
    this.setState({ selected: newSelected });
  };

>>>>>>> 78c3bd78
  toggleSidebar = ({ mode }) => {
    const { sidebarMode, sidebarVisible } = this.state;
    if (sidebarVisible && sidebarMode === mode) {
      this.setState({ sidebarVisible: false });
    } else {
      this.setState({
        sidebarMode: mode,
        sidebarVisible: true,
      });
    }
  };

  handleTaxonClick = clickedTaxonData => {
    const { sidebarMode, sidebarVisible, sidebarTaxonData } = this.state;

    if (!clickedTaxonData.taxId) {
      this.setState({ sidebarVisible: false });
      return;
    }

    if (
      sidebarMode === "taxonDetails" &&
      sidebarVisible &&
      sidebarTaxonData &&
      sidebarTaxonData.taxId === clickedTaxonData.taxId
    ) {
      this.setState({
        sidebarVisible: false,
      });
    } else {
      this.setState({
        sidebarMode: "taxonDetails",
        sidebarTaxonData: clickedTaxonData,
        sidebarVisible: true,
        coverageVizVisible: false,
      });
    }
  };

  toggleSampleDetailsSidebar = () => {
    const { sidebarMode, sidebarVisible } = this.state;
    if (sidebarVisible && sidebarMode === "sampleDetails") {
      this.setState({ sidebarVisible: false });
    } else {
      this.setState({
        sidebarMode: "sampleDetails",
        sidebarVisible: true,
      });
    }
  };

  closeSidebar = () => {
    this.setState({
      sidebarVisible: false,
    });
  };

  handleMetadataUpdate = (key, value) => {
    const { sample } = this.state;
    if (key === "name") {
      this.setState({
        sample: Object.assign({}, sample, { name: value }),
      });
    }
  };

  getSidebarParams = () => {
    const {
      backgrounds,
      pipelineRun,
      sample,
      selectedOptions,
      sidebarMode,
      sidebarTaxonData,
    } = this.state;

    if (sidebarMode === "taxonDetails") {
      return {
        background: find({ id: selectedOptions.background }, backgrounds),
        parentTaxonId: (sidebarTaxonData.genus || {}).taxId,
        taxonId: sidebarTaxonData.taxId,
        taxonName: sidebarTaxonData.name,
        taxonValues: {
          NT: { rpm: get("nt.rpm", sidebarTaxonData) || 0 },
          NR: { rpm: get("nr.rpm", sidebarTaxonData) || 0 },
        },
      };
    } else if (sidebarMode === "sampleDetails") {
      return {
        sampleId: sample.id,
        pipelineVersion: pipelineRun.pipeline_version,
        onMetadataUpdate: this.handleMetadataUpdate,
      };
    }
    return {};
  };

  render = () => {
    const {
      backgrounds,
      currentTab,
      filteredReportData,
      pipelineRun,
      project,
      projectSamples,
      reportData,
      sample,
      selectedOptions,
      sidebarVisible,
      sidebarMode,
      view,
    } = this.state;

    return (
      <React.Fragment>
        <NarrowContainer className={cs.sampleViewContainer}>
          <div className={cs.sampleViewHeader}>
            <SampleViewHeader
              backgroundId={selectedOptions.background}
              editable={sample ? sample.editable : false}
              onDetailsClick={this.toggleSampleDetailsSidebar}
              onPipelineVersionChange={this.handlePipelineVersionSelect}
              pipelineRun={pipelineRun}
              project={project}
              projectSamples={projectSamples}
              reportPresent={!!reportData.length}
              sample={sample}
              view={view}
            />
          </div>
          <div className={cs.tabsContainer}>
            <UserContext.Consumer>
              {currentUser =>
                currentUser.allowedFeatures.includes(AMR_TABLE_FEATURE) ||
                currentUser.admin ? (
                  <Tabs
                    className={cs.tabs}
                    tabs={["Report", "Antimicrobial Resistance"]}
                    value={currentTab}
                    onChange={this.handleTabChange}
                  />
                ) : (
                  <div className={cs.dividerContainer}>
                    <div className={cs.divider} />
                  </div>
                )
              }
            </UserContext.Consumer>
          </div>
          <div className={cs.reportViewContainer}>
            <div className={cs.reportFilters}>
              <ReportFilters
                backgrounds={backgrounds}
                onFilterChanged={this.handleOptionChanged}
                onFilterRemoved={this.handleFilterRemoved}
                sampleId={sample && sample.id}
                selected={selectedOptions}
                view={view}
              />
            </div>
            <div className={cs.reportTable}>
              <ReportTable
                data={filteredReportData}
                onTaxonNameClick={this.handleTaxonClick}
              />
            </div>
          </div>
        </NarrowContainer>
        {sample && (
          <DetailsSidebar
            visible={sidebarVisible}
            mode={sidebarMode}
            onClose={withAnalytics(
              this.closeSidebar,
              "SampleView_details-sidebar_closed",
              {
                sampleId: sample.id,
                sampleName: sample.name,
              }
            )}
            params={this.getSidebarParams()}
          />
        )}
      </React.Fragment>
    );
  };
}

SampleViewV2.propTypes = {
  sampleId: PropTypes.number,
};<|MERGE_RESOLUTION|>--- conflicted
+++ resolved
@@ -10,10 +10,7 @@
   map,
   merge,
   pull,
-<<<<<<< HEAD
   set,
-=======
->>>>>>> 78c3bd78
   some,
   values,
 } from "lodash/fp";
@@ -89,11 +86,7 @@
       nameType: "Scientific name",
       readSpecificity: 0,
       minContigSize: 4,
-<<<<<<< HEAD
       categories: {},
-=======
-      categories: [],
->>>>>>> 78c3bd78
       thresholds: [],
     };
   };
@@ -202,13 +195,9 @@
   };
 
   filterTaxon = ({ row, taxon }) => {
-<<<<<<< HEAD
     return (
       !taxon || row.taxId === taxon.taxId || row.genus_tax_id === taxon.taxId
     );
-=======
-    return !taxon || row.taxId === taxon || row.genus_tax_id === taxon;
->>>>>>> 78c3bd78
   };
 
   filterCategories = ({ row, categories, subcategories }) => {
@@ -292,7 +281,6 @@
           })
         )(contigDetails);
       }
-<<<<<<< HEAD
     });
   };
 
@@ -305,20 +293,6 @@
     });
   };
 
-=======
-    });
-  };
-
-  computeContigStats = ({ reportData, minContigSize }) => {
-    reportData.forEach(genus => {
-      this.computeRowContigStats({ row: genus, minContigSize });
-      genus.species.forEach(species => {
-        this.computeRowContigStats({ row: species, minContigSize });
-      });
-    });
-  };
-
->>>>>>> 78c3bd78
   setDisplayName = ({ reportData, nameType }) => {
     const useScientific = nameType === "Scientific name";
     reportData.forEach(genus => {
@@ -409,11 +383,7 @@
   };
 
   handleOptionChanged = ({ key, value }) => {
-<<<<<<< HEAD
     const { selectedOptions } = this.state;
-=======
-    const { reportData, selectedOptions } = this.state;
->>>>>>> 78c3bd78
 
     if (deepEqual(selectedOptions[key], value)) {
       return;
@@ -422,7 +392,6 @@
     const newSelectedOptions = Object.assign({}, selectedOptions, {
       [key]: value,
     });
-<<<<<<< HEAD
 
     this.refreshDataFromOptionsChange({ key, newSelectedOptions });
   };
@@ -449,8 +418,6 @@
   refreshDataFromOptionsChange = ({ key, newSelectedOptions }) => {
     const { reportData, selectedOptions } = this.state;
 
-=======
->>>>>>> 78c3bd78
     // different behavior given type of option
     switch (key) {
       // - min contig size: recompute contig statistics with new size and refresh display
@@ -460,11 +427,7 @@
         break;
       // - name type: reset table to force a rerender
       case "nameType":
-<<<<<<< HEAD
-        this.setDisplayName({ reportData, ...selectedOptions });
-=======
         this.setDisplayName({ reportData, ...newSelectedOptions });
->>>>>>> 78c3bd78
         this.setState({ reportData: [...reportData] });
         break;
 
@@ -503,15 +466,6 @@
     );
   };
 
-<<<<<<< HEAD
-=======
-  handleFilterRemoved = ({ key, value }) => {
-    const { selected } = this.state;
-    const newSelected = pull(value, selected[key]);
-    this.setState({ selected: newSelected });
-  };
-
->>>>>>> 78c3bd78
   toggleSidebar = ({ mode }) => {
     const { sidebarMode, sidebarVisible } = this.state;
     if (sidebarVisible && sidebarMode === mode) {
