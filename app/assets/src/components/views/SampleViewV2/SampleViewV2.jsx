import React from "react";
import {
  entries,
  every,
  find,
  flatten,
  flow,
  get,
  keys,
  map,
  merge,
  pull,
<<<<<<< HEAD
=======
  set,
>>>>>>> 390ae2d2
  some,
  values,
} from "lodash/fp";
import deepEqual from "fast-deep-equal";

import {
  getBackgrounds,
  getSample,
  getSampleReportData,
  getSamples,
} from "~/api";
import { UserContext } from "~/components/common/UserContext";
import { AMR_TABLE_FEATURE } from "~/components/utils/features";
import { logAnalyticsEvent, withAnalytics } from "~/api/analytics";
import DetailsSidebar from "~/components/common/DetailsSidebar";
import NarrowContainer from "~/components/layout/NarrowContainer";
import PropTypes from "~/components/utils/propTypes";
import ReportTable from "./ReportTable";
import SampleViewHeader from "./SampleViewHeader";
import Tabs from "~/components/ui/controls/Tabs";

import ReportFilters from "./ReportFilters";
import cs from "./sample_view_v2.scss";

const SPECIES_LEVEL_INDEX = 1;
const GENUS_LEVEL_INDEX = 2;

export default class SampleViewV2 extends React.Component {
  constructor(props) {
    super(props);

    let localState = this.loadState(localStorage, "SampleViewOptions");

    this.state = Object.assign(
      {
        backgrounds: [],
        currentTab: "Report",
        filteredReportData: [],
        pipelineRun: null,
        project: null,
        projectSamples: [],
        reportData: [],
        sample: null,
        sidebarMode: null,
        sidebarVisible: false,
        sidebarTaxonData: null,
        view: "table",
        selectedOptions: this.defaultSelectedOptions(),
      },
      localState
    );
  }

  componentDidMount = () => {
    this.fetchSample();
    this.fetchSampleReportData();
    this.fetchBackgrounds();
  };

  loadState = (store, key) => {
    try {
      return JSON.parse(store.getItem(key)) || {};
    } catch (e) {
      // Avoid possible bad transient state related crash
      // eslint-disable-next-line no-console
      console.warn(`Bad state: ${e}`);
    }
    return {};
  };

  defaultSelectedOptions = () => {
    return {
      nameType: "Scientific name",
      readSpecificity: 0,
      minContigSize: 4,
<<<<<<< HEAD
      categories: [],
=======
      categories: {},
>>>>>>> 390ae2d2
      thresholds: [],
    };
  };

  fetchSample = async () => {
    const { sampleId } = this.props;
    const sample = await getSample({ sampleId });
    sample.id = sampleId;
    this.setState(
      {
        sample: sample,
        pipelineRun: find(
          { id: sample.last_pipeline_run },
          sample.pipeline_runs
        ),
        project: sample.project,
      },
      this.fetchProjectSamples
    );
  };

  fetchProjectSamples = async () => {
    const { project } = this.state;

    if (project) {
      const projectSamples = await getSamples({
        projectId: project.id,
      });

      this.setState({ projectSamples: projectSamples.samples });
    }
  };

  fetchSampleReportData = async () => {
    const { sampleId } = this.props;
    const { selectedOptions } = this.state;

    const rawReportData = await getSampleReportData({
      sampleId,
      background: selectedOptions.background,
    });

    const reportData = [];
    const highlightedTaxIds = new Set(rawReportData.highlightedTaxIds);
    rawReportData.sortedGenus.forEach(genusTaxId => {
      let hasHighlightedChildren = false;
      const childrenSpecies =
        rawReportData.counts[GENUS_LEVEL_INDEX][genusTaxId].children;
      const speciesData = childrenSpecies.map(speciesTaxId => {
        const isHighlighted = highlightedTaxIds.has(speciesTaxId);
        hasHighlightedChildren = hasHighlightedChildren || isHighlighted;
        return merge(rawReportData.counts[SPECIES_LEVEL_INDEX][speciesTaxId], {
          highlighted: isHighlighted,
          taxId: speciesTaxId,
          taxLevel: "species",
        });
      });
      reportData.push(
        merge(rawReportData.counts[GENUS_LEVEL_INDEX][genusTaxId], {
          highlighted:
            hasHighlightedChildren || highlightedTaxIds.has(genusTaxId),
          taxId: genusTaxId,
          taxLevel: "genus",
          species: speciesData,
        })
      );
    });

    this.setDisplayName({ reportData, ...selectedOptions });
    this.computeContigStats({ reportData, ...selectedOptions });
    const filteredReportData = this.filterReportData({
      reportData,
      filters: selectedOptions,
    });

    this.setState({
      reportData,
      filteredReportData,
      selectedOptions: Object.assign({}, selectedOptions, {
        background: rawReportData.backgroundId,
      }),
<<<<<<< HEAD
    });
  };

  fetchBackgrounds = async () => {
    const backgrounds = await getBackgrounds();
    this.setState({ backgrounds });
  };

  applyFilters = ({
    row,
    categories,
    subcategories,
    thresholds,
    readSpecificity,
    taxon,
  }) => {
    // When adding filters consider their order based on filter complexity (more complex later)
    // and effeciency (filters more likely to filter out more taxa earlier)
    return (
      this.filterTaxon({ row, taxon }) &&
      this.filterCategories({ row, categories, subcategories }) &&
      this.filterReadSpecificity({ row, readSpecificity }) &&
      this.filterThresholds({ row, thresholds })
    );
  };

  filterTaxon = ({ row, taxon }) => {
    return !taxon || row.taxId === taxon || row.genus_tax_id === taxon;
  };

  filterCategories = ({ row, categories, subcategories }) => {
    // no category have been chosen: all pass
    if (categories.size === 0 && subcategories.size === 0) {
      return true;
    }

    // at least one of taxon's subcategory was selected
    if (
      some(
        subcategory => subcategories.has(subcategory),
        row.subcategories || []
      )
    ) {
      return true;
    }

    // taxon's category was selected and its subcategories were not excluded
    if (
      categories.has(row.category) &&
      !some(
        subcategory => subcategories.has(subcategory),
        row.subcategories || []
      )
    ) {
      return true;
    }

    return false;
  };

  getTaxonMetricValue = (row, metric) => {
    return get(metric.split(":"), row);
  };

  filterThresholds = ({ row, thresholds }) => {
    if (thresholds && thresholds.length) {
      const res = every(threshold => {
        const { metric, operator, value } = threshold;
        const parsedThresholdValue = parseFloat(value);
        const parsedValue = this.getTaxonMetricValue(row, metric);

        switch (operator) {
          case ">=":
            return parsedValue < parsedThresholdValue;
          case "<=":
            return parsedValue > parsedThresholdValue;
        }
        return true;
      }, thresholds);
      return res;
    }

    return true;
  };

  filterReadSpecificity = ({ row, readSpecificity }) => {
    // for read specificity, species filtering is determined by their genus
    return (
      !readSpecificity ||
      (row.taxLevel === "genus" ? row.taxId > 0 : row.genus_tax_id > 0)
    );
  };

  computeRowContigStats = ({ row, minContigSize }) => {
    ["nr", "nt"].forEach(dbType => {
      const contigDetails = get([dbType, "contigs"], row);
      if (contigDetails && keys(contigDetails).length) {
        const dbTypeRow = row[dbType];
        dbTypeRow.contigCount = 0;
        dbTypeRow.readsCount = 0;

        flow(
          entries,
          map(([readsPerContig, count]) => {
            if (readsPerContig >= minContigSize) {
              dbTypeRow.contigCount += count;
              dbTypeRow.readsCount += count * readsPerContig;
            }
          })
        )(contigDetails);
      }
    });
  };

=======
    });
  };

  fetchBackgrounds = async () => {
    const backgrounds = await getBackgrounds();
    this.setState({ backgrounds });
  };

  applyFilters = ({
    row,
    categories,
    subcategories,
    thresholds,
    readSpecificity,
    taxon,
  }) => {
    // When adding filters consider their order based on filter complexity (more complex later)
    // and effeciency (filters more likely to filter out more taxa earlier)
    return (
      this.filterTaxon({ row, taxon }) &&
      this.filterCategories({ row, categories, subcategories }) &&
      this.filterReadSpecificity({ row, readSpecificity }) &&
      this.filterThresholds({ row, thresholds })
    );
  };

  filterTaxon = ({ row, taxon }) => {
    return (
      !taxon || row.taxId === taxon.taxId || row.genus_tax_id === taxon.taxId
    );
  };

  filterCategories = ({ row, categories, subcategories }) => {
    // no category have been chosen: all pass
    if (categories.size === 0 && subcategories.size === 0) {
      return true;
    }

    // at least one of taxon's subcategory was selected
    if (
      some(
        subcategory => subcategories.has(subcategory),
        row.subcategories || []
      )
    ) {
      return true;
    }

    // taxon's category was selected and its subcategories were not excluded
    if (
      categories.has(row.category) &&
      !some(
        subcategory => subcategories.has(subcategory),
        row.subcategories || []
      )
    ) {
      return true;
    }

    return false;
  };

  getTaxonMetricValue = (row, metric) => {
    return get(metric.split(":"), row);
  };

  filterThresholds = ({ row, thresholds }) => {
    if (thresholds && thresholds.length) {
      const res = every(threshold => {
        const { metric, operator, value } = threshold;
        const parsedThresholdValue = parseFloat(value);
        const parsedValue = this.getTaxonMetricValue(row, metric);

        switch (operator) {
          case ">=":
            return parsedThresholdValue < parsedValue;
          case "<=":
            return parsedThresholdValue > parsedValue;
        }
        return true;
      }, thresholds);
      return res;
    }

    return true;
  };

  filterReadSpecificity = ({ row, readSpecificity }) => {
    // for read specificity, species filtering is determined by their genus
    return (
      !readSpecificity ||
      (row.taxLevel === "genus" ? row.taxId > 0 : row.genus_tax_id > 0)
    );
  };

  computeRowContigStats = ({ row, minContigSize }) => {
    ["nr", "nt"].forEach(dbType => {
      const contigDetails = get([dbType, "contigs"], row);
      if (contigDetails && keys(contigDetails).length) {
        const dbTypeRow = row[dbType];
        dbTypeRow.contigCount = 0;
        dbTypeRow.readsCount = 0;

        flow(
          entries,
          map(([readsPerContig, count]) => {
            if (readsPerContig >= minContigSize) {
              dbTypeRow.contigCount += count;
              dbTypeRow.readsCount += count * readsPerContig;
            }
          })
        )(contigDetails);
      }
    });
  };

>>>>>>> 390ae2d2
  computeContigStats = ({ reportData, minContigSize }) => {
    reportData.forEach(genus => {
      this.computeRowContigStats({ row: genus, minContigSize });
      genus.species.forEach(species => {
        this.computeRowContigStats({ row: species, minContigSize });
      });
    });
  };

  setDisplayName = ({ reportData, nameType }) => {
    const useScientific = nameType === "Scientific name";
    reportData.forEach(genus => {
      genus.displayName = useScientific ? genus.name : genus.common_name;
      genus.species.forEach(species => {
        species.displayName = useScientific
          ? species.name
          : species.common_name;
      });
    });
  };

  filterReportData = ({
    reportData,
    filters: { categories, thresholds, readSpecificity, taxon },
  }) => {
    const categoriesSet = new Set(
      map(c => c.toLowerCase(), categories.categories || [])
    );
    const subcategoriesSet = new Set(
      map(sc => sc.toLowerCase(), flatten(values(categories.subcategories)))
    );

    const filteredData = [];
    reportData.forEach(genusRow => {
      genusRow.passedFilters = this.applyFilters({
        row: genusRow,
        categories: categoriesSet,
        subcategories: subcategoriesSet,
        thresholds,
        readSpecificity,
        taxon,
      });

      genusRow.filteredSpecies = genusRow.species.filter(speciesRow =>
        this.applyFilters({
          row: speciesRow,
          categories: categoriesSet,
          subcategories: subcategoriesSet,
          thresholds,
          readSpecificity,
          taxon,
        })
      );
      if (genusRow.passedFilters || genusRow.filteredSpecies.length) {
        filteredData.push(genusRow);
      }
    });

    return filteredData;
  };

  handlePipelineVersionSelect = newPipelineVersion => {
    const { pipelineRun, sample } = this.state;
    if (newPipelineVersion != pipelineRun.version) {
      this.setState(
        {
          pipelineRun: find(
            { id: sample.last_pipeline_run },
            sample.pipeline_runs
          ),
          reportData: [],
        },
        this.fetchSampleReportData()
      );
    }
  };

  handleTabChange = tab => {
    this.setState({ currentTab: tab });
    const name = tab.replace(/\W+/g, "-").toLowerCase();
    logAnalyticsEvent(`SampleView_tab-${name}_clicked`, {
      tab: tab,
    });
  };

  persistReportOptions = () => {
    // save new options to local storage
    const { selectedOptions } = this.state;
    // remove exceptions to persistent options
    const { taxon, ...persistentReportOptions } = selectedOptions;
    localStorage.setItem(
      "SampleViewOptions",
      JSON.stringify({
        selectedOptions: persistentReportOptions,
      })
    );
  };

  handleOptionChanged = ({ key, value }) => {
<<<<<<< HEAD
    const { reportData, selectedOptions } = this.state;
=======
    const { selectedOptions } = this.state;
>>>>>>> 390ae2d2

    if (deepEqual(selectedOptions[key], value)) {
      return;
    }

    const newSelectedOptions = Object.assign({}, selectedOptions, {
      [key]: value,
    });
<<<<<<< HEAD
=======

    this.refreshDataFromOptionsChange({ key, newSelectedOptions });
  };

  handleFilterRemoved = ({ key, subpath, value }) => {
    const { selectedOptions } = this.state;

    let newSelectedOptions = { ...selectedOptions };
    switch (key) {
      case "categories":
        newSelectedOptions.categories = set(
          subpath,
          pull(value, get(subpath, newSelectedOptions.categories)),
          newSelectedOptions.categories
        );
        break;
      case "taxon":
        newSelectedOptions.taxon = null;
        break;
      case "thresholds":
        newSelectedOptions.thresholds = pull(
          value,
          newSelectedOptions.thresholds
        );
        break;
      default:
        return;
    }

    this.refreshDataFromOptionsChange({ key, newSelectedOptions });
  };

  refreshDataFromOptionsChange = ({ key, newSelectedOptions }) => {
    const { reportData } = this.state;

>>>>>>> 390ae2d2
    // different behavior given type of option
    switch (key) {
      // - min contig size: recompute contig statistics with new size and refresh display
      case "minContigSize":
        this.computeContigStats({ reportData, ...newSelectedOptions });
        this.setState({ reportData: [...reportData] });
        break;
      // - name type: reset table to force a rerender
      case "nameType":
        this.setDisplayName({ reportData, ...newSelectedOptions });
        this.setState({ reportData: [...reportData] });
        break;

      // - background: requires a new reload from server
      case "background":
        this.setState({ reportData: [] }, this.fetchSampleReportData);
        break;

      // - taxon: refresh filtered data
      // - categories: refresh filtered data
      // - threshold filters: refresh filtered data
      // - read specificity: refresh filtered data
      case "taxon":
      case "categories":
      case "thresholds":
      case "readSpecificity":
        this.setState({
          filteredReportData: this.filterReportData({
            reportData,
            filters: newSelectedOptions,
          }),
        });
        break;
      default:
        return;
    }

    // save options in state and persist in local storage
    this.setState(
      {
        selectedOptions: newSelectedOptions,
      },
      () => {
        this.persistReportOptions();
      }
    );
  };

<<<<<<< HEAD
  handleFilterRemoved = ({ key, value }) => {
    const { selected } = this.state;
    const newSelected = pull(value, selected[key]);
    this.setState({ selected: newSelected });
  };

=======
>>>>>>> 390ae2d2
  toggleSidebar = ({ mode }) => {
    const { sidebarMode, sidebarVisible } = this.state;
    if (sidebarVisible && sidebarMode === mode) {
      this.setState({ sidebarVisible: false });
    } else {
      this.setState({
        sidebarMode: mode,
        sidebarVisible: true,
      });
    }
  };

  handleTaxonClick = clickedTaxonData => {
    const { sidebarMode, sidebarVisible, sidebarTaxonData } = this.state;

    if (!clickedTaxonData.taxId) {
      this.setState({ sidebarVisible: false });
      return;
    }

    if (
      sidebarMode === "taxonDetails" &&
      sidebarVisible &&
      sidebarTaxonData &&
      sidebarTaxonData.taxId === clickedTaxonData.taxId
    ) {
      this.setState({
        sidebarVisible: false,
      });
    } else {
      this.setState({
        sidebarMode: "taxonDetails",
        sidebarTaxonData: clickedTaxonData,
        sidebarVisible: true,
        coverageVizVisible: false,
      });
    }
  };

  toggleSampleDetailsSidebar = () => {
    const { sidebarMode, sidebarVisible } = this.state;
    if (sidebarVisible && sidebarMode === "sampleDetails") {
      this.setState({ sidebarVisible: false });
    } else {
      this.setState({
        sidebarMode: "sampleDetails",
        sidebarVisible: true,
      });
    }
  };

  closeSidebar = () => {
    this.setState({
      sidebarVisible: false,
    });
  };

  handleMetadataUpdate = (key, value) => {
    const { sample } = this.state;
    if (key === "name") {
      this.setState({
        sample: Object.assign({}, sample, { name: value }),
      });
    }
  };

  getSidebarParams = () => {
    const {
      backgrounds,
      pipelineRun,
      sample,
      selectedOptions,
      sidebarMode,
      sidebarTaxonData,
    } = this.state;

    if (sidebarMode === "taxonDetails") {
      return {
        background: find({ id: selectedOptions.background }, backgrounds),
        parentTaxonId: (sidebarTaxonData.genus || {}).taxId,
        taxonId: sidebarTaxonData.taxId,
        taxonName: sidebarTaxonData.name,
        taxonValues: {
          NT: { rpm: get("nt.rpm", sidebarTaxonData) || 0 },
          NR: { rpm: get("nr.rpm", sidebarTaxonData) || 0 },
        },
      };
    } else if (sidebarMode === "sampleDetails") {
      return {
        sampleId: sample.id,
        pipelineVersion: pipelineRun.pipeline_version,
        onMetadataUpdate: this.handleMetadataUpdate,
      };
    }
    return {};
  };

  render = () => {
    const {
      backgrounds,
      currentTab,
      filteredReportData,
      pipelineRun,
      project,
      projectSamples,
      reportData,
      sample,
      selectedOptions,
      sidebarVisible,
      sidebarMode,
      view,
    } = this.state;

    return (
      <React.Fragment>
        <NarrowContainer className={cs.sampleViewContainer}>
          <div className={cs.sampleViewHeader}>
            <SampleViewHeader
              backgroundId={selectedOptions.background}
              editable={sample ? sample.editable : false}
              onDetailsClick={this.toggleSampleDetailsSidebar}
              onPipelineVersionChange={this.handlePipelineVersionSelect}
              pipelineRun={pipelineRun}
              project={project}
              projectSamples={projectSamples}
              reportPresent={!!reportData.length}
              sample={sample}
              view={view}
            />
          </div>
          <div className={cs.tabsContainer}>
            <UserContext.Consumer>
              {currentUser =>
                currentUser.allowedFeatures.includes(AMR_TABLE_FEATURE) ||
                currentUser.admin ? (
                  <Tabs
                    className={cs.tabs}
                    tabs={["Report", "Antimicrobial Resistance"]}
                    value={currentTab}
                    onChange={this.handleTabChange}
                  />
                ) : (
                  <div className={cs.dividerContainer}>
                    <div className={cs.divider} />
                  </div>
                )
              }
            </UserContext.Consumer>
          </div>
          <div className={cs.reportViewContainer}>
            <div className={cs.reportFilters}>
              <ReportFilters
                backgrounds={backgrounds}
                onFilterChanged={this.handleOptionChanged}
                onFilterRemoved={this.handleFilterRemoved}
                sampleId={sample && sample.id}
                selected={selectedOptions}
                view={view}
              />
            </div>
            <div className={cs.reportTable}>
              <ReportTable
                data={filteredReportData}
                onTaxonNameClick={this.handleTaxonClick}
              />
            </div>
          </div>
        </NarrowContainer>
        {sample && (
          <DetailsSidebar
            visible={sidebarVisible}
            mode={sidebarMode}
            onClose={withAnalytics(
              this.closeSidebar,
              "SampleView_details-sidebar_closed",
              {
                sampleId: sample.id,
                sampleName: sample.name,
              }
            )}
            params={this.getSidebarParams()}
          />
        )}
      </React.Fragment>
    );
  };
}

SampleViewV2.propTypes = {
  sampleId: PropTypes.number,
};<|MERGE_RESOLUTION|>--- conflicted
+++ resolved
@@ -10,10 +10,7 @@
   map,
   merge,
   pull,
-<<<<<<< HEAD
-=======
   set,
->>>>>>> 390ae2d2
   some,
   values,
 } from "lodash/fp";
@@ -89,11 +86,7 @@
       nameType: "Scientific name",
       readSpecificity: 0,
       minContigSize: 4,
-<<<<<<< HEAD
-      categories: [],
-=======
       categories: {},
->>>>>>> 390ae2d2
       thresholds: [],
     };
   };
@@ -175,7 +168,6 @@
       selectedOptions: Object.assign({}, selectedOptions, {
         background: rawReportData.backgroundId,
       }),
-<<<<<<< HEAD
     });
   };
 
@@ -203,7 +195,9 @@
   };
 
   filterTaxon = ({ row, taxon }) => {
-    return !taxon || row.taxId === taxon || row.genus_tax_id === taxon;
+    return (
+      !taxon || row.taxId === taxon.taxId || row.genus_tax_id === taxon.taxId
+    );
   };
 
   filterCategories = ({ row, categories, subcategories }) => {
@@ -249,9 +243,9 @@
 
         switch (operator) {
           case ">=":
-            return parsedValue < parsedThresholdValue;
+            return parsedThresholdValue < parsedValue;
           case "<=":
-            return parsedValue > parsedThresholdValue;
+            return parsedThresholdValue > parsedValue;
         }
         return true;
       }, thresholds);
@@ -290,124 +284,6 @@
     });
   };
 
-=======
-    });
-  };
-
-  fetchBackgrounds = async () => {
-    const backgrounds = await getBackgrounds();
-    this.setState({ backgrounds });
-  };
-
-  applyFilters = ({
-    row,
-    categories,
-    subcategories,
-    thresholds,
-    readSpecificity,
-    taxon,
-  }) => {
-    // When adding filters consider their order based on filter complexity (more complex later)
-    // and effeciency (filters more likely to filter out more taxa earlier)
-    return (
-      this.filterTaxon({ row, taxon }) &&
-      this.filterCategories({ row, categories, subcategories }) &&
-      this.filterReadSpecificity({ row, readSpecificity }) &&
-      this.filterThresholds({ row, thresholds })
-    );
-  };
-
-  filterTaxon = ({ row, taxon }) => {
-    return (
-      !taxon || row.taxId === taxon.taxId || row.genus_tax_id === taxon.taxId
-    );
-  };
-
-  filterCategories = ({ row, categories, subcategories }) => {
-    // no category have been chosen: all pass
-    if (categories.size === 0 && subcategories.size === 0) {
-      return true;
-    }
-
-    // at least one of taxon's subcategory was selected
-    if (
-      some(
-        subcategory => subcategories.has(subcategory),
-        row.subcategories || []
-      )
-    ) {
-      return true;
-    }
-
-    // taxon's category was selected and its subcategories were not excluded
-    if (
-      categories.has(row.category) &&
-      !some(
-        subcategory => subcategories.has(subcategory),
-        row.subcategories || []
-      )
-    ) {
-      return true;
-    }
-
-    return false;
-  };
-
-  getTaxonMetricValue = (row, metric) => {
-    return get(metric.split(":"), row);
-  };
-
-  filterThresholds = ({ row, thresholds }) => {
-    if (thresholds && thresholds.length) {
-      const res = every(threshold => {
-        const { metric, operator, value } = threshold;
-        const parsedThresholdValue = parseFloat(value);
-        const parsedValue = this.getTaxonMetricValue(row, metric);
-
-        switch (operator) {
-          case ">=":
-            return parsedThresholdValue < parsedValue;
-          case "<=":
-            return parsedThresholdValue > parsedValue;
-        }
-        return true;
-      }, thresholds);
-      return res;
-    }
-
-    return true;
-  };
-
-  filterReadSpecificity = ({ row, readSpecificity }) => {
-    // for read specificity, species filtering is determined by their genus
-    return (
-      !readSpecificity ||
-      (row.taxLevel === "genus" ? row.taxId > 0 : row.genus_tax_id > 0)
-    );
-  };
-
-  computeRowContigStats = ({ row, minContigSize }) => {
-    ["nr", "nt"].forEach(dbType => {
-      const contigDetails = get([dbType, "contigs"], row);
-      if (contigDetails && keys(contigDetails).length) {
-        const dbTypeRow = row[dbType];
-        dbTypeRow.contigCount = 0;
-        dbTypeRow.readsCount = 0;
-
-        flow(
-          entries,
-          map(([readsPerContig, count]) => {
-            if (readsPerContig >= minContigSize) {
-              dbTypeRow.contigCount += count;
-              dbTypeRow.readsCount += count * readsPerContig;
-            }
-          })
-        )(contigDetails);
-      }
-    });
-  };
-
->>>>>>> 390ae2d2
   computeContigStats = ({ reportData, minContigSize }) => {
     reportData.forEach(genus => {
       this.computeRowContigStats({ row: genus, minContigSize });
@@ -507,11 +383,7 @@
   };
 
   handleOptionChanged = ({ key, value }) => {
-<<<<<<< HEAD
-    const { reportData, selectedOptions } = this.state;
-=======
     const { selectedOptions } = this.state;
->>>>>>> 390ae2d2
 
     if (deepEqual(selectedOptions[key], value)) {
       return;
@@ -520,8 +392,6 @@
     const newSelectedOptions = Object.assign({}, selectedOptions, {
       [key]: value,
     });
-<<<<<<< HEAD
-=======
 
     this.refreshDataFromOptionsChange({ key, newSelectedOptions });
   };
@@ -557,7 +427,6 @@
   refreshDataFromOptionsChange = ({ key, newSelectedOptions }) => {
     const { reportData } = this.state;
 
->>>>>>> 390ae2d2
     // different behavior given type of option
     switch (key) {
       // - min contig size: recompute contig statistics with new size and refresh display
@@ -606,15 +475,6 @@
     );
   };
 
-<<<<<<< HEAD
-  handleFilterRemoved = ({ key, value }) => {
-    const { selected } = this.state;
-    const newSelected = pull(value, selected[key]);
-    this.setState({ selected: newSelected });
-  };
-
-=======
->>>>>>> 390ae2d2
   toggleSidebar = ({ mode }) => {
     const { sidebarMode, sidebarVisible } = this.state;
     if (sidebarVisible && sidebarMode === mode) {
