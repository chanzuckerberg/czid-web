--- conflicted
+++ resolved
@@ -28,11 +28,6 @@
     };
   }
 
-<<<<<<< HEAD
-  // componentDidUpdate() {
-  //   console.log("DiscoveryFilters:componentDidUpdate - props=", this.props);
-  // }
-=======
   static getDerivedStateFromProps(props, state) {
     let newState = state;
     forEach(key => {
@@ -48,7 +43,6 @@
 
     return newState;
   }
->>>>>>> e47725ef
 
   handleChange(selectedKey, selected) {
     const { onFilterChange } = this.props;
@@ -176,16 +170,12 @@
 
 DiscoveryFilters.propTypes = {
   className: PropTypes.string,
-  onFilterChange: PropTypes.func,
 
   // Filter options and counters
   host: PropTypes.array,
   location: PropTypes.array,
   time: PropTypes.array,
   tissue: PropTypes.array,
-<<<<<<< HEAD
-  visibility: PropTypes.array
-=======
   visibility: PropTypes.array,
 
   // Selected values
@@ -197,7 +187,6 @@
   visibilitySelected: PropTypes.string,
 
   onFilterChange: PropTypes.func
->>>>>>> e47725ef
 };
 
 export default DiscoveryFilters;