@import "~styles/themes/colors";
@import "~styles/themes/typography";

.layout {
  display: flex;
  flex-direction: column;
  // Header size: 60px. Make sure to change this if header height is changed.
  height: calc(100vh - 60px);

  .headerContainer {
    flex: 0 0 auto;
    margin: 2px 20px 0 20px;
  }

  .mainContainer {
    flex: 1 0 0;
    display: flex;
    min-height: 0;

    .leftPane:not(:empty) {
      border-right: 2px solid $lightest-grey;
      flex: 0 0 auto;
      padding: 14px 20px 14 20px;
      overflow-x: visible;
    }

    .centerPane {
      flex: 1 0 auto;
      display: flex;
      flex-direction: column;
      overflow: auto;

      .viewContainer {
        display: flex;
        flex-direction: column;
        flex: 1 1 auto;
        padding: 20px 20px 0 20px;
      }
    }

    .rightPane:not(:empty) {
      border-left: 2px solid $lightest-grey;
      flex: 0 0 auto;
      overflow: overlay;
<<<<<<< HEAD
      padding: 10px 20px 0 20px;
=======
      padding: 0 5px 0 10px;
>>>>>>> 1da41219

      &::-webkit-scrollbar {
        display: none;
      }

      &:hover::-webkit-scrollbar {
        display: block;
      }
    }
  }
}

.tabLabel {
  font-size: $font-size-h6;
  margin-right: 10px;
}

.tabCounter {
  color: $medium-grey;
  font-size: $font-size;
  font-weight: $font-weight-regular;
}

.tableContainer {
  display: flex;
  flex-direction: column;
  flex: 1 0 auto;

  .dataContainer {
    flex: 1 0 50px;

    &:not(:only-child) {
      flex: 0 0 50px;
    }
  }

  .noResultsContainer {
    flex: 1 0 auto;
    max-height: 400px;
  }
}<|MERGE_RESOLUTION|>--- conflicted
+++ resolved
@@ -42,11 +42,7 @@
       border-left: 2px solid $lightest-grey;
       flex: 0 0 auto;
       overflow: overlay;
-<<<<<<< HEAD
-      padding: 10px 20px 0 20px;
-=======
       padding: 0 5px 0 10px;
->>>>>>> 1da41219
 
       &::-webkit-scrollbar {
         display: none;
