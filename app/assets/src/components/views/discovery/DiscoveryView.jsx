import React from "react";
import PropTypes from "prop-types";
import moment from "moment";
import {
  clone,
  find,
  keyBy,
  map,
  mapKeys,
  mapValues,
  replace,
  sumBy,
  values,
  xor,
  xorBy
} from "lodash/fp";
import NarrowContainer from "~/components/layout/NarrowContainer";
import { Divider } from "~/components/layout";
import DiscoveryHeader from "../discovery/DiscoveryHeader";
import ProjectsView from "../projects/ProjectsView";
import SamplesView from "../samples/SamplesView";
import VisualizationsView from "../visualizations/VisualizationsView";
import DiscoverySidebar from "./DiscoverySidebar";
import cs from "./discovery_view.scss";
import cx from "classnames";
import DiscoveryFilters from "./DiscoveryFilters";
import {
  getDiscoveryData,
  getDiscoveryDimensions,
  getDiscoverySamples,
  DISCOVERY_DOMAIN_LIBRARY,
  DISCOVERY_DOMAIN_PUBLIC
} from "./discovery_api";

class DiscoveryView extends React.Component {
  constructor(props) {
    super(props);

    this.state = {
      currentTab: "samples",
      dimensions: [],
      filters: {},
      projects: [],
      sampleIds: [],
      samples: [],
      samplesAllLoaded: false,
      showFilters: true,
      showStats: true,
      visualizations: []
    };

    this.data = null;
  }

  componentDidMount() {
    this.refreshData();
    this.refreshDimensions();
  }

  preparedFilters = () => {
    const { filters } = this.state;
    let preparedFilters = mapKeys(replace("Selected", ""), filters);

    // Time is an exception: we translate values into date ranges
    if (preparedFilters.time) {
      const startDate = {
        "1_week": () => moment().subtract(7, "days"),
        "1_month": () => moment().subtract(1, "months"),
        "3_month": () => moment().subtract(3, "months"),
        "6_month": () => moment().subtract(6, "months"),
        "1_year": () => moment().subtract(1, "years")
      };

      preparedFilters.time = [
        startDate[preparedFilters.time]().format("YYYYMMDD"),
        moment().format("YYYYMMDD")
      ];
    }

    // Taxon is an exception: this filter needs to store complete option, so need to convert to values only
    if (preparedFilters.taxon && preparedFilters.taxon.length) {
      preparedFilters.taxon = map("value", preparedFilters.taxon);
    }

    return preparedFilters;
  };

  resetData = () => {
    this.setState(
      {
        projects: [],
        sampleIds: [],
        samples: [],
        samplesAllLoaded: false
      },
      () => {
        this.refreshData();
        this.samplesView && this.samplesView.reset();
      }
    );
  };

  refreshData = async () => {
    const { domain } = this.props;

    const {
      projects = [],
      samples = [],
      sampleIds = [],
      visualizations = []
    } = await getDiscoveryData({
      domain,
      filters: this.preparedFilters()
    });

    this.setState({
      projects,
      samples,
      sampleIds,
      visualizations
    });
  };

  refreshDimensions = async () => {
    const { domain } = this.props;

    const {
      projectDimensions = {},
      sampleDimensions = {}
    } = await getDiscoveryDimensions({ domain });

    this.setState({ projectDimensions, sampleDimensions });
  };

  computeTabs = (projects, visualizations) => {
    const renderTab = (label, count) => {
      return (
        <div>
          <span className={cs.tabLabel}>{label}</span>
          <span className={cs.tabCounter}>{count}</span>
        </div>
      );
    };

    return [
      {
        label: renderTab("Projects", (projects || []).length),
        value: "projects"
      },
      {
        label: renderTab("Samples", sumBy("number_of_samples", projects)),
        value: "samples"
      },
      {
        label: renderTab("Visualizations", (visualizations || []).length),
        value: "visualizations"
      }
    ];
  };

  handleTabChange = currentTab => {
    this.setState({ currentTab });
  };

  handleFilterChange = selectedFilters => {
    this.setState({ filters: selectedFilters }, () => this.resetData());
  };

  handleSearchSelected = ({ key, value, text }) => {
    const {
      currentTab,
      filters,
      projectDimensions,
      sampleDimensions
    } = this.state;
    const dimensions = {
      projects: projectDimensions,
      samples: sampleDimensions
    }[currentTab];

    let newFilters = clone(filters);
    const selectedKey = `${key}Selected`;
    let filtersChanged = false;
    if (key === "taxon") {
      newFilters[selectedKey] = xorBy(
        "value",
        [{ value, text }],
        newFilters[selectedKey]
      );
      filtersChanged = true;
    } else {
      const dimension = find({ dimension: key }, dimensions);
      // TODO(tiago): currently we check if it is a valid option. We should (preferably) change server endpoint
      // to filter by project/sample set or at least provide feedback to the user in else branch
      if (dimension && find({ value }, dimension.values)) {
        newFilters[selectedKey] = xor([value], newFilters[selectedKey]);
        filtersChanged = true;
      }
    }
    filtersChanged &&
      this.setState({ filters: newFilters }, () => this.resetData());
  };

  handleFilterToggle = () => {
    this.setState({ showFilters: !this.state.showFilters });
  };

  handleStatsToggle = () => {
    this.setState({ showStats: !this.state.showStats });
  };

  handleLoadSampleRows = async ({ startIndex, stopIndex }) => {
    const { domain } = this.props;
    const { samples, samplesAllLoaded } = this.state;

    const previousLoadedSamples = samples.slice(startIndex, stopIndex + 1);
    const neededStartIndex = Math.max(startIndex, samples.length);

    let newlyFetchedSamples = [];
    if (!samplesAllLoaded && stopIndex >= neededStartIndex) {
      const numRequestedSamples = stopIndex - neededStartIndex + 1;
      let { samples: fetchedSamples } = await getDiscoverySamples({
        domain,
        filters: this.preparedFilters(),
        limit: stopIndex - neededStartIndex + 1,
        offset: neededStartIndex
      });

      this.setState({
        // add newly fetched samples to the list (assumes that samples are requested in order)
        samples: samples.concat(fetchedSamples),
        // if returned samples are less than requested, we assume all data was loaded
        samplesAllLoaded: fetchedSamples.length < numRequestedSamples
      });
      newlyFetchedSamples = fetchedSamples;
    }

    return previousLoadedSamples.concat(newlyFetchedSamples);
  };

  render() {
    const {
      currentTab,
      projectDimensions,
      sampleDimensions,
      filters,
      projects,
      sampleIds,
      samples,
      showFilters,
      showStats,
      visualizations
    } = this.state;
    const tabs = this.computeTabs(projects, visualizations);

    let dimensions = {
      projects: projectDimensions,
      samples: sampleDimensions
    }[currentTab];

    const filterCount = sumBy(
      filters => (Array.isArray(filters) ? filters.length : !filters ? 0 : 1),
      values(filters)
    );

    return (
      <div className={cs.layout}>
        <DiscoveryHeader
          initialTab={currentTab}
          tabs={tabs}
          onTabChange={this.handleTabChange}
          filterCount={filterCount}
          onFilterToggle={this.handleFilterToggle}
          onStatsToggle={this.handleStatsToggle}
          onSearchResultSelected={this.handleSearchSelected}
        />
        <Divider style="medium" />
        <div className={cs.mainContainer}>
          <div className={cs.leftPane}>
<<<<<<< HEAD
            <DiscoveryFilters
              className={cx(showFilters || cs.hiddenPane)}
              {...mapValues(dim => dim.values, keyBy("dimension", dimensions))}
              onFilterChange={this.handleFilterChange}
            />
=======
            {showFilters && (
              <DiscoveryFilters
                {...mapValues(
                  dim => dim.values,
                  keyBy("dimension", dimensions)
                )}
                {...filters}
                onFilterChange={this.handleFilterChange}
              />
            )}
>>>>>>> e47725ef
          </div>
          <NarrowContainer className={cs.viewContainer}>
            {currentTab == "projects" && <ProjectsView projects={projects} />}
            {currentTab == "samples" && (
              <SamplesView
                ref={samplesView => (this.samplesView = samplesView)}
                onLoadRows={this.handleLoadSampleRows}
                samples={samples}
                selectableIds={sampleIds}
              />
            )}
            {currentTab == "visualizations" && (
              <VisualizationsView visualizations={visualizations} />
            )}
          </NarrowContainer>
          <div className={cs.rightPane}>
            {["samples", "projects"].includes(currentTab) && (
              <DiscoverySidebar
                className={cx(cs.sidebar, showStats || cs.hiddenPane)}
                samples={samples}
                projects={projects}
                currentTab={currentTab}
              />
            )}
          </div>
        </div>
      </div>
    );
  }
}

DiscoveryView.propTypes = {
  domain: PropTypes.oneOf([DISCOVERY_DOMAIN_LIBRARY, DISCOVERY_DOMAIN_PUBLIC])
    .isRequired
};

export default DiscoveryView;<|MERGE_RESOLUTION|>--- conflicted
+++ resolved
@@ -277,13 +277,6 @@
         <Divider style="medium" />
         <div className={cs.mainContainer}>
           <div className={cs.leftPane}>
-<<<<<<< HEAD
-            <DiscoveryFilters
-              className={cx(showFilters || cs.hiddenPane)}
-              {...mapValues(dim => dim.values, keyBy("dimension", dimensions))}
-              onFilterChange={this.handleFilterChange}
-            />
-=======
             {showFilters && (
               <DiscoveryFilters
                 {...mapValues(
@@ -294,7 +287,6 @@
                 onFilterChange={this.handleFilterChange}
               />
             )}
->>>>>>> e47725ef
           </div>
           <NarrowContainer className={cs.viewContainer}>
             {currentTab == "projects" && <ProjectsView projects={projects} />}
