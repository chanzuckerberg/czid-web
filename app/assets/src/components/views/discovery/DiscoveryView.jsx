import React from "react";
import PropTypes from "prop-types";
import moment from "moment";
import {
  assign,
  clone,
  compact,
  find,
  findIndex,
  identity,
  keyBy,
  map,
  mapKeys,
  mapValues,
  pick,
  pickBy,
  replace,
  sumBy,
  values,
  xor,
  xorBy
} from "lodash/fp";
import NarrowContainer from "~/components/layout/NarrowContainer";
import { Divider } from "~/components/layout";
import DiscoveryHeader from "../discovery/DiscoveryHeader";
import ProjectsView from "../projects/ProjectsView";
import SamplesView from "../samples/SamplesView";
import VisualizationsView from "../visualizations/VisualizationsView";
import DiscoverySidebar from "./DiscoverySidebar";
import cs from "./discovery_view.scss";
import DiscoveryFilters from "./DiscoveryFilters";
import ProjectHeader from "./ProjectHeader";
import {
  getDiscoverySyncData,
  getDiscoveryDimensions,
  getDiscoveryDimensionsAndStats,
  getDiscoverySamples,
  DISCOVERY_DOMAIN_LIBRARY,
  DISCOVERY_DOMAIN_PUBLIC
} from "./discovery_api";
import NoResultsBanner from "./NoResultsBanner";
import { openUrl } from "~utils/links";

class DiscoveryView extends React.Component {
  constructor(props) {
    super(props);

    this.state = assign(
      {
        currentTab: "projects",
        filteredProjectDimensions: [],
        filteredSampleDimensions: [],
<<<<<<< HEAD
        filteredSampleStats: {},
=======
>>>>>>> 8115936a
        filters: {},
        loadingProjects: true,
        loadingVisualizations: true,
        loadingSamples: true,
        project: this.props.project,
        projectDimensions: [],
        projects: [],
        sampleDimensions: [],
        sampleIds: [],
        samples: [],
        samplesAllLoaded: false,
        search: null,
        showFilters: true,
        showStats: true,
        visualizations: []
      },
      history.state
    );

    this.data = null;
    this.updateBrowsingHistory("replace");
  }

  componentDidMount() {
    this.resetData();
    this.refreshDimensions();
    window.onpopstate = () => {
      this.setState(history.state, () => {
        this.resetData();
      });
    };
  }

  updateBrowsingHistory = (action = "push") => {
    const { domain } = this.props;
    const historyState = pick(
      ["currentTab", "filters", "project", "showFilters", "showStats"],
      this.state
    );

    if (action === "push") {
      history.pushState(historyState, `DiscoveryView:${domain}`, `/${domain}`);
    } else {
      history.replaceState(
        historyState,
        `DiscoveryView:${domain}`,
        `/${domain}`
      );
    }
  };

  preparedFilters = () => {
    const { filters } = this.state;
    let preparedFilters = mapKeys(replace("Selected", ""), filters);

    // Time is an exception: we translate values into date ranges
    if (preparedFilters.time) {
      const startDate = {
        "1_week": () => moment().subtract(7, "days"),
        "1_month": () => moment().subtract(1, "months"),
        "3_month": () => moment().subtract(3, "months"),
        "6_month": () => moment().subtract(6, "months"),
        "1_year": () => moment().subtract(1, "years")
      };

      preparedFilters.time = [
        startDate[preparedFilters.time]().format("YYYYMMDD"),
        moment().format("YYYYMMDD")
      ];
    }

    // Taxon is an exception: this filter needs to store complete option, so need to convert to values only
    if (preparedFilters.taxon && preparedFilters.taxon.length) {
      preparedFilters.taxon = map("value", preparedFilters.taxon);
    }

    return preparedFilters;
  };

  resetData = () => {
    const { project } = this.state;
    this.setState(
      {
        filteredProjectDimensions: [],
        filteredSampleDimensions: [],
<<<<<<< HEAD
        filteredSampleStats: {},
=======
>>>>>>> 8115936a
        projects: compact([project]),
        sampleIds: [],
        samples: [],
        samplesAllLoaded: false,
        visualizations: []
      },
      () => {
        this.refreshAll();
        this.samplesView && this.samplesView.reset();
      }
    );
  };

  refreshSynchronousData = async () => {
    const { domain } = this.props;
    const { project, search } = this.state;

    this.setState({
      loadingProjects: true,
      loadingVisualizations: true,
      loadingSamples: true
    });

    const { projects = [], visualizations = [] } = await getDiscoverySyncData({
      domain,
      filters: this.preparedFilters(),
      projectId: project && project.id,
      search
    });

    this.setState({
      projects,
      visualizations,
      loadingProjects: false,
      loadingVisualizations: false,
      loadingSamples: false
    });
  };

  refreshDimensions = async () => {
    const { domain } = this.props;
    const { project, search } = this.state;

    const {
      projectDimensions,
      sampleDimensions,
      sampleStats: filteredSampleStats
    } = await getDiscoveryDimensionsAndStats({
      domain,
      projectId: project && project.id,
      search
    });

    this.setState(
      pickBy(identity, {
        projectDimensions,
        sampleDimensions,
        filteredSampleStats
      })
    );
  };

  refreshFilteredDimensions = async () => {
    const { domain } = this.props;
    const { project } = this.state;

    const {
      projectDimensions: filteredProjectDimensions,
      sampleDimensions: filteredSampleDimensions,
      sampleStats: filteredSampleStats
    } = await getDiscoveryDimensionsAndStats({
      domain,
      projectId: project && project.id,
      filters: this.preparedFilters()
    });

    this.setState(
      pickBy(identity, {
        filteredProjectDimensions,
        filteredSampleDimensions,
        filteredSampleStats
      })
    );
  };

  refreshFilteredDimensions = async () => {
    const { domain } = this.props;
    const { project } = this.state;

    const {
      projectDimensions: filteredProjectDimensions,
      sampleDimensions: filteredSampleDimensions
    } = await getDiscoveryDimensions({
      domain,
      projectId: project && project.id,
      filters: this.preparedFilters()
    });

    this.setState(
      pickBy(identity, { filteredProjectDimensions, filteredSampleDimensions })
    );
  };

  refreshAll = () => {
    const { project } = this.state;

    !project && this.refreshSynchronousData();
<<<<<<< HEAD
    !!this.getFilterCount() && this.refreshFilteredDimensions();
=======
    this.refreshFilteredDimensions();
>>>>>>> 8115936a
  };

  computeTabs = () => {
    const { project, projects, visualizations } = this.state;

    const renderTab = (label, count) => {
      return (
        <div>
          <span className={cs.tabLabel}>{label}</span>
          <span className={cs.tabCounter}>{count}</span>
        </div>
      );
    };

    return compact([
      !project && {
        label: renderTab("Projects", (projects || []).length),
        value: "projects"
      },
      {
        label: renderTab("Samples", sumBy("number_of_samples", projects)),
        value: "samples"
      },
      !project && {
        label: renderTab("Visualizations", (visualizations || []).length),
        value: "visualizations"
      }
    ]);
  };

  handleTabChange = currentTab => {
    this.setState({ currentTab });
  };

  handleFilterChange = selectedFilters => {
    this.setState({ filters: selectedFilters }, () => {
      this.updateBrowsingHistory("replace");
      this.resetData();
    });
  };

  handleSearchSelected = ({ key, value, text }, currentEvent) => {
    const {
      currentTab,
      filters,
      projects,
      projectDimensions,
      sampleDimensions
    } = this.state;
    const dimensions = {
      projects: projectDimensions,
      samples: sampleDimensions
    }[currentTab];

    let newFilters = clone(filters);
    const selectedKey = `${key}Selected`;
    let filtersChanged = false;
    switch (key) {
      case "taxon": {
        // If the user selected a taxon we add it to the dropdown
        // (since we do know which options are available, we always added)
        newFilters[selectedKey] = xorBy(
          "value",
          [{ value, text }],
          newFilters[selectedKey]
        );
        filtersChanged = true;
        break;
      }
      case "sample": {
        this.handleSampleSelected({ sample: { id: value }, currentEvent });
        break;
      }
      case "project": {
        const project = find({ id: value }, projects);
        this.handleProjectSelected({ project });
        break;
      }
      default: {
        // For other 'dimension' types of search we check if it is a valid option
        // If so, we add a new filter, otherwise we ignore it
        const dimension = find({ dimension: key }, dimensions);
        // TODO(tiago): currently we check if it is a valid option. We should (preferably) change server endpoint
        // to filter by project/sample set or at least provide feedback to the user in else branch
        if (dimension && find({ value }, dimension.values)) {
          newFilters[selectedKey] = xor([value], newFilters[selectedKey]);
          filtersChanged = true;
        }
      }
    }
    if (filtersChanged) {
      this.setState({ filters: newFilters }, () => {
        this.updateBrowsingHistory("replace");
        this.resetData();
      });
    }
  };

  handleStringSearch = search => {
    const { search: currentSearch } = this.state;

    let parsedSearch = search.trim() || null;
    if (currentSearch !== parsedSearch) {
      this.setState({ search: parsedSearch }, () => {
        this.updateBrowsingHistory("replace");
        this.resetData();
      });
    }
  };

  handleFilterToggle = () => {
    this.setState({ showFilters: !this.state.showFilters });
  };

  handleStatsToggle = () => {
    this.setState({ showStats: !this.state.showStats });
  };

  handleLoadSampleRows = async ({ startIndex, stopIndex }) => {
    const { domain } = this.props;
    const {
      project,
      samples,
      sampleIds,
      samplesAllLoaded,
      search
    } = this.state;

    const previousLoadedSamples = samples.slice(startIndex, stopIndex + 1);
    const neededStartIndex = Math.max(startIndex, samples.length);

    let newlyFetchedSamples = [];
    if (!samplesAllLoaded && stopIndex >= neededStartIndex) {
      const numRequestedSamples = stopIndex - neededStartIndex + 1;
      let {
        samples: fetchedSamples,
        sampleIds: fetchedSampleIds
      } = await getDiscoverySamples({
        domain,
        filters: this.preparedFilters(),
        projectId: project && project.id,
        search,
        limit: stopIndex - neededStartIndex + 1,
        offset: neededStartIndex,
        listAllIds: sampleIds.length == 0
      });

      let newState = {
        // add newly fetched samples to the list (assumes that samples are requested in order)
        samples: samples.concat(fetchedSamples),
        // if returned samples are less than requested, we assume all data was loaded
        samplesAllLoaded: fetchedSamples.length < numRequestedSamples
      };
      if (fetchedSampleIds) {
        newState.sampleIds = fetchedSampleIds;
      }

      this.setState(newState);
      newlyFetchedSamples = fetchedSamples;
    }

    return previousLoadedSamples.concat(newlyFetchedSamples);
  };

  handleProjectSelected = ({ project }) => {
    this.setState(
      {
        currentTab: "samples",
        project
      },
      () => {
        this.updateBrowsingHistory();
        this.resetData();
      }
    );
  };

  handleSampleSelected = ({ sample, currentEvent }) => {
    openUrl(`/samples/${sample.id}`, currentEvent);
  };

  handleProjectUpdated = ({ project }) => {
    const { projects } = this.state;
    const projectIndex = findIndex({ id: project.id }, projects);
    let newProjects = projects.slice();
    newProjects.splice(projectIndex, 1, project);
    this.setState({
      project,
      projects: newProjects
    });
  };

  getFilterCount = () => {
    const { filters } = this.state;
    return sumBy(
      filters => (Array.isArray(filters) ? filters.length : !filters ? 0 : 1),
      values(filters)
    );
  };

  render() {
    const {
      currentTab,
      filteredProjectDimensions,
      filteredSampleDimensions,
<<<<<<< HEAD
      filteredSampleStats,
=======
>>>>>>> 8115936a
      filters,
      loadingProjects,
      loadingVisualizations,
      loadingSamples,
      project,
      projectDimensions,
      projects,
      sampleDimensions,
      sampleIds,
      samples,
      showFilters,
      showStats,
      visualizations
    } = this.state;

    const tabs = this.computeTabs();

    let dimensions = {
      projects: projectDimensions,
      samples: sampleDimensions
    }[currentTab];

    const filterCount = this.getFilterCount();

    return (
      <div className={cs.layout}>
        <div className={cs.headerContainer}>
          {project && (
            <ProjectHeader
              project={project}
              fetchedSamples={samples}
              onProjectUpdated={this.handleProjectUpdated}
              newSampleUpload={this.props.allowedFeatures.includes(
                "new_sample_upload"
              )}
            />
          )}
          <DiscoveryHeader
            currentTab={currentTab}
            tabs={tabs}
            onTabChange={this.handleTabChange}
            filterCount={filterCount}
            onFilterToggle={this.handleFilterToggle}
            onStatsToggle={this.handleStatsToggle}
            onSearchResultSelected={this.handleSearchSelected}
            onSearchEnterPressed={this.handleStringSearch}
            showStats={showStats}
            showFilters={showFilters}
          />
        </div>
        <Divider style="medium" />
        <div className={cs.mainContainer}>
          <div className={cs.leftPane}>
            {showFilters && (
              <DiscoveryFilters
                {...mapValues(
                  dim => dim.values,
                  keyBy("dimension", dimensions)
                )}
                {...filters}
                onFilterChange={this.handleFilterChange}
              />
            )}
          </div>
          <div className={cs.centerPane}>
            <NarrowContainer className={cs.viewContainer}>
              {currentTab == "projects" && (
                <div className={cs.tableContainer}>
                  <div className={cs.dataContainer}>
                    <ProjectsView
                      projects={projects}
                      onProjectSelected={this.handleProjectSelected}
                    />
                  </div>
                  {!projects.length &&
                    !loadingProjects && (
                      <NoResultsBanner className={cs.noResultsContainer} />
                    )}
                </div>
              )}
              {currentTab == "samples" && (
                <SamplesView
                  ref={samplesView => (this.samplesView = samplesView)}
                  onLoadRows={this.handleLoadSampleRows}
                  samples={samples}
                  selectableIds={sampleIds}
                  onSampleSelected={this.handleSampleSelected}
                />
              )}
              {currentTab == "visualizations" && (
                <div className={cs.tableContainer}>
                  <div className={cs.dataContainer}>
                    <VisualizationsView visualizations={visualizations} />
                  </div>
                  {!visualizations.length &&
                    !loadingVisualizations && (
                      <NoResultsBanner className={cs.noResultsContainer} />
                    )}
                </div>
              )}
            </NarrowContainer>
          </div>
          <div className={cs.rightPane}>
            {showStats &&
              ["samples", "projects"].includes(currentTab) && (
                <DiscoverySidebar
                  className={cs.sidebar}
                  samples={samples}
                  projects={projects}
<<<<<<< HEAD
                  sampleDimensions={
                    filterCount ? filteredSampleDimensions : sampleDimensions
                  }
                  sampleStats={filteredSampleStats}
                  projectDimensions={
                    filterCount ? filteredProjectDimensions : projectDimensions
                  }
=======
                  sampleDimensions={filteredSampleDimensions}
                  projectDimensions={filteredProjectDimensions}
>>>>>>> 8115936a
                  currentTab={currentTab}
                  loading={loadingSamples || loadingProjects}
                />
              )}
          </div>
        </div>
      </div>
    );
  }
}

DiscoveryView.propTypes = {
  domain: PropTypes.oneOf([DISCOVERY_DOMAIN_LIBRARY, DISCOVERY_DOMAIN_PUBLIC])
    .isRequired,
  project: PropTypes.object,
  allowedFeatures: PropTypes.arrayOf(PropTypes.string)
};

export default DiscoveryView;<|MERGE_RESOLUTION|>--- conflicted
+++ resolved
@@ -50,10 +50,7 @@
         currentTab: "projects",
         filteredProjectDimensions: [],
         filteredSampleDimensions: [],
-<<<<<<< HEAD
         filteredSampleStats: {},
-=======
->>>>>>> 8115936a
         filters: {},
         loadingProjects: true,
         loadingVisualizations: true,
@@ -139,10 +136,7 @@
       {
         filteredProjectDimensions: [],
         filteredSampleDimensions: [],
-<<<<<<< HEAD
         filteredSampleStats: {},
-=======
->>>>>>> 8115936a
         projects: compact([project]),
         sampleIds: [],
         samples: [],
@@ -250,11 +244,7 @@
     const { project } = this.state;
 
     !project && this.refreshSynchronousData();
-<<<<<<< HEAD
     !!this.getFilterCount() && this.refreshFilteredDimensions();
-=======
-    this.refreshFilteredDimensions();
->>>>>>> 8115936a
   };
 
   computeTabs = () => {
@@ -460,10 +450,7 @@
       currentTab,
       filteredProjectDimensions,
       filteredSampleDimensions,
-<<<<<<< HEAD
       filteredSampleStats,
-=======
->>>>>>> 8115936a
       filters,
       loadingProjects,
       loadingVisualizations,
@@ -573,7 +560,6 @@
                   className={cs.sidebar}
                   samples={samples}
                   projects={projects}
-<<<<<<< HEAD
                   sampleDimensions={
                     filterCount ? filteredSampleDimensions : sampleDimensions
                   }
@@ -581,10 +567,6 @@
                   projectDimensions={
                     filterCount ? filteredProjectDimensions : projectDimensions
                   }
-=======
-                  sampleDimensions={filteredSampleDimensions}
-                  projectDimensions={filteredProjectDimensions}
->>>>>>> 8115936a
                   currentTab={currentTab}
                   loading={loadingSamples || loadingProjects}
                 />
