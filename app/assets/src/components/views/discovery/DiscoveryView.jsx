import React from "react";
import PropTypes from "prop-types";
import moment from "moment";
import {
  assign,
  clone,
  compact,
  find,
  findIndex,
  identity,
  keyBy,
  map,
  mapKeys,
  mapValues,
  pick,
  pickBy,
  replace,
  sumBy,
  values,
  xor,
  xorBy
} from "lodash/fp";
import NarrowContainer from "~/components/layout/NarrowContainer";
import { Divider } from "~/components/layout";
import DiscoveryHeader from "../discovery/DiscoveryHeader";
import ProjectsView from "../projects/ProjectsView";
import SamplesView from "../samples/SamplesView";
import VisualizationsView from "../visualizations/VisualizationsView";
import DiscoverySidebar from "./DiscoverySidebar";
import cs from "./discovery_view.scss";
import DiscoveryFilters from "./DiscoveryFilters";
import ProjectHeader from "./ProjectHeader";
import {
  getDiscoverySyncData,
  getDiscoveryDimensions,
  getDiscoveryStats,
  getDiscoverySamples,
  DISCOVERY_DOMAIN_LIBRARY,
  DISCOVERY_DOMAIN_PUBLIC
} from "./discovery_api";
import NoResultsBanner from "./NoResultsBanner";
import { openUrl } from "~utils/links";

// Data available
// (A) non-filtered dimensions: for filter options
// (B) filtered dimensions: for sidebar
// (C) filtered stats
// (D) synchronous data: for projects and visualization tables
// (E) asynchronous data: for samples, triggered on demand by infinite table
// Data workflow
// * Initial load:
//   - load (A) non-filtered dimensions, (C) filtered stats and (D) synchronous table data
//   * if filter or project is set
//     - load (B) filtered dimensions and (C) filtered stats
// * On filter change:
//   - load (B) filtered dimensions, (C) filtered stats
//     * if project not set
//       load (D) synchronous table data
// * On project selected
//   - load (A) non-filtered dimensions, (B) filtered dimensions and (C) filtered stats
//     (synchronous data not needed for now because we do not show projects and visualizations)
class DiscoveryView extends React.Component {
  constructor(props) {
    super(props);

    this.state = assign(
      {
        currentTab: "projects",
        filteredProjectDimensions: [],
        filteredSampleDimensions: [],
        filteredSampleStats: {},
        filters: {},
        loadingProjects: true,
        loadingVisualizations: true,
        loadingSamples: true,
        loadingDimensions: true,
<<<<<<< HEAD
        loadingStats: true,
=======
>>>>>>> 5065c99d
        project: this.props.project,
        projectDimensions: [],
        projects: [],
        sampleDimensions: [],
        sampleIds: [],
        samples: [],
        samplesAllLoaded: false,
        search: null,
        showFilters: true,
        showStats: true,
        visualizations: []
      },
      history.state
    );

    this.data = null;
    this.updateBrowsingHistory("replace");
  }

  componentDidMount() {
    this.resetDataFormInitialLoad();

    window.onpopstate = () => {
      this.setState(history.state, () => {
        this.resetDataFormInitialLoad();
      });
    };
  }

  updateBrowsingHistory = (action = "push") => {
    const { domain } = this.props;
    const historyState = pick(
      ["currentTab", "filters", "project", "showFilters", "showStats"],
      this.state
    );

    if (action === "push") {
      history.pushState(historyState, `DiscoveryView:${domain}`, `/${domain}`);
    } else {
      history.replaceState(
        historyState,
        `DiscoveryView:${domain}`,
        `/${domain}`
      );
    }
  };

  preparedFilters = () => {
    const { filters } = this.state;
    let preparedFilters = mapKeys(replace("Selected", ""), filters);

    // Time is an exception: we translate values into date ranges
    if (preparedFilters.time) {
      const startDate = {
        "1_week": () => moment().subtract(7, "days"),
        "1_month": () => moment().subtract(1, "months"),
        "3_month": () => moment().subtract(3, "months"),
        "6_month": () => moment().subtract(6, "months"),
        "1_year": () => moment().subtract(1, "years")
      };

      preparedFilters.time = [
        startDate[preparedFilters.time]().format("YYYYMMDD"),
        moment().format("YYYYMMDD")
      ];
    }

    // Taxon is an exception: this filter needs to store complete option, so need to convert to values only
    if (preparedFilters.taxon && preparedFilters.taxon.length) {
      preparedFilters.taxon = map("value", preparedFilters.taxon);
    }

    return preparedFilters;
  };

  resetData = ({ callback }) => {
    const { project } = this.state;

    this.setState(
      {
        filteredProjectDimensions: [],
        filteredSampleDimensions: [],
        filteredSampleStats: {},
        loadingDimensions: true,
        loadingSamples: true,
        // instead of resetting projects we use the current project info, if selected
        projects: compact([project]),
        sampleIds: [],
        samples: [],
        samplesAllLoaded: false,
        visualizations: []
      },
      () => {
        this.samplesView && this.samplesView.reset();
        callback && callback();
      }
    );
  };

  resetDataFormInitialLoad = () => {
    const { project } = this.state;
    this.resetData({
      callback: () => {
        // * Initial load:
        //   - load (A) non-filtered dimensions, (C) filtered stats and (D) synchronous table data
        this.refreshDimensions();
        this.refreshFilteredStats();
        this.refreshSynchronousData();
        //   * if filter or project is set
        //     - load (B) filtered dimensions
        (this.getFilterCount() || project) && this.refreshFilteredDimensions();
      }
    });
  };

  resetDataFromFilterChange = () => {
    const { project } = this.state;
    this.resetData({
      callback: () => {
        // * On filter change:
        //   - load (B) filtered dimensions, (C) filtered stats
        this.refreshFilteredDimensions();
        this.refreshFilteredStats();
        //  * if project not set
        //       load (D) synchronous table data
        !project && this.refreshSynchronousData();
      }
    });
  };

  refreshDataFromProjectChange = () => {
    this.resetData({
      callback: () => {
        // * On project selected
        //   - load (A) non-filtered dimensions, (B) filtered dimensions and (C) filtered stats
        //     (synchronous data not needed for now because we do not show projects and visualizations)
        this.refreshDimensions();
        this.refreshFilteredDimensions();
        this.refreshFilteredStats();
      }
    });
  };

  refreshSynchronousData = async () => {
    const { domain } = this.props;
    const { project, search } = this.state;

    this.setState({
      loadingProjects: true,
      loadingVisualizations: true,
      loadingSamples: true
    });

    const { projects = [], visualizations = [] } = await getDiscoverySyncData({
      domain,
      filters: this.preparedFilters(),
      projectId: project && project.id,
      search
    });

    this.setState({
      projects,
      visualizations,
      loadingProjects: false,
      loadingVisualizations: false
    });
  };

  refreshDimensions = async () => {
    const { domain } = this.props;
    const { project } = this.state;

    this.setState({
      loadingDimensions: true
    });

    this.setState({
      loadingDimensions: true
    });

    const {
      projectDimensions,
      sampleDimensions
    } = await getDiscoveryDimensions({
      domain,
      projectId: project && project.id
    });

    this.setState({
      projectDimensions,
      sampleDimensions,
      loadingDimensions: false
    });
  };

  refreshFilteredStats = async () => {
    const { domain } = this.props;
    const { project, search } = this.state;

    this.setState({
      loadingStats: true
    });

    const { sampleStats: filteredSampleStats } = await getDiscoveryStats({
      domain,
      projectId: project && project.id,
      filters: this.preparedFilters(),
      search
    });

<<<<<<< HEAD
    this.setState({
      filteredSampleStats,
      loadingStats: false
=======
    this.setState(
      pickBy(identity, {
        projectDimensions,
        sampleDimensions,
        filteredSampleStats
      })
    );
    this.setState({
      loadingDimensions: false
>>>>>>> 5065c99d
    });
  };

  refreshFilteredDimensions = async () => {
    const { domain } = this.props;
    const { project, search } = this.state;

    this.setState({
      loadingDimensions: true
    });

    this.setState({
      loadingDimensions: true
    });

    const {
      projectDimensions: filteredProjectDimensions,
      sampleDimensions: filteredSampleDimensions
    } = await getDiscoveryDimensions({
      domain,
      projectId: project && project.id,
      filters: this.preparedFilters(),
      search
    });

<<<<<<< HEAD
    this.setState({
      filteredProjectDimensions,
      filteredSampleDimensions
    });
    this.setState({
      loadingDimensions: false
    });
=======
    this.setState(
      pickBy(identity, {
        filteredProjectDimensions,
        filteredSampleDimensions,
        filteredSampleStats
      })
    );
    this.setState({
      loadingDimensions: false
    });
  };

  refreshAll = () => {
    const { project } = this.state;
    !project && this.refreshSynchronousData();
    this.refreshFilteredDimensions();
>>>>>>> 5065c99d
  };

  computeTabs = () => {
    const {
      project,
      projects,
      visualizations,
      filteredSampleStats
    } = this.state;

    const renderTab = (label, count) => {
      return (
        <div>
          <span className={cs.tabLabel}>{label}</span>
          <span className={cs.tabCounter}>{count}</span>
        </div>
      );
    };

    return compact([
      !project && {
        label: renderTab("Projects", (projects || []).length),
        value: "projects"
      },
      {
        label: renderTab("Samples", filteredSampleStats.count || 0),
        value: "samples"
      },
      !project && {
        label: renderTab("Visualizations", (visualizations || []).length),
        value: "visualizations"
      }
    ]);
  };

  handleTabChange = currentTab => {
    this.setState({ currentTab });
  };

  handleFilterChange = selectedFilters => {
    this.setState({ filters: selectedFilters }, () => {
      this.updateBrowsingHistory("replace");
      this.resetDataFromFilterChange();
    });
  };

  handleSearchSelected = ({ key, value, text }, currentEvent) => {
    const {
      currentTab,
      filters,
      projects,
      projectDimensions,
      sampleDimensions
    } = this.state;
    const dimensions = {
      projects: projectDimensions,
      samples: sampleDimensions
    }[currentTab];

    let newFilters = clone(filters);
    const selectedKey = `${key}Selected`;
    let filtersChanged = false;
    switch (key) {
      case "taxon": {
        // If the user selected a taxon we add it to the dropdown
        // (since we do know which options are available, we always added)
        newFilters[selectedKey] = xorBy(
          "value",
          [{ value, text }],
          newFilters[selectedKey]
        );
        filtersChanged = true;
        break;
      }
      case "sample": {
        this.handleSampleSelected({ sample: { id: value }, currentEvent });
        break;
      }
      case "project": {
        const project = find({ id: value }, projects);
        this.handleProjectSelected({ project });
        break;
      }
      default: {
        // For other 'dimension' types of search we check if it is a valid option
        // If so, we add a new filter, otherwise we ignore it
        const dimension = find({ dimension: key }, dimensions);
        // TODO(tiago): currently we check if it is a valid option. We should (preferably) change server endpoint
        // to filter by project/sample set or at least provide feedback to the user in else branch
        if (dimension && find({ value }, dimension.values)) {
          newFilters[selectedKey] = xor([value], newFilters[selectedKey]);
          filtersChanged = true;
        }
      }
    }
    if (filtersChanged) {
      this.setState({ filters: newFilters }, () => {
        this.updateBrowsingHistory("replace");
        this.resetDataFromFilterChange();
      });
    }
  };

  handleStringSearch = search => {
    const { search: currentSearch } = this.state;

    let parsedSearch = search.trim() || null;
    if (currentSearch !== parsedSearch) {
      this.setState({ search: parsedSearch }, () => {
        this.updateBrowsingHistory("replace");
        this.resetDataFromFilterChange();
      });
    }
  };

  handleFilterToggle = () => {
    this.setState({ showFilters: !this.state.showFilters });
  };

  handleStatsToggle = () => {
    this.setState({ showStats: !this.state.showStats });
  };

  handleLoadSampleRows = async ({ startIndex, stopIndex }) => {
    const { domain } = this.props;
    const {
      project,
      samples,
      sampleIds,
      samplesAllLoaded,
      search
    } = this.state;

    const previousLoadedSamples = samples.slice(startIndex, stopIndex + 1);
    const neededStartIndex = Math.max(startIndex, samples.length);

    let newlyFetchedSamples = [];
    if (!samplesAllLoaded && stopIndex >= neededStartIndex) {
      const numRequestedSamples = stopIndex - neededStartIndex + 1;
      let {
        samples: fetchedSamples,
        sampleIds: fetchedSampleIds
      } = await getDiscoverySamples({
        domain,
        filters: this.preparedFilters(),
        projectId: project && project.id,
        search,
        limit: stopIndex - neededStartIndex + 1,
        offset: neededStartIndex,
        listAllIds: sampleIds.length == 0
      });

      let newState = {
        // add newly fetched samples to the list (assumes that samples are requested in order)
        samples: samples.concat(fetchedSamples),
        // if returned samples are less than requested, we assume all data was loaded
        samplesAllLoaded: fetchedSamples.length < numRequestedSamples,
        loadingSamples: false
      };
      if (fetchedSampleIds) {
        newState.sampleIds = fetchedSampleIds;
      }

      this.setState(newState);
      newlyFetchedSamples = fetchedSamples;
    }

    return previousLoadedSamples.concat(newlyFetchedSamples);
  };

  handleProjectSelected = ({ project }) => {
    this.setState(
      {
        currentTab: "samples",
        project
      },
      () => {
        this.updateBrowsingHistory();
        this.refreshDataFromProjectChange();
      }
    );
  };

  handleSampleSelected = ({ sample, currentEvent }) => {
    openUrl(`/samples/${sample.id}`, currentEvent);
  };

  handleProjectUpdated = ({ project }) => {
    const { projects } = this.state;
    const projectIndex = findIndex({ id: project.id }, projects);
    let newProjects = projects.slice();
    newProjects.splice(projectIndex, 1, project);
    this.setState({
      project,
      projects: newProjects
    });
  };

  getFilterCount = () => {
    const { filters } = this.state;
    return sumBy(
      filters => (Array.isArray(filters) ? filters.length : !filters ? 0 : 1),
      values(filters)
    );
  };

  render() {
    const {
      currentTab,
      filteredProjectDimensions,
      filteredSampleDimensions,
      filteredSampleStats,
      filters,
      loadingDimensions,
      loadingProjects,
      loadingVisualizations,
      loadingSamples,
      loadingStats,
      project,
      projectDimensions,
      projects,
      sampleDimensions,
      sampleIds,
      samples,
      search,
      showFilters,
      showStats,
      visualizations
    } = this.state;

    const tabs = this.computeTabs();

    let dimensions = {
      projects: projectDimensions,
      samples: sampleDimensions
    }[currentTab];

    const filterCount = this.getFilterCount();

    return (
      <div className={cs.layout}>
        <div className={cs.headerContainer}>
          {project && (
            <ProjectHeader
              project={project}
              fetchedSamples={samples}
              onProjectUpdated={this.handleProjectUpdated}
              newSampleUpload={this.props.allowedFeatures.includes(
                "new_sample_upload"
              )}
            />
          )}
          <DiscoveryHeader
            currentTab={currentTab}
            tabs={tabs}
            onTabChange={this.handleTabChange}
            filterCount={filterCount}
            onFilterToggle={this.handleFilterToggle}
            onStatsToggle={this.handleStatsToggle}
            onSearchResultSelected={this.handleSearchSelected}
            onSearchEnterPressed={this.handleStringSearch}
            showStats={showStats}
            showFilters={showFilters && !!dimensions}
          />
        </div>
        <Divider style="medium" />
        <div className={cs.mainContainer}>
          <div className={cs.leftPane}>
            {showFilters &&
              dimensions && (
                <DiscoveryFilters
                  {...mapValues(
                    dim => dim.values,
                    keyBy("dimension", dimensions)
                  )}
                  {...filters}
                  onFilterChange={this.handleFilterChange}
                />
              )}
          </div>
          <div className={cs.centerPane}>
            <NarrowContainer className={cs.viewContainer}>
              {currentTab == "projects" && (
                <div className={cs.tableContainer}>
                  <div className={cs.dataContainer}>
                    <ProjectsView
                      projects={projects}
                      onProjectSelected={this.handleProjectSelected}
                    />
                  </div>
                  {!projects.length &&
                    !loadingProjects && (
                      <NoResultsBanner className={cs.noResultsContainer} />
                    )}
                </div>
              )}
              {currentTab == "samples" && (
                <div className={cs.tableContainer}>
                  <div className={cs.dataContainer}>
                    <SamplesView
                      ref={samplesView => (this.samplesView = samplesView)}
                      onLoadRows={this.handleLoadSampleRows}
                      samples={samples}
                      selectableIds={sampleIds}
                      onSampleSelected={this.handleSampleSelected}
                    />
                  </div>
                  {!samples.length &&
                    !loadingSamples && (
                      <NoResultsBanner className={cs.noResultsContainer} />
                    )}
                </div>
              )}
              {currentTab == "visualizations" && (
                <div className={cs.tableContainer}>
                  <div className={cs.dataContainer}>
                    <VisualizationsView visualizations={visualizations} />
                  </div>
                  {!visualizations.length &&
                    !loadingVisualizations && (
                      <NoResultsBanner className={cs.noResultsContainer} />
                    )}
                </div>
              )}
            </NarrowContainer>
          </div>
          <div className={cs.rightPane}>
            {showStats &&
              ["samples", "projects"].includes(currentTab) && (
                <DiscoverySidebar
                  className={cs.sidebar}
                  samples={samples}
                  projects={projects}
                  sampleDimensions={
                    filterCount || search
                      ? filteredSampleDimensions
                      : sampleDimensions
                  }
                  sampleStats={filteredSampleStats}
                  projectDimensions={
                    filterCount || search
                      ? filteredProjectDimensions
                      : projectDimensions
                  }
                  currentTab={currentTab}
<<<<<<< HEAD
                  loading={loadingDimensions || loadingStats}
=======
                  loading={loadingDimensions}
>>>>>>> 5065c99d
                />
              )}
          </div>
        </div>
      </div>
    );
  }
}

DiscoveryView.propTypes = {
  domain: PropTypes.oneOf([DISCOVERY_DOMAIN_LIBRARY, DISCOVERY_DOMAIN_PUBLIC])
    .isRequired,
  project: PropTypes.object,
  allowedFeatures: PropTypes.arrayOf(PropTypes.string)
};

export default DiscoveryView;<|MERGE_RESOLUTION|>--- conflicted
+++ resolved
@@ -74,10 +74,7 @@
         loadingVisualizations: true,
         loadingSamples: true,
         loadingDimensions: true,
-<<<<<<< HEAD
         loadingStats: true,
-=======
->>>>>>> 5065c99d
         project: this.props.project,
         projectDimensions: [],
         projects: [],
@@ -254,10 +251,6 @@
       loadingDimensions: true
     });
 
-    this.setState({
-      loadingDimensions: true
-    });
-
     const {
       projectDimensions,
       sampleDimensions
@@ -288,31 +281,15 @@
       search
     });
 
-<<<<<<< HEAD
     this.setState({
       filteredSampleStats,
       loadingStats: false
-=======
-    this.setState(
-      pickBy(identity, {
-        projectDimensions,
-        sampleDimensions,
-        filteredSampleStats
-      })
-    );
-    this.setState({
-      loadingDimensions: false
->>>>>>> 5065c99d
     });
   };
 
   refreshFilteredDimensions = async () => {
     const { domain } = this.props;
     const { project, search } = this.state;
-
-    this.setState({
-      loadingDimensions: true
-    });
 
     this.setState({
       loadingDimensions: true
@@ -328,32 +305,11 @@
       search
     });
 
-<<<<<<< HEAD
     this.setState({
       filteredProjectDimensions,
-      filteredSampleDimensions
-    });
-    this.setState({
+      filteredSampleDimensions,
       loadingDimensions: false
     });
-=======
-    this.setState(
-      pickBy(identity, {
-        filteredProjectDimensions,
-        filteredSampleDimensions,
-        filteredSampleStats
-      })
-    );
-    this.setState({
-      loadingDimensions: false
-    });
-  };
-
-  refreshAll = () => {
-    const { project } = this.state;
-    !project && this.refreshSynchronousData();
-    this.refreshFilteredDimensions();
->>>>>>> 5065c99d
   };
 
   computeTabs = () => {
@@ -699,11 +655,7 @@
                       : projectDimensions
                   }
                   currentTab={currentTab}
-<<<<<<< HEAD
                   loading={loadingDimensions || loadingStats}
-=======
-                  loading={loadingDimensions}
->>>>>>> 5065c99d
                 />
               )}
           </div>
