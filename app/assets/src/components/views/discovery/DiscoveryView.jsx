import React from "react";
import PropTypes from "prop-types";
<<<<<<< HEAD
import moment from "moment";
=======
import { sumBy } from "lodash";

>>>>>>> 59fa35e7
import NarrowContainer from "~/components/layout/NarrowContainer";
import { Divider } from "~/components/layout";
import { getSamples, getProjects, getVisualizations } from "~/api";
import DiscoveryHeader from "../discovery/DiscoveryHeader";
import ProjectsView from "../projects/ProjectsView";
import SamplesView from "../samples/SamplesView";
<<<<<<< HEAD
import {
  flow,
  keyBy,
  map,
  mapKeys,
  mapValues,
  replace,
  sumBy,
  values
} from "lodash/fp";
=======
import VisualizationsView from "../visualizations/VisualizationsView";
import DiscoverySidebar from "./DiscoverySidebar";

>>>>>>> 59fa35e7
import cs from "./discovery_view.scss";
import DiscoveryFilters from "./DiscoveryFilters";
import {
  getDiscoveryData,
  getDiscoveryDimensions,
  getDiscoverySamples,
  DISCOVERY_DOMAIN_LIBRARY,
  DISCOVERY_DOMAIN_PUBLIC
} from "./discovery_api";

class DiscoveryView extends React.Component {
  constructor(props) {
    super(props);

    this.state = {
      showFilters: true,
      currentTab: "projects",
      dimensions: [],
      samples: [],
      projects: [],
<<<<<<< HEAD
      filters: {},
      filterCount: 0
=======
      visualizations: []
>>>>>>> 59fa35e7
    };

    this.data = null;
  }

<<<<<<< HEAD
  componentDidMount() {
    this.refreshData();
    this.refreshDimensions();
  }

  preparedFilters = () => {
    const { filters } = this.state;

    let preparedFilters = flow([
      mapKeys(key => replace("Selected", "", key)),
      mapValues(
        values =>
          !values
            ? null
            : Array.isArray(values)
              ? map("value", values)
              : values.value
      )
    ])(filters);

    // Time is an exception: we translate values into date ranges
    if (preparedFilters.time) {
      const startDate = {
        "1_week": () => moment().subtract(7, "days"),
        "1_month": () => moment().subtract(1, "months"),
        "3_month": () => moment().subtract(3, "months"),
        "6_month": () => moment().subtract(6, "months"),
        "1_year": () => moment().subtract(1, "years")
      };

      preparedFilters.time = [
        startDate[preparedFilters.time]().format("YYYYMMDD"),
        moment().format("YYYYMMDD")
      ];
    }

    console.log("DiscoveryView:preparedFilters", preparedFilters);
    return preparedFilters;
  };

  resetData = () => {
    this.setState(
      {
        projects: [],
        samples: [],
        sampleIds: []
      },
      () => {
        this.refreshData();
        this.samplesView.reset();
      }
    );
  };

  refreshData = async () => {
    const { domain } = this.props;

    const {
      projects = [],
      samples = [],
      sampleIds = []
    } = await getDiscoveryData({
      domain,
      filters: this.preparedFilters()
    });

    this.setState({
      projects,
      samples,
      sampleIds
    });
    console.log("DiscoveryView:refreshData - projects", projects);
    console.log("DiscoveryView:refreshData - samples", samples);
    console.log("DiscoveryView:refreshData - sampleIds", sampleIds);
  };

  refreshDimensions = async () => {
    const { domain } = this.props;

    const {
      projectDimensions = {},
      sampleDimensions = {}
    } = await getDiscoveryDimensions({ domain });

    this.setState({ projectDimensions, sampleDimensions });
    console.log("dimensions", projectDimensions, sampleDimensions);
  };

  computeTabs = (projects, analyses) => {
=======
  async fetchData() {
    const { onlyLibrary, excludeLibrary } = this.props;
    try {
      const [samples, projects, visualizations] = await Promise.all([
        getSamples({ onlyLibrary, excludeLibrary, limit: 200 }),
        getProjects({ onlyLibrary, excludeLibrary }),
        getVisualizations({ onlyLibrary, excludeLibrary })
      ]);
      this.setState({
        samples,
        projects,
        visualizations
      });
    } catch (error) {
      // TODO: handle error better
      // eslint-disable-next-line no-console
      console.log(error);
    }
  }

  computeTabs = (projects, visualizations) => {
>>>>>>> 59fa35e7
    const renderTab = (label, count) => {
      return (
        <div>
          <span className={cs.tabLabel}>{label}</span>
          <span className={cs.tabCounter}>{count}</span>
        </div>
      );
    };

    return [
      {
        label: renderTab("Projects", (projects || []).length),
        value: "projects"
      },
      {
        label: renderTab("Samples", sumBy("number_of_samples", projects)),
        value: "samples"
      },
      {
        label: renderTab("Visualizations", (visualizations || []).length),
        value: "visualizations"
      }
    ];
  };

  handleTabChange = currentTab => {
    this.setState({ currentTab });
  };

  handleFilterChange = selectedFilters => {
    console.log("DiscoveryView:handleFilterChange - selected", selectedFilters);
    const filterCount = sumBy(
      filters => (Array.isArray(filters) ? filters.length : !filters ? 0 : 1),
      values(selectedFilters)
    );
    this.setState(
      {
        filters: selectedFilters,
        filterCount
      },
      () => this.resetData()
    );
  };

  handleFilterToggle = () => {
    this.setState({ showFilters: !this.state.showFilters });
  };

  handleLoadSampleRows = async ({ startIndex, stopIndex }) => {
    const { domain } = this.props;
    const { samples } = this.state;

    console.log("DiscoveryView:handleLoadSampleRows", startIndex, stopIndex);
    const previousLoadedSamples = samples.slice(startIndex, stopIndex + 1);
    console.log("DiscoveryView:previouslyLoaded", previousLoadedSamples.length);
    const neededStartIndex = Math.max(startIndex, samples.length);
    console.log("DiscoveryView:neededStartIndex", neededStartIndex);

    let fetchedSamples = [];
    if (stopIndex >= neededStartIndex) {
      console.log("Calling getDiscoverySamples with ", {
        domain,
        filters: this.preparedFilters(),
        limit: stopIndex - neededStartIndex + 1,
        offset: neededStartIndex
      });
      const { samples } = await getDiscoverySamples({
        domain,
        filters: this.preparedFilters(),
        limit: stopIndex - neededStartIndex + 1,
        offset: neededStartIndex
      });
      fetchedSamples = samples;
      this.setState({
        samples: samples.concat(fetchedSamples)
      });
    }

    console.log("DiscoveryView:fetched", fetchedSamples.length);
    return previousLoadedSamples.concat(fetchedSamples);
  };

  render() {
<<<<<<< HEAD
    const {
      currentTab,
      projectDimensions,
      sampleDimensions,
      filterCount,
      projects,
      samples,
      showFilters
    } = this.state;
    const tabs = this.computeTabs(projects);
=======
    const { currentTab, samples, projects, visualizations } = this.state;
    const { onlyLibrary, excludeLibrary } = this.props;
    const tabs = this.computeTabs(projects, visualizations);
>>>>>>> 59fa35e7

    let dimensions = {
      projects: projectDimensions,
      samples: sampleDimensions
    }[currentTab];

    return (
      <div className={cs.layout}>
        <DiscoveryHeader
          initialTab={currentTab}
          tabs={tabs}
          onTabChange={this.handleTabChange}
          filterCount={filterCount}
          onFilterToggle={this.handleFilterToggle}
        />
        <Divider style="medium" />
<<<<<<< HEAD
        <div className={cs.mainContainer}>
          <div className={cs.leftPane}>
            {showFilters && (
              <DiscoveryFilters
                {...mapValues(
                  dim => dim.values,
                  keyBy("dimension", dimensions)
                )}
                onFilterChange={this.handleFilterChange}
              />
            )}
          </div>
          <NarrowContainer className={cs.viewContainer}>
            {currentTab == "projects" && <ProjectsView projects={projects} />}
            {currentTab == "samples" && (
              <SamplesView
                ref={samplesView => (this.samplesView = samplesView)}
                samples={samples}
                onLoadRows={this.handleLoadSampleRows}
              />
            )}
          </NarrowContainer>
          <div className={cs.rightPane} />
        </div>
=======
        <NarrowContainer className={cs.viewContainer}>
          {currentTab == "projects" && <ProjectsView projects={projects} />}
          {currentTab == "samples" && (
            <SamplesView
              onlyLibrary={onlyLibrary}
              excludeLibrary={excludeLibrary}
            />
          )}
          {currentTab == "visualizations" && (
            <VisualizationsView visualizations={visualizations} />
          )}
          {(currentTab == "samples" || currentTab == "projects") && (
            <DiscoverySidebar
              className={cs.sideBar}
              samples={samples}
              projects={projects}
              currentTab={currentTab}
            />
          )}
        </NarrowContainer>
>>>>>>> 59fa35e7
      </div>
    );
  }
}

DiscoveryView.propTypes = {
  domain: PropTypes.oneOf([DISCOVERY_DOMAIN_LIBRARY, DISCOVERY_DOMAIN_PUBLIC])
    .isRequired
};

export default DiscoveryView;<|MERGE_RESOLUTION|>--- conflicted
+++ resolved
@@ -1,18 +1,6 @@
 import React from "react";
 import PropTypes from "prop-types";
-<<<<<<< HEAD
 import moment from "moment";
-=======
-import { sumBy } from "lodash";
-
->>>>>>> 59fa35e7
-import NarrowContainer from "~/components/layout/NarrowContainer";
-import { Divider } from "~/components/layout";
-import { getSamples, getProjects, getVisualizations } from "~/api";
-import DiscoveryHeader from "../discovery/DiscoveryHeader";
-import ProjectsView from "../projects/ProjectsView";
-import SamplesView from "../samples/SamplesView";
-<<<<<<< HEAD
 import {
   flow,
   keyBy,
@@ -23,11 +11,13 @@
   sumBy,
   values
 } from "lodash/fp";
-=======
+import NarrowContainer from "~/components/layout/NarrowContainer";
+import { Divider } from "~/components/layout";
+import DiscoveryHeader from "../discovery/DiscoveryHeader";
+import ProjectsView from "../projects/ProjectsView";
+import SamplesView from "../samples/SamplesView";
 import VisualizationsView from "../visualizations/VisualizationsView";
 import DiscoverySidebar from "./DiscoverySidebar";
-
->>>>>>> 59fa35e7
 import cs from "./discovery_view.scss";
 import DiscoveryFilters from "./DiscoveryFilters";
 import {
@@ -48,18 +38,14 @@
       dimensions: [],
       samples: [],
       projects: [],
-<<<<<<< HEAD
       filters: {},
-      filterCount: 0
-=======
+      filterCount: 0,
       visualizations: []
->>>>>>> 59fa35e7
     };
 
     this.data = null;
   }
 
-<<<<<<< HEAD
   componentDidMount() {
     this.refreshData();
     this.refreshDimensions();
@@ -120,7 +106,8 @@
     const {
       projects = [],
       samples = [],
-      sampleIds = []
+      sampleIds = [],
+      visualizations = []
     } = await getDiscoveryData({
       domain,
       filters: this.preparedFilters()
@@ -129,7 +116,8 @@
     this.setState({
       projects,
       samples,
-      sampleIds
+      sampleIds,
+      visualizations
     });
     console.log("DiscoveryView:refreshData - projects", projects);
     console.log("DiscoveryView:refreshData - samples", samples);
@@ -148,30 +136,7 @@
     console.log("dimensions", projectDimensions, sampleDimensions);
   };
 
-  computeTabs = (projects, analyses) => {
-=======
-  async fetchData() {
-    const { onlyLibrary, excludeLibrary } = this.props;
-    try {
-      const [samples, projects, visualizations] = await Promise.all([
-        getSamples({ onlyLibrary, excludeLibrary, limit: 200 }),
-        getProjects({ onlyLibrary, excludeLibrary }),
-        getVisualizations({ onlyLibrary, excludeLibrary })
-      ]);
-      this.setState({
-        samples,
-        projects,
-        visualizations
-      });
-    } catch (error) {
-      // TODO: handle error better
-      // eslint-disable-next-line no-console
-      console.log(error);
-    }
-  }
-
   computeTabs = (projects, visualizations) => {
->>>>>>> 59fa35e7
     const renderTab = (label, count) => {
       return (
         <div>
@@ -255,7 +220,6 @@
   };
 
   render() {
-<<<<<<< HEAD
     const {
       currentTab,
       projectDimensions,
@@ -263,14 +227,10 @@
       filterCount,
       projects,
       samples,
-      showFilters
+      showFilters,
+      visualizations
     } = this.state;
-    const tabs = this.computeTabs(projects);
-=======
-    const { currentTab, samples, projects, visualizations } = this.state;
-    const { onlyLibrary, excludeLibrary } = this.props;
     const tabs = this.computeTabs(projects, visualizations);
->>>>>>> 59fa35e7
 
     let dimensions = {
       projects: projectDimensions,
@@ -287,7 +247,6 @@
           onFilterToggle={this.handleFilterToggle}
         />
         <Divider style="medium" />
-<<<<<<< HEAD
         <div className={cs.mainContainer}>
           <div className={cs.leftPane}>
             {showFilters && (
@@ -309,31 +268,21 @@
                 onLoadRows={this.handleLoadSampleRows}
               />
             )}
+            {currentTab == "visualizations" && (
+              <VisualizationsView visualizations={visualizations} />
+            )}
           </NarrowContainer>
-          <div className={cs.rightPane} />
+          <div className={cs.rightPane}>
+            {(currentTab == "samples" || currentTab == "projects") && (
+              <DiscoverySidebar
+                className={cs.sidebar}
+                samples={samples}
+                projects={projects}
+                currentTab={currentTab}
+              />
+            )}
+          </div>
         </div>
-=======
-        <NarrowContainer className={cs.viewContainer}>
-          {currentTab == "projects" && <ProjectsView projects={projects} />}
-          {currentTab == "samples" && (
-            <SamplesView
-              onlyLibrary={onlyLibrary}
-              excludeLibrary={excludeLibrary}
-            />
-          )}
-          {currentTab == "visualizations" && (
-            <VisualizationsView visualizations={visualizations} />
-          )}
-          {(currentTab == "samples" || currentTab == "projects") && (
-            <DiscoverySidebar
-              className={cs.sideBar}
-              samples={samples}
-              projects={projects}
-              currentTab={currentTab}
-            />
-          )}
-        </NarrowContainer>
->>>>>>> 59fa35e7
       </div>
     );
   }
