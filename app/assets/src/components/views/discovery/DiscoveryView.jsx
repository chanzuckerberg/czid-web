--- conflicted
+++ resolved
@@ -44,11 +44,7 @@
 import VisualizationsView from "../visualizations/VisualizationsView";
 import DiscoverySidebar from "./DiscoverySidebar";
 import DiscoveryFilters from "./DiscoveryFilters";
-<<<<<<< HEAD
-import DiscoveryDataLayer from "./DiscoveryDataLayer";
-=======
 import { DiscoveryDataLayer } from "./DiscoveryDataLayer";
->>>>>>> 59a58852
 import ProjectHeader from "./ProjectHeader";
 import {
   getDiscoveryDimensions,
@@ -63,6 +59,7 @@
 import MapPreviewSidebar from "./mapping/MapPreviewSidebar";
 
 import cs from "./discovery_view.scss";
+import { restElement } from "@babel/types";
 
 // Data available
 // (A) non-filtered dimensions: for filter options
@@ -222,15 +219,9 @@
   };
 
   resetData = ({ callback }) => {
-<<<<<<< HEAD
-    this.dataLayer.reset("samples");
-    this.dataLayer.reset("projects");
-    this.dataLayer.reset("visualizations");
-=======
-    const { project } = this.state;
-
     this.dataLayer.samples.reset();
->>>>>>> 59a58852
+    this.dataLayer.projects.reset();
+    this.dataLayer.visualizations.reset();
 
     this.setState(
       {
@@ -238,7 +229,6 @@
         filteredSampleDimensions: [],
         filteredSampleStats: {},
         loadingDimensions: true,
-        visualizations: [],
       },
       () => {
         this.samplesView && this.samplesView.reset();
@@ -251,21 +241,7 @@
 
   initialLoad = () => {
     const { project } = this.state;
-<<<<<<< HEAD
-    this.resetData({
-      callback: () => {
-        // * Initial load:
-        //   - load (A) non-filtered dimensions, (C) filtered stats, (D) filtered locations, and (E) synchronous table data
-        this.refreshDimensions();
-        this.refreshFilteredStats();
-        this.refreshFilteredLocations();
-        // this.refreshSynchronousData();
-        //   * if filter or project is set
-        //     - load (B) filtered dimensions
-        (this.getFilterCount() || project) && this.refreshFilteredDimensions();
-      },
-    });
-=======
+
     // * Initial load:
     //   - load (A) non-filtered dimensions, (C) filtered stats, (D) filtered locations, and (E) synchronous table data
     this.refreshDimensions();
@@ -275,7 +251,6 @@
     //   * if filter or project is set
     //     - load (B) filtered dimensions
     (this.getFilterCount() || project) && this.refreshFilteredDimensions();
->>>>>>> 59a58852
   };
 
   resetDataFromFilterChange = () => {
@@ -621,11 +596,7 @@
     const { projectId, search } = this.state;
 
     return dataLayer.handleLoadObjectRows({
-<<<<<<< HEAD
       dataType,
-=======
-      dataType: "samples",
->>>>>>> 59a58852
       startIndex,
       stopIndex,
       conditions: {
