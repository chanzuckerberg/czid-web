import React from "react";
import PropTypes from "prop-types";
import UrlQueryParser from "~/components/utils/UrlQueryParser";
import moment from "moment";
import {
  capitalize,
  clone,
  compact,
  concat,
  escapeRegExp,
  find,
  isEmpty,
  keyBy,
  map,
  mapKeys,
  mapValues,
  merge,
  partition,
  pick,
  replace,
  sumBy,
  union,
  values,
  xor,
  xorBy,
} from "lodash/fp";

import { getSearchSuggestions } from "~/api";
import { logAnalyticsEvent } from "~/api/analytics";
import { get } from "~/api/core";
import { openUrl } from "~utils/links";
import NarrowContainer from "~/components/layout/NarrowContainer";
import { Divider } from "~/components/layout";
import { MAP_CLUSTER_ENABLED_LEVELS } from "~/components/views/discovery/mapping/constants";
import { indexOfMapLevel } from "~/components/views/discovery/mapping/utils";
import { publicSampleNotificationsByProject } from "~/components/views/samples/notifications";

import DiscoveryHeader from "./DiscoveryHeader";
import ProjectsView from "../projects/ProjectsView";
import SamplesView from "../samples/SamplesView";
import VisualizationsView from "../visualizations/VisualizationsView";
import DiscoverySidebar from "./DiscoverySidebar";
import DiscoveryFilters from "./DiscoveryFilters";
import { DiscoveryDataLayer } from "./DiscoveryDataLayer";
import ProjectHeader from "./ProjectHeader";
import {
  getDiscoveryDimensions,
  getDiscoveryStats,
  getDiscoveryLocations,
  DISCOVERY_DOMAIN_ALL_DATA,
  DISCOVERY_DOMAIN_MY_DATA,
  DISCOVERY_DOMAIN_PUBLIC,
} from "./discovery_api";
import NoResultsBanner from "./NoResultsBanner";
import MapPreviewSidebar from "./mapping/MapPreviewSidebar";

import cs from "./discovery_view.scss";

// Data available
// (A) non-filtered dimensions: for filter options
// (B) filtered dimensions: for sidebar
// (C) filtered stats
// (D) synchronous data: for projects and visualization tables
// (E) asynchronous data: for samples, triggered on demand by infinite table
// Data workflow
// * Initial load:
//   - load (A) non-filtered dimensions, (C) filtered stats and (D) synchronous table data
//   * if filter or project is set
//     - load (B) filtered dimensions and (C) filtered stats
// * On filter change:
//   - load (B) filtered dimensions, (C) filtered stats
//     * if project not set
//       load (D) synchronous table data
// * On project selected
//   - load (A) non-filtered dimensions, (B) filtered dimensions and (C) filtered stats
//     (synchronous data not needed for now because we do not show projects and visualizations)
class DiscoveryView extends React.Component {
  constructor(props) {
    super(props);

    const { projectId } = this.props;

    this.urlParser = new UrlQueryParser({
      sampleActiveColumns: "object",
      filters: "object",
      projectId: "number",
      showFilters: "boolean",
      showStats: "boolean",
    });

    const urlState = this.urlParser.parse(location.search);
    let sessionState = this.loadState(sessionStorage, "DiscoveryViewOptions");
    let localState = this.loadState(localStorage, "DiscoveryViewOptions");

    // values are copied from left to right to the first argument (last arguments override previous)
    this.state = Object.assign(
      {
        currentDisplay: "table",
        currentTab:
          projectId || this.props.domain === "all_data"
            ? "samples"
            : "projects",
        filteredProjectDimensions: [],
        filteredSampleDimensions: [],
        filteredProjectStats: {},
        filteredSampleStats: {},
        filters: {},
        loadingDimensions: true,
        loadingLocations: true,
        loadingStats: true,
        mapLevel: "country",
        mapLocationData: {},
        mapPreviewedLocationId: null,
        mapSidebarProjectDimensions: [],
        mapSidebarSampleDimensions: [],
        mapSidebarSampleStats: {},
        mapSidebarTab: "summary",
        project: null,
        projectDimensions: [],
        projectId: projectId,
        rawMapLocationData: {},
        sampleActiveColumns: undefined,
        sampleDimensions: [],
        search: null,
        selectedSampleIds: new Set(),
        showFilters: true,
        showStats: true,
      },
      localState,
      sessionState,
      urlState
    );
    this.dataLayer = new DiscoveryDataLayer(this.props.domain);
    const conditions = this.getConditions();
    this.samples = this.dataLayer.samples.createView({ conditions });
    this.projects = this.dataLayer.projects.createView({
      conditions,
      onViewChange: this.refreshProjectStats,
    });
    this.visualizations = this.dataLayer.visualizations.createView({
      conditions,
    });
    this.mapPreviewProjects = this.projects;
    this.mapPreviewSamples = this.samples;

    // hold references to the views to allow resetting the tables
    this.projectsView = null;
    this.samplesView = null;

    // preload first pages
    const pageSize = 50;
    this.projects.handleLoadObjectRows({
      startIndex: 0,
      stopIndex: pageSize - 1,
    });
    this.samples.handleLoadObjectRows({
      startIndex: 0,
      stopIndex: pageSize - 1,
    });
    this.visualizations.handleLoadObjectRows({
      startIndex: 0,
      stopIndex: pageSize - 1,
    });

    this.updateBrowsingHistory("replace");
  }

  async componentDidMount() {
    this.initialLoad();
    this.checkPublicSamples();

    window.onpopstate = () => {
      this.setState(history.state, () => {
        this.initialLoad();
      });
    };
  }

  loadState = (store, key) => {
    try {
      return JSON.parse(store.getItem(key)) || {};
    } catch (e) {
      // Avoid possible bad transient state related crash
      // eslint-disable-next-line no-console
      console.warn(`Bad state: ${e}`);
    }
    return {};
  };

  updateBrowsingHistory = (action = "push") => {
    const { domain } = this.props;

    const localFields = [
      "currentTab",
      "sampleActiveColumns",
      "showFilters",
      "showStats",
    ];
    const sessionFields = concat(localFields, [
      "currentDisplay",
      "mapSidebarTab",
    ]);
    const urlFields = concat(sessionFields, ["filters", "projectId", "search"]);
    const stateFields = concat(urlFields, ["project"]);

    const localState = pick(localFields, this.state);
    const sessionState = pick(sessionFields, this.state);
    const urlState = pick(urlFields, this.state);
    const historyState = pick(stateFields, this.state);

    // Saving on URL enables sharing current view with other users
    let urlQuery = this.urlParser.stringify(urlState);
    if (urlQuery) {
      urlQuery = `?${urlQuery}`;
    }

    // History state may include some small fields that enable direct loading of previous pages
    // from browser history without having to request those fields from server (e.g. project)
    if (action === "push") {
      history.pushState(
        historyState,
        `DiscoveryView:${domain}`,
        `/${domain}${urlQuery}`
      );
    } else {
      history.replaceState(
        historyState,
        `DiscoveryView:${domain}`,
        `/${domain}${urlQuery}`
      );
    }

    // We want to persist all options when user navigates to other pages within the same session
    sessionStorage.setItem(
      "DiscoveryViewOptions",
      JSON.stringify(sessionState)
    );

    // We want to persist some options when user returns to the page on a different session
    localStorage.setItem("DiscoveryViewOptions", JSON.stringify(localState));
  };

  preparedFilters = () => {
    const { filters } = this.state;
    let preparedFilters = mapKeys(replace("Selected", ""), filters);

    // Time is an exception: we translate values into date ranges
    if (preparedFilters.time) {
      const startDate = {
        "1_week": () => moment().subtract(7, "days"),
        "1_month": () => moment().subtract(1, "months"),
        "3_month": () => moment().subtract(3, "months"),
        "6_month": () => moment().subtract(6, "months"),
        "1_year": () => moment().subtract(1, "years"),
      };

      preparedFilters.time = [
        startDate[preparedFilters.time]().format("YYYYMMDD"),
        moment()
          .add(1, "days")
          .format("YYYYMMDD"),
      ];
    }

    // Taxon is an exception: this filter needs to store complete option, so need to convert to values only
    if (preparedFilters.taxon && preparedFilters.taxon.length) {
      preparedFilters.taxon = map("value", preparedFilters.taxon);
    }

    return preparedFilters;
  };

  resetData = ({ callback }) => {
<<<<<<< HEAD
    const conditions = this.getConditions();
    console.log("DiscoveryView:resetData", conditions);
    this.samples.reset({ conditions });
    this.projects.reset({ conditions });
    this.visualizations.reset({ conditions });
    this.mapPreviewSamples.reset({ conditions });
    this.mapPreviewProjects.reset({ conditions });
=======
    const { project } = this.state;

    this.dataLayer.samples.reset();
>>>>>>> f51b1c3b

    this.setState(
      {
        filteredProjectDimensions: [],
        filteredSampleDimensions: [],
        filteredSampleStats: {},
        loadingDimensions: true,
      },
      () => {
        this.samplesView && this.samplesView.reset();
        this.projectsView && this.projectsView.reset();
        callback && callback();
      }
    );
  };

  initialLoad = () => {
    const { project } = this.state;
<<<<<<< HEAD

=======
>>>>>>> f51b1c3b
    // * Initial load:
    //   - load (A) non-filtered dimensions, (C) filtered stats, (D) filtered locations, and (E) synchronous table data
    this.refreshDimensions();
    this.refreshFilteredStats();
    this.refreshFilteredLocations();
<<<<<<< HEAD
    // this.refreshSynchronousData();
=======
    this.refreshSynchronousData();
>>>>>>> f51b1c3b
    //   * if filter or project is set
    //     - load (B) filtered dimensions
    (this.getFilterCount() || project) && this.refreshFilteredDimensions();
  };

  resetDataFromFilterChange = () => {
    // const { project } = this.state;
    this.resetData({
      callback: () => {
        // * On filter change:
        //   - load (B) filtered dimensions, (C) filtered stats, (D) filtered locations
        this.refreshFilteredDimensions();
        this.refreshFilteredStats();
        this.refreshFilteredLocations();
      },
    });
  };

  refreshDataFromProjectChange = () => {
    this.resetData({
      callback: () => {
        // * On project selected
        //   - load (A) non-filtered dimensions, (B) filtered dimensions and (C) filtered stats
        //     (synchronous data not needed for now because we do not show projects and visualizations)
        this.refreshDimensions();
        this.refreshFilteredDimensions();
        this.refreshFilteredStats();
        this.refreshFilteredLocations();
      },
    });
  };

  // refreshSynchronousData = async () => {
  //   const { domain } = this.props;
  //   const { projectId, search } = this.state;

  //   this.setState({
  //     loadingVisualizations: true,
  //   });

  //   const { projects = [], visualizations = [] } = await getDiscoveryVisualizations({
  //     domain,
  //     filters: this.preparedFilters(),
  //     projectId: projectId,
  //     search,
  //   });
  //   // const { projects = [], visualizations = [] } = await getDiscoverySyncData({
  //   //   domain,
  //   //   filters: this.preparedFilters(),
  //   //   projectId: projectId,
  //   //   search,
  //   // });

  //   this.setState(
  //     {
  //       project: projectId ? projects[0] : null,
  //       projects,
  //       visualizations,
  //       loadingVisualizations: false,
  //     },
  //     // Uses 'projects'
  //     this.refreshMapPreviewedProjects
  //   );
  // };

  refreshDimensions = async () => {
    const { domain } = this.props;
    const { projectId } = this.state;

    this.setState({
      loadingDimensions: true,
    });

    const {
      projectDimensions,
      sampleDimensions,
    } = await getDiscoveryDimensions({
      domain,
      projectId,
    });

    this.setState({
      projectDimensions,
      sampleDimensions,
      loadingDimensions: false,
    });
  };

  refreshFilteredStats = async () => {
    const { domain } = this.props;
    const { projectId, search } = this.state;

    this.setState({
      loadingStats: true,
    });

    const { sampleStats: filteredSampleStats } = await getDiscoveryStats({
      domain,
      projectId,
      filters: this.preparedFilters(),
      search,
    });

    this.setState({
      filteredSampleStats,
      loadingStats: false,
    });
  };

  refreshProjectStats = () => {
    console.log(
      "DiscoveryView:refreshProjectStats",
      this.projects,
      this.projects.length
    );
    this.setState({
      filteredProjectStats: {
        count: this.projects.length,
      },
    });
  };

  refreshFilteredDimensions = async () => {
    const { domain } = this.props;
    const { projectId, search } = this.state;

    this.setState({
      loadingDimensions: true,
    });

    const {
      projectDimensions: filteredProjectDimensions,
      sampleDimensions: filteredSampleDimensions,
    } = await getDiscoveryDimensions({
      domain,
      projectId,
      filters: this.preparedFilters(),
      search,
    });

    this.setState({
      filteredProjectDimensions,
      filteredSampleDimensions,
      loadingDimensions: false,
    });
  };

  refreshFilteredLocations = async () => {
    const { domain } = this.props;
    const { mapLevel, projectId, search } = this.state;

    this.setState({
      loadingLocations: true,
    });

    const mapLocationData = await getDiscoveryLocations({
      domain,
      projectId,
      filters: this.preparedFilters(),
      search,
    });

    this.setState(
      {
        mapLocationData,
        rawMapLocationData: mapLocationData,
        loadingLocations: false,
      },
      () => {
        this.refreshMapPreviewedData();
        this.handleMapLevelChange(mapLevel);
      }
    );
  };

  computeTabs = () => {
    const { domain } = this.props;
    const {
      projectId,
      // projects,
      // visualizations,
      filteredProjectStats,
      filteredSampleStats,
    } = this.state;

    const renderTab = (label, count) => {
      return (
        <div>
          <span className={cs.tabLabel}>{label}</span>
          <span className={cs.tabCounter}>{count}</span>
        </div>
      );
    };
    console.log(
      "DiscoveryView:computeTabs",
      this.projects,
      filteredProjectStats
    );
    return compact([
      !projectId && {
        label: renderTab("Projects", filteredProjectStats.count || "-"),
        value: "projects",
      },
      {
        label: renderTab("Samples", filteredSampleStats.count || "-"),
        value: "samples",
      },
      domain !== DISCOVERY_DOMAIN_PUBLIC &&
        !projectId && {
          label: renderTab("Visualizations", this.visualizations.length || "-"),
          value: "visualizations",
        },
    ]);
  };

  handleTabChange = currentTab => {
    const { mapSidebarTab } = this.state;
    this.setState({ currentTab }, () => {
      this.updateBrowsingHistory("replace");
      const name = currentTab.replace(/\W+/g, "-").toLowerCase();
      logAnalyticsEvent(`DiscoveryView_tab-${name}_clicked`, {
        currentTab: currentTab,
      });
    });

    // Set to match 'samples' or 'projects'
    if (mapSidebarTab !== "summary")
      this.setState({ mapSidebarTab: currentTab });
  };

  handleFilterChange = selectedFilters => {
    this.setState({ filters: selectedFilters }, () => {
      this.updateBrowsingHistory("replace");
      this.resetDataFromFilterChange();
      logAnalyticsEvent(`DiscoveryView_filters_changed`, {
        filters: this.getFilterCount(),
      });
    });
  };

  handleSampleActiveColumnsChange = activeColumns => {
    this.setState({ sampleActiveColumns: activeColumns }, () => {
      this.updateBrowsingHistory("replace");
    });
  };

  // From the right pane sidebar, we'll add the filter value they click on if not already selected.
  // Don't call this for single selection filters.
  handleMetadataFilterClick = (field, value) => {
    const { filters: selectedFilters } = this.state;

    const key = `${field}Selected`;
    if (selectedFilters[key]) {
      if (selectedFilters[key].includes(value)) return;
      selectedFilters[key].push(value);
    } else {
      selectedFilters[key] = [value];
    }

    this.handleFilterChange(selectedFilters);
  };

  handleSearchSelected = ({ key, value, text }, currentEvent) => {
    const { filters, search } = this.state;

    const dimensions = this.getCurrentDimensions();

    let newFilters = clone(filters);
    const selectedKey = `${key}Selected`;
    let filtersChanged = false;
    switch (key) {
      case "taxon": {
        // If the user selected a taxon we add it to the dropdown
        // (since we do know which options are available, we always added)
        newFilters[selectedKey] = xorBy(
          "value",
          [{ value, text }],
          newFilters[selectedKey]
        );
        filtersChanged = true;
        break;
      }
      case "sample": {
        this.handleSampleSelected({ sample: { id: value }, currentEvent });
        break;
      }
      case "project": {
        this.handleProjectSelected({ project: this.projects.get(value) });
        // const project = find({ id: value }, projects);
        // if (project) {
        //   this.handleProjectSelected({ project });
        // }
        break;
      }
      default: {
        // For other 'dimension' types of search we check if it is a valid option
        // If so, we add a new filter, otherwise we ignore it
        const dimension = find({ dimension: key }, dimensions);
        // TODO(tiago): currently we check if it is a valid option. We should (preferably) change server endpoint
        // to filter by project/sample set or at least provide feedback to the user in else branch
        if (dimension && find({ value }, dimension.values)) {
          newFilters[selectedKey] = xor([value], newFilters[selectedKey]);
          filtersChanged = true;
        }
      }
    }
    // We will also clear the search box if we used it to select a suggestion
    if (filtersChanged || search != null) {
      this.setState(
        {
          filters: newFilters,
          search: null,
        },
        () => {
          this.updateBrowsingHistory("replace");
          this.resetDataFromFilterChange();
        }
      );
    }
    logAnalyticsEvent("DiscoveryView_search_selected", {
      key,
      value,
      text,
      filtersChanged,
    });
  };

  handleStringSearch = search => {
    const { search: currentSearch } = this.state;

    let parsedSearch = search.trim() || null;
    if (currentSearch !== parsedSearch) {
      this.setState({ search: parsedSearch }, () => {
        this.updateBrowsingHistory("replace");
        this.resetDataFromFilterChange();
        logAnalyticsEvent("DiscoveryView_string-search_entered", {
          search: parsedSearch,
        });
      });
    }
  };

  handleFilterToggle = () => {
    this.setState({ showFilters: !this.state.showFilters }, () => {
      this.updateBrowsingHistory("replace");
      logAnalyticsEvent("DiscoveryView_show-filters_toggled", {
        showFilters: this.state.showFilters,
      });
    });
  };

  handleStatsToggle = () => {
    this.setState({ showStats: !this.state.showStats }, () => {
      this.updateBrowsingHistory("replace");
      logAnalyticsEvent("DiscoveryView_show-stats_toggled", {
        showFilters: this.state.showStats,
      });
    });
  };

  getConditions = () => {
    const { projectId, search } = this.state;

<<<<<<< HEAD
    return {
      projectId,
      search,
      filters: this.preparedFilters(),
    };
=======
    return dataLayer.handleLoadObjectRows({
      dataType: "samples",
      startIndex,
      stopIndex,
      conditions: {
        projectId,
        search,
        filters: this.preparedFilters(),
      },
    });
>>>>>>> f51b1c3b
  };

  handleProjectSelected = ({ project }) => {
    const { mapSidebarTab } = this.state;
    this.setState(
      {
        currentDisplay: "table",
        currentTab: "samples",
        mapSidebarTab: mapSidebarTab === "summary" ? mapSidebarTab : "samples",
        project: project,
        projectId: project.id,
        search: null,
      },
      () => {
        this.clearMapPreview();
        this.updateBrowsingHistory();
        this.refreshDataFromProjectChange();
        console.log("DiscoveryView:handleProjectSelected - setState callback");
      }
    );
    console.log("DiscoveryView:handleProjectSelected - out");
  };

  handleSampleSelected = ({ sample, currentEvent }) => {
    openUrl(`/samples/${sample.id}`, currentEvent);
  };

  handleProjectUpdated = ({ project }) => {
    // const { projects } = this.state;
    this.dataLayer.projects.update(project);
    // const projectIndex = findIndex({ id: project.id }, projects);
    // let newProjects = projects.slice();
    // newProjects.splice(projectIndex, 1, project);
    this.setState({
      project,
      // projects: newProjects,
    });
  };

  getCurrentDimensions = () => {
    const { currentTab, projectDimensions, sampleDimensions } = this.state;

    return {
      projects: projectDimensions,
      samples: sampleDimensions,
    }[currentTab];
  };

  getClientSideSuggestions = async query => {
    //   const { projects } = this.state;
    const dimensions = this.getCurrentDimensions();

    let suggestions = {};
    const re = new RegExp(escapeRegExp(query), "i");
    ["host", "tissue", "locationV2"].forEach(category => {
      let dimension = find({ dimension: category }, dimensions);
      if (dimension) {
        const results = dimension.values
          .filter(entry => re.test(entry.text))
          .map(entry => ({
            category,
            id: entry.value,
            title: entry.text,
          }));

        if (results.length) {
          suggestions[category] = {
            name: category === "locationV2" ? "location" : capitalize(category),
            results,
          };
        }
      }
    });

    //   const filteredProjects = projects.filter(project => re.test(project.name));
    //   if (filteredProjects.length) {
    //     suggestions["project"] = {
    //       name: "Project",
    //       results: filteredProjects.map(project => ({
    //         category: "project",
    //         title: project.name,
    //         id: project.id,
    //       })),
    //     };
    //   }

    return suggestions;
  };

  getServerSideSuggestions = async query => {
    const { domain } = this.props;

    let results = await getSearchSuggestions({
      categories: ["sample", "project", "taxon"],
      query,
      domain,
    });
    return results;
  };

  handleSearchTriggered = async query => {
    const [clientSideSuggestions, serverSideSuggestions] = await Promise.all([
      // client side: for dimensions (host, location, tissue)
      this.getClientSideSuggestions(query),
      // server side: for taxa, projects and samples search (filter by domain)
      this.getServerSideSuggestions(query),
    ]);

    return merge(clientSideSuggestions, serverSideSuggestions);
  };

  getFilterCount = () => {
    const { filters } = this.state;
    return sumBy(
      filters => (Array.isArray(filters) ? filters.length : !filters ? 0 : 1),
      values(filters)
    );
  };

  handleDisplaySwitch = currentDisplay => {
    this.setState({ currentDisplay }, () => {
      this.updateBrowsingHistory("replace");
    });
  };

  handleMapTooltipTitleClick = locationId => {
    const { currentTab } = this.state;
    this.setState(
      {
        mapPreviewedLocationId: locationId,
        mapSidebarTab: currentTab,
        showStats: true,
      },
      () => {
        this.refreshMapPreviewedData();
      }
    );
  };

  handleMapMarkerClick = locationId => {
    this.setState(
      {
        mapPreviewedLocationId: locationId,
        showStats: true,
      },
      () => {
        this.refreshMapPreviewedData();
      }
    );
  };

  clearMapPreview = () => {
    const { mapPreviewedLocationId } = this.state;
    console.log("DiscoveryView:clearMapPreview");
    if (mapPreviewedLocationId) {
      this.mapPreviewProjects.reset();
      this.mapPreviewSamples.reset();
      this.setState({
        mapPreviewedLocationId: null,
        mapSidebarProjectDimensions: [],
        mapSidebarSampleDimensions: [],
        mapSidebarSampleStats: {},
      });
    }
  };

  // refreshMapPreviewedSamples = async () => {
  //   const { domain } = this.props;
  //   const {
  //     mapLocationData,
  //     mapPreviewedLocationId,
  //     projectId,
  //     search,
  //   } = this.state;
  //   console.log(
  //     "DiscoveryView:refreshMapPreviewedSamples",
  //     mapLocationData,
  //     mapPreviewedLocationId,
  //     projectId
  //   );

  //   if (!mapPreviewedLocationId || !mapLocationData[mapPreviewedLocationId]) {
  //     this.mapPreviewSample = this.samples;
  //     return;
  //   }

  //   const filters = this.preparedFilters();
  //   filters["locationV2"] = mapLocationData[mapPreviewedLocationId].name;

  //   // Fetch previewed samples
  //   // TODO(jsheu): Consider paginating fetching for thousands of samples at a location
  //   const {
  //     samples: fetchedSamples,
  //     sampleIds: fetchedSampleIds,
  //   } = await getDiscoverySamples({
  //     // TODO(jsheu): Consider using location ID instead (need multi-level search).
  //     domain,
  //     filters,
  //     limit: 1e4, // Server needs a max, 1e4 at one location is a good cutoff.
  //     listAllIds: true,
  //     projectId,
  //     search,
  //   });
  //   this.setState(
  //     {
  //       mapPreviewedSampleIds: fetchedSampleIds,
  //       mapPreviewedSamples: fetchedSamples,
  //     },
  //     () => {
  //       this.mapPreviewSidebar && this.mapPreviewSidebar.reset();
  //     }
  //   );

  //   // Fetch stats and dimensions for the map sidebar. Special request with the current filters
  //   // and the previewed location.
  //   const params = {
  //     domain,
  //     projectId,
  //     filters,
  //     search,
  //   };
  //   const { sampleStats } = await getDiscoveryStats(params);
  //   const {
  //     projectDimensions,
  //     sampleDimensions,
  //   } = await getDiscoveryDimensions(params);

  //   this.setState({
  //     mapSidebarProjectDimensions: projectDimensions,
  //     mapSidebarSampleDimensions: sampleDimensions,
  //     mapSidebarSampleStats: sampleStats,
  //   });
  // };

  refreshMapPreviewedSamples = async () => {
    const { mapLocationData, mapPreviewedLocationId } = this.state;

    console.log(
      "DiscoveryView:refreshMapPreviewedSamples",
      mapLocationData,
      mapPreviewedLocationId
    );

    if (!mapPreviewedLocationId || !mapLocationData[mapPreviewedLocationId]) {
      // Previewed location has been filtered out, so exit preview mode.
      this.mapPreviewSamples = this.samples;
      return;
    } else {
      let conditions = this.getConditions();
      conditions.filters.locationV2 = [
        mapLocationData[mapPreviewedLocationId].name,
      ];
      this.mapPreviewSamples = this.dataLayer.samples.createView({
        conditions,
      });
    }
  };

  refreshMapPreviewedProjects = async () => {
    const { mapLocationData, mapPreviewedLocationId } = this.state;

    console.log(
      "DiscoveryView:refreshMapPreviewedProjects",
      mapLocationData,
      mapPreviewedLocationId
    );

    if (!mapPreviewedLocationId || !mapLocationData[mapPreviewedLocationId]) {
      // // Previewed location has been filtered out, so exit preview mode.
      this.mapPreviewProjects = this.projects;
      return;
    } else {
      let conditions = this.getConditions();
      conditions.filters.locationV2 = [
        mapLocationData[mapPreviewedLocationId].name,
      ];
      this.mapPreviewProjects = this.dataLayer.projects.createView({
        conditions,
      });
    }

    // const projectIds = mapLocationData[mapPreviewedLocationId].project_ids;
    // const projectIds = this.setOrderedIds();
    // const mapPreviewedProjects = await this.projects.loadObjectsByIdList({
    //   ids: projectIds,
    //   conditions: {
    //     search,
    //     filters: this.preparedFilters(),
    //   },
    // });
    // const mapPreviewedProjects = at(projectIds, keyBy("id", projects));

    // this.setState({ mapPreviewedProjects }, () => {
    //   this.mapPreviewSidebar && this.mapPreviewSidebar.reset();
    // });
  };

  refreshMapPreviewedDimensions = async () => {
    const { mapLocationData, mapPreviewedLocationId } = this.state;
    const { domain } = this.props;

    if (!mapPreviewedLocationId || !mapLocationData[mapPreviewedLocationId]) {
      return;
    }
    console.log(
      "DiscoveryView:refreshMapPreviewedDimensions",
      mapLocationData,
      mapPreviewedLocationId
    );

    // Fetch stats and dimensions for the map sidebar. Special request with the current filters
    // and the previewed location.
    const params = this.getConditions();
    params.filters["locationV2"] = mapLocationData[mapPreviewedLocationId].name;
    const [
      { sampleStats },
      { projectDimensions, sampleDimensions },
    ] = await Promise.all([
      getDiscoveryStats({ domain, ...params }),
      getDiscoveryDimensions({ domain, ...params }),
    ]);
    console.log(
      "DiscoveryView:refreshMapPreviewedDimensions",
      sampleStats,
      projectDimensions,
      sampleDimensions
    );
    this.setState({
      mapSidebarProjectDimensions: projectDimensions,
      mapSidebarSampleDimensions: sampleDimensions,
      mapSidebarSampleStats: sampleStats,
    });
    console.log("DiscoveryView:refreshMapPreviewedDimensions - Set state", {
      mapSidebarProjectDimensions: projectDimensions,
      mapSidebarSampleDimensions: sampleDimensions,
      mapSidebarSampleStats: sampleStats,
    });
  };

  refreshMapPreviewedData = async () => {
    this.refreshMapPreviewedSamples();
    this.refreshMapPreviewedProjects();
    this.refreshMapPreviewedDimensions();
    this.mapPreviewSidebar && this.mapPreviewSidebar.reset();
  };

  handleSelectedSamplesUpdate = selectedSampleIds => {
    this.setState({ selectedSampleIds });
  };

  handleMapSidebarTabChange = mapSidebarTab => {
    this.setState({ mapSidebarTab });
  };

  handleClearFilters = () => {
    this.setState({ filters: {}, search: null }, () => {
      this.updateBrowsingHistory("replace");
      this.resetDataFromFilterChange();
    });
  };

  handleMapLevelChange = mapLevel => {
    const { rawMapLocationData, currentTab } = this.state;

    const ids = currentTab === "samples" ? "sample_ids" : "project_ids";
    const clusteredData = {};

    const copyLocation = entry => {
      return {
        ...entry,
        [ids]: Object.assign([], entry[ids]),
        hasOwnEntries: !isEmpty(entry[ids]),
      };
    };

    const addToAncestor = (entry, ancestorLevel) => {
      const ancestorId = entry[`${ancestorLevel}_id`];
      if (ancestorId) {
        if (!clusteredData[ancestorId]) {
          clusteredData[ancestorId] = copyLocation(
            rawMapLocationData[ancestorId]
          );
        }
        const ancestor = clusteredData[ancestorId];
        ancestor[ids] = union(ancestor[ids], entry[ids]);
      }
    };

    const indexOfMap = indexOfMapLevel(mapLevel);
    for (const [id, entry] of Object.entries(rawMapLocationData)) {
      const indexOfEntry = indexOfMapLevel(entry.geo_level);

      // Have a bubble if you're higher than or at the map's geo level.
      if (indexOfEntry <= indexOfMap && !clusteredData[entry.id]) {
        clusteredData[id] = copyLocation(entry);
      }

      MAP_CLUSTER_ENABLED_LEVELS.forEach(ancestorLevel => {
        // If you have ancestors higher than or at the map's level, add your samples/projects to
        // their bubble.
        if (indexOfMapLevel(ancestorLevel) <= indexOfMap) {
          addToAncestor(entry, ancestorLevel);
        }
      });
    }

    // Remove ancestor bubbles that are now fully represented in sub-bubbles
    for (const [id, entry] of Object.entries(clusteredData)) {
      const indexOfEntry = indexOfMapLevel(entry.geo_level);
      if (indexOfEntry < indexOfMap && !entry.hasOwnEntries) {
        delete clusteredData[id];
      }
    }

    this.setState({ mapLocationData: clusteredData, mapLevel });
  };

  checkPublicSamples = () => {
    get("/samples/samples_going_public.json").then(res => {
      if ((res || []).length) this.displayPublicSampleNotifications(res);
    });
  };

  displayPublicSampleNotifications = samplesGoingPublic => {
    let previouslyDismissedSamples = new Set();
    try {
      previouslyDismissedSamples = new Set(
        JSON.parse(localStorage.getItem("dismissedPublicSamples"))
      );
    } catch (_) {
      // catch and ignore possible old formats
    }

    let [dismissedSamples, newSamples] = partition(
      sample => previouslyDismissedSamples.has(sample.id),
      samplesGoingPublic
    );
    if (newSamples.length > 0) {
      // The purpose of setItem here is to keep the dismissed list from growing indefinitely. The
      // value here will no longer include samples that went public in the past.
      localStorage.setItem(
        "dismissedPublicSamples",
        JSON.stringify(map("id", dismissedSamples))
      );
      publicSampleNotificationsByProject(newSamples);
    }
  };

  renderCenterPaneContent = () => {
    const {
      currentDisplay,
      currentTab,
      // loadingProjects,
      // loadingVisualizations,
      mapLevel,
      mapLocationData,
      mapPreviewedLocationId,
      mapPreviewedSamples,
      sampleActiveColumns,
      selectedSampleIds,
      projectId,
      // projects,
      // visualizations,
    } = this.state;

    const { admin, allowedFeatures, mapTilerKey } = this.props;
    const { projects, samples, visualizations } = this;

    return (
      <React.Fragment>
        {currentTab === "projects" && (
          <div className={cs.tableContainer}>
            <div className={cs.dataContainer}>
              <ProjectsView
                allowedFeatures={allowedFeatures}
                currentDisplay={currentDisplay}
                currentTab={currentTab}
                mapLevel={mapLevel}
                mapLocationData={mapLocationData}
                mapPreviewedLocationId={mapPreviewedLocationId}
                mapTilerKey={mapTilerKey}
                onClearFilters={this.handleClearFilters}
                onDisplaySwitch={this.handleDisplaySwitch}
                onLoadRows={projects.handleLoadObjectRows}
                onMapClick={this.clearMapPreview}
                onMapLevelChange={this.handleMapLevelChange}
                onMapMarkerClick={this.handleMapMarkerClick}
                onProjectSelected={this.handleProjectSelected}
                onMapTooltipTitleClick={this.handleMapTooltipTitleClick}
                projects={projects}
                ref={projectsView => (this.projectsView = projectsView)}
              />
            </div>
            {!projects.length &&
              !projects.isLoading() &&
              currentDisplay === "table" && (
                <NoResultsBanner
                  className={cs.noResultsContainer}
                  type="projects"
                />
              )}
          </div>
        )}
        {currentTab === "samples" && (
          <div className={cs.tableContainer}>
            <div className={cs.dataContainer}>
              <SamplesView
                activeColumns={sampleActiveColumns}
                admin={admin}
                allowedFeatures={allowedFeatures}
                currentDisplay={currentDisplay}
                currentTab={currentTab}
                mapLevel={mapLevel}
                mapLocationData={mapLocationData}
                mapPreviewedLocationId={mapPreviewedLocationId}
                mapPreviewedSamples={mapPreviewedSamples}
                mapTilerKey={mapTilerKey}
                onActiveColumnsChange={this.handleSampleActiveColumnsChange}
                onClearFilters={this.handleClearFilters}
                onDisplaySwitch={this.handleDisplaySwitch}
                onLoadRows={samples.handleLoadObjectRows}
                onMapClick={this.clearMapPreview}
                onMapLevelChange={this.handleMapLevelChange}
                onMapMarkerClick={this.handleMapMarkerClick}
                onMapTooltipTitleClick={this.handleMapTooltipTitleClick}
                onSampleSelected={this.handleSampleSelected}
                onSelectedSamplesUpdate={this.handleSelectedSamplesUpdate}
                projectId={projectId}
                ref={samplesView => (this.samplesView = samplesView)}
<<<<<<< HEAD
                samples={samples}
                selectableIds={samples.getIds()}
                selectedSampleIds={selectedSampleIds}
              />
            </div>
            {!samples.length &&
              !samples.isLoading() &&
=======
                samples={dataLayer.samples}
                selectableIds={dataLayer.samples.getIds()}
                selectedSampleIds={selectedSampleIds}
              />
            </div>
            {!dataLayer.samples.getLength() &&
              !dataLayer.samples.isLoading() &&
>>>>>>> f51b1c3b
              currentDisplay === "table" && (
                <NoResultsBanner
                  className={cs.noResultsContainer}
                  type="samples"
                />
              )}
          </div>
        )}
        {currentTab === "visualizations" && (
          <div className={cs.tableContainer}>
            <div className={cs.dataContainer}>
              <VisualizationsView visualizations={visualizations} />
            </div>
            {!visualizations.length &&
              !visualizations.isLoading() &&
              currentDisplay === "table" && (
                <NoResultsBanner
                  className={cs.noResultsContainer}
                  type="visualizations"
                />
              )}
          </div>
        )}
      </React.Fragment>
    );
  };

  renderRightPane = () => {
    const { allowedFeatures } = this.props;
    const {
      currentDisplay,
      currentTab,
      filteredProjectDimensions,
      filteredSampleDimensions,
      filteredSampleStats,
      filteredProjectStats,
      loadingDimensions,
      loadingStats,
      mapSidebarProjectDimensions,
      mapSidebarSampleDimensions,
      mapSidebarSampleStats,
      selectedSampleIds,
      mapSidebarTab,
      projectDimensions,
      project,
      sampleDimensions,
      search,
      showStats,
    } = this.state;

    const filterCount = this.getFilterCount();
    const computedProjectDimensions =
      filterCount || search ? filteredProjectDimensions : projectDimensions;
    const computedSampleDimensions =
      filterCount || search ? filteredSampleDimensions : sampleDimensions;
    const loading = loadingDimensions || loadingStats;

    return (
      <div className={cs.rightPane}>
        {showStats &&
          currentTab !== "visualizations" &&
          (currentDisplay === "map" ? (
            <MapPreviewSidebar
              allowedFeatures={allowedFeatures}
              currentTab={mapSidebarTab}
              discoveryCurrentTab={currentTab}
              loading={loading}
              onFilterClick={this.handleMetadataFilterClick}
              onProjectSelected={this.handleProjectSelected}
              onSampleClicked={this.handleSampleSelected}
              onSelectionUpdate={this.handleSelectedSamplesUpdate}
              onTabChange={this.handleMapSidebarTabChange}
              projectDimensions={
                isEmpty(mapSidebarProjectDimensions)
                  ? computedProjectDimensions
                  : mapSidebarProjectDimensions
              }
              projects={this.mapPreviewProjects}
              projectStats={
                isEmpty(mapSidebarSampleStats)
                  ? filteredProjectStats
                  : { count: mapSidebarSampleStats.projectCount }
              }
              ref={mapPreviewSidebar =>
                (this.mapPreviewSidebar = mapPreviewSidebar)
              }
              sampleDimensions={
                isEmpty(mapSidebarSampleDimensions)
                  ? computedSampleDimensions
                  : mapSidebarSampleDimensions
              }
              samples={this.mapPreviewSamples}
              sampleStats={
                isEmpty(mapSidebarSampleStats)
                  ? filteredSampleStats
                  : mapSidebarSampleStats
              }
              selectedSampleIds={selectedSampleIds}
            />
          ) : (
            <DiscoverySidebar
              allowedFeatures={allowedFeatures}
              currentTab={currentTab}
              loading={loading}
              onFilterClick={this.handleMetadataFilterClick}
              projectDimensions={computedProjectDimensions}
              projectStats={filteredProjectStats}
              sampleDimensions={computedSampleDimensions}
              sampleStats={filteredSampleStats}
              project={project}
            />
          ))}
      </div>
    );
  };

  render() {
    const {
      currentDisplay,
      currentTab,
      filters,
      project,
      projectId,
      search,
      showFilters,
      showStats,
    } = this.state;
    const { domain, allowedFeatures } = this.props;

    const tabs = this.computeTabs();
    const dimensions = this.getCurrentDimensions();
    const filterCount = this.getFilterCount();
    console.log("DiscoveryView:render", this.projects);
    return (
      <div className={cs.layout}>
        <div className={cs.headerContainer}>
          {projectId && (
            <ProjectHeader
              project={project || {}}
<<<<<<< HEAD
              fetchedSamples={this.samples.loaded}
=======
              fetchedSamples={dataLayer.samples.loaded}
>>>>>>> f51b1c3b
              onProjectUpdated={this.handleProjectUpdated}
              onMetadataUpdated={this.refreshDataFromProjectChange}
            />
          )}
          <DiscoveryHeader
            currentTab={currentTab}
            filterCount={filterCount}
            onFilterToggle={this.handleFilterToggle}
            onStatsToggle={this.handleStatsToggle}
            onSearchTriggered={this.handleSearchTriggered}
            onSearchSuggestionsReceived={this.handleSearchSuggestionsReceived}
            onSearchResultSelected={this.handleSearchSelected}
            onSearchEnterPressed={this.handleStringSearch}
            onTabChange={this.handleTabChange}
            searchValue={search || ""}
            showStats={showStats && !!dimensions}
            showFilters={showFilters && !!dimensions}
            tabs={tabs}
          />
        </div>
        <Divider style="medium" />
        <div className={cs.mainContainer}>
          <div className={cs.leftPane}>
            {showFilters &&
              dimensions && (
                <DiscoveryFilters
                  {...mapValues(
                    dim => dim.values,
                    keyBy("dimension", dimensions)
                  )}
                  {...filters}
                  domain={domain}
                  onFilterChange={this.handleFilterChange}
                  allowedFeatures={allowedFeatures}
                />
              )}
          </div>
          <div className={cs.centerPane}>
            {currentDisplay === "map" &&
            ["samples", "projects"].includes(currentTab) ? (
              <div className={cs.viewContainer}>
                {this.renderCenterPaneContent()}
              </div>
            ) : (
              <NarrowContainer className={cs.viewContainer}>
                {this.renderCenterPaneContent()}
              </NarrowContainer>
            )}
          </div>
          {this.renderRightPane()}
        </div>
      </div>
    );
  }
}

DiscoveryView.propTypes = {
  domain: PropTypes.oneOf([
    DISCOVERY_DOMAIN_ALL_DATA,
    DISCOVERY_DOMAIN_MY_DATA,
    DISCOVERY_DOMAIN_PUBLIC,
  ]).isRequired,
  projectId: PropTypes.number,
  allowedFeatures: PropTypes.arrayOf(PropTypes.string),
  mapTilerKey: PropTypes.string,
  admin: PropTypes.bool,
};

export default DiscoveryView;<|MERGE_RESOLUTION|>--- conflicted
+++ resolved
@@ -271,7 +271,6 @@
   };
 
   resetData = ({ callback }) => {
-<<<<<<< HEAD
     const conditions = this.getConditions();
     console.log("DiscoveryView:resetData", conditions);
     this.samples.reset({ conditions });
@@ -279,11 +278,6 @@
     this.visualizations.reset({ conditions });
     this.mapPreviewSamples.reset({ conditions });
     this.mapPreviewProjects.reset({ conditions });
-=======
-    const { project } = this.state;
-
-    this.dataLayer.samples.reset();
->>>>>>> f51b1c3b
 
     this.setState(
       {
@@ -302,20 +296,11 @@
 
   initialLoad = () => {
     const { project } = this.state;
-<<<<<<< HEAD
-
-=======
->>>>>>> f51b1c3b
     // * Initial load:
     //   - load (A) non-filtered dimensions, (C) filtered stats, (D) filtered locations, and (E) synchronous table data
     this.refreshDimensions();
     this.refreshFilteredStats();
     this.refreshFilteredLocations();
-<<<<<<< HEAD
-    // this.refreshSynchronousData();
-=======
-    this.refreshSynchronousData();
->>>>>>> f51b1c3b
     //   * if filter or project is set
     //     - load (B) filtered dimensions
     (this.getFilterCount() || project) && this.refreshFilteredDimensions();
@@ -679,24 +664,11 @@
   getConditions = () => {
     const { projectId, search } = this.state;
 
-<<<<<<< HEAD
     return {
       projectId,
       search,
       filters: this.preparedFilters(),
     };
-=======
-    return dataLayer.handleLoadObjectRows({
-      dataType: "samples",
-      startIndex,
-      stopIndex,
-      conditions: {
-        projectId,
-        search,
-        filters: this.preparedFilters(),
-      },
-    });
->>>>>>> f51b1c3b
   };
 
   handleProjectSelected = ({ project }) => {
@@ -1226,7 +1198,6 @@
                 onSelectedSamplesUpdate={this.handleSelectedSamplesUpdate}
                 projectId={projectId}
                 ref={samplesView => (this.samplesView = samplesView)}
-<<<<<<< HEAD
                 samples={samples}
                 selectableIds={samples.getIds()}
                 selectedSampleIds={selectedSampleIds}
@@ -1234,15 +1205,6 @@
             </div>
             {!samples.length &&
               !samples.isLoading() &&
-=======
-                samples={dataLayer.samples}
-                selectableIds={dataLayer.samples.getIds()}
-                selectedSampleIds={selectedSampleIds}
-              />
-            </div>
-            {!dataLayer.samples.getLength() &&
-              !dataLayer.samples.isLoading() &&
->>>>>>> f51b1c3b
               currentDisplay === "table" && (
                 <NoResultsBanner
                   className={cs.noResultsContainer}
@@ -1382,11 +1344,7 @@
           {projectId && (
             <ProjectHeader
               project={project || {}}
-<<<<<<< HEAD
               fetchedSamples={this.samples.loaded}
-=======
-              fetchedSamples={dataLayer.samples.loaded}
->>>>>>> f51b1c3b
               onProjectUpdated={this.handleProjectUpdated}
               onMetadataUpdated={this.refreshDataFromProjectChange}
             />
