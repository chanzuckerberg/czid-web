import React from "react";
import cx from "classnames";
import { groupBy } from "lodash/fp";
import { PanZoom } from "react-easy-panzoom";

import DetailsSidebar from "~/components/common/DetailsSidebar/DetailsSidebar";
import NetworkGraph from "~/components/visualizations/NetworkGraph";
import PipelineStageArrowheadIcon from "~/components/ui/icons/PipelineStageArrowheadIcon";
import PlusMinusControl from "~/components/ui/controls/PlusMinusControl";
import PropTypes from "~/components/utils/propTypes";
import RemoveIcon from "~/components/ui/icons/RemoveIcon";

import cs from "./pipeline_viz.scss";
import PipelineVizHeader from "./PipelineVizHeader";
import PipelineVizStatusIcon from "./PipelineVizStatusIcon";
import { inverseTransformDOMCoordinates } from "./utils";

const START_NODE_ID = -1;
const END_NODE_ID = -2;
class PipelineViz extends React.Component {
  constructor(props) {
    super(props);

    this.stageNames = [
      "Host Filtering",
      "Alignment",
      "Post Processing",
      ...(props.showExperimental ? ["Experimental"] : []),
    ];

    this.graphs = [];
    this.graphContainers = [];
    this.lastMouseMoveInfo = {
      graphIndex: null,
      nodeId: null,
      x: 0,
      y: 0,
      alteredGraphs: new Set(),
    };
    this.panZoomContainer = React.createRef();

    this.state = {
      // Set stages that can be rendered to open, and others to closed.
      stagesOpened: this.stageNames.map(
        (_, i) => i < this.props.graphData.stages.length
      ),
      interStageArrows: ["", "", ""],
      sidebarVisible: false,
      sidebarParams: {},
      hovered: false,
    };
  }

  componentDidMount() {
    this.drawGraphs();
    window.addEventListener("resize", this.handleWindowResize);
  }

  componentWillUnmount() {
    window.removeEventListener("resize", this.handleWindowResize);
  }

  getStepDataAtIndices({ stageIndex, stepIndex }) {
    const {
      graphData: { stages },
    } = this.props;
    return stages[stageIndex].steps[stepIndex];
  }

  getEdgeInfoFor(stageIndex, stepIndex, direction) {
    const {
      graphData: { edges },
    } = this.props;
    const stepData = this.getStepDataAtIndices({
      stageIndex: stageIndex,
      stepIndex: stepIndex,
    });
    switch (direction) {
      case "input":
        return stepData.inputEdges.map(edgeId => edges[edgeId]);
      case "output":
        return stepData.outputEdges.map(edgeId => edges[edgeId]);
      default:
        return stepData.inputEdges
          .concat(stepData.outputEdges)
          .map(edgeId => edges[edgeId]);
    }
  }

  getNodeIdAtCoords(graph, xCoord, yCoord) {
    const { x, y } = inverseTransformDOMCoordinates(
      this.panZoomContainer.current.dragContainer.current,
      xCoord,
      yCoord
    );
    return graph.getNodeAt(x, y);
  }

  handleStageClick(stageIndex, info) {
    const graph = this.graphs[stageIndex];
    const clickedNodeId = this.getNodeIdAtCoords(
      graph,
      info.pointer.DOM.x,
      info.pointer.DOM.y
    );

    if (clickedNodeId == null) {
      return;
    }

    this.graphs.forEach((graph, i) => i != stageIndex && graph.unselectAll());
    graph.selectNodes([clickedNodeId]);

    const inputEdgesInfo = this.getEdgeInfoFor(
      stageIndex,
      clickedNodeId,
      "input"
    );
    const inputInfo = inputEdgesInfo.map(edgeInfo => {
      const fromStepName = edgeInfo.from
        ? this.getStepDataAtIndices(edgeInfo.from).name
        : "";
      return {
        fromStepName: fromStepName,
        files: edgeInfo.files.map(file => {
          return { fileName: file.displayName, url: file.url };
        }),
      };
    });

    const seenFiles = new Set();
    const outputEdgesInfo = this.getEdgeInfoFor(
      stageIndex,
      clickedNodeId,
      "output"
    );
    const outputInfo = outputEdgesInfo
      .map(edgeInfo => {
        // Remove duplicate output file listings
        return edgeInfo.files.reduce((files, fileInfo) => {
          const fileInfoAsString = JSON.stringify(fileInfo);
          if (!seenFiles.has(fileInfoAsString)) {
            seenFiles.add(fileInfoAsString);
            files.push({ fileName: fileInfo.displayName, url: fileInfo.url });
          }
          return files;
        }, []);
      })
      .flat();

    const stepInfo = this.getStepDataAtIndices({
      stageIndex: stageIndex,
      stepIndex: clickedNodeId,
    });
    this.setState({
      sidebarVisible: true,
      sidebarParams: {
        stepName: stepInfo.name,
        description: stepInfo.description,
        inputFiles: inputInfo,
        outputFiles: outputInfo,
        status: stepInfo.status,
        startTime: stepInfo.startTime,
        endTime: stepInfo.endTime,
        resources: stepInfo.resources,
      },
    });
  }

  shouldUpdateMoveMouse(x, y) {
    const { minMouseMoveUpdateDistance } = this.props;
    const distance = Math.sqrt(
      Math.pow(x - this.lastMouseMoveInfo.x, 2) +
        Math.pow(y - this.lastMouseMoveInfo.y, 2)
    );
    return distance >= minMouseMoveUpdateDistance;
  }

  handleMouseMove(stageIndex, e) {
    const graph = this.graphs[stageIndex];
    if (!this.shouldUpdateMoveMouse(e.clientX, e.clientY)) {
      return;
    }

    const rect = e.target.getBoundingClientRect();
    const nodeId = this.getNodeIdAtCoords(
      graph,
      e.clientX - rect.left,
      e.clientY - rect.top
    );

    if (
      stageIndex != this.lastMouseMoveInfo.graphIndex ||
      nodeId != this.lastMouseMoveInfo.nodeId
    ) {
      this.handleNodeBlur();
    }

    Object.assign(this.lastMouseMoveInfo, {
      graphIndex: stageIndex,
      nodeId: nodeId,
      x: e.clientX,
      y: e.clientY,
    });

    if (nodeId != null) {
      this.handleNodeHover(stageIndex, nodeId);
    }
  }

  handleNodeHover(stageIndex, nodeId) {
    const { inputEdgeColor, outputEdgeColor } = this.props;
    const graph = this.graphs[stageIndex];
    const updatedInterStageArrows = [...this.state.interStageArrows];

    const hoveredNodeColoring = this.getNodeStatusOptions(
      this.getStepDataAtIndices({
        stageIndex: stageIndex,
        stepIndex: nodeId,
      }).status,
      true
    );
    graph.updateNodes([nodeId], hoveredNodeColoring);
    this.lastMouseMoveInfo.alteredGraphs.add(stageIndex);

    const inputColorOptions = {
      color: {
        color: inputEdgeColor,
        hover: inputEdgeColor,
        inherit: false,
      },
      width: 2,
      hidden: false,
    };
    const inputEdgesInfo = this.getEdgeInfoFor(stageIndex, nodeId, "input");
    const intraStageInputEdges = inputEdgesInfo.reduce((edgeIds, edgeInfo) => {
      if (edgeInfo.isIntraStage) {
        edgeIds.push(`${edgeInfo.from.stepIndex}-${nodeId}-colored`);
      } else {
        if (edgeInfo.from) {
          const prevGraph = this.graphs[edgeInfo.from.stageIndex];
          const prevEdgeId = `${
            edgeInfo.from.stepIndex
          }-${END_NODE_ID}-colored`;
          prevGraph.updateEdges([prevEdgeId], inputColorOptions);

          for (
            let arrowIndex = edgeInfo.from.stageIndex;
            arrowIndex < stageIndex;
            arrowIndex++
          ) {
            updatedInterStageArrows[arrowIndex] = "from";
          }

          this.lastMouseMoveInfo.alteredGraphs.add(edgeInfo.from.stageIndex);
        }

        edgeIds.push(`${START_NODE_ID}-${nodeId}-colored`);
      }
      return edgeIds;
    }, []);
    graph.updateEdges(intraStageInputEdges, inputColorOptions);

    const outputColorOptions = {
      color: {
        color: outputEdgeColor,
        hover: outputEdgeColor,
        inherit: false,
      },
      width: 2,
      hidden: false,
    };
    const outputEdgesInfo = this.getEdgeInfoFor(stageIndex, nodeId, "output");
    const intraStageOutputEdges = outputEdgesInfo.reduce(
      (edgeIds, edgeInfo) => {
        if (edgeInfo.to) {
          if (edgeInfo.isIntraStage) {
            edgeIds.push(`${nodeId}-${edgeInfo.to.stepIndex}-colored`);
          } else {
            const nextGraph = this.graphs[edgeInfo.to.stageIndex];
            const nextGraphEdgeId = `${START_NODE_ID}-${
              edgeInfo.to.stepIndex
            }-colored`;
            nextGraph.updateEdges([nextGraphEdgeId], outputColorOptions);

            for (
              let arrowIndex = stageIndex;
              arrowIndex < edgeInfo.to.stageIndex;
              arrowIndex++
            ) {
              updatedInterStageArrows[arrowIndex] = "to";
            }

            this.lastMouseMoveInfo.alteredGraphs.add(edgeInfo.to.stageIndex);
            edgeIds.push(`${nodeId}-${END_NODE_ID}-colored`);
          }
        }
        return edgeIds;
      },
      []
    );
    graph.updateEdges(intraStageOutputEdges, outputColorOptions);

    this.setState({
      hovered: true,
      interStageArrows: updatedInterStageArrows,
    });
  }

  handleNodeBlur = () => {
    const { graphIndex, nodeId, alteredGraphs } = this.lastMouseMoveInfo;
    if (nodeId == null) {
      return;
    }

    const origNodeColor = this.getNodeStatusOptions(
      this.getStepDataAtIndices({
        stageIndex: graphIndex,
        stepIndex: nodeId,
      }).status
    );
    this.graphs[graphIndex].updateNodes([nodeId], origNodeColor);

    alteredGraphs.forEach(i => {
      const graph = this.graphs[i];
      const allColoredEdges = graph.getEdges(edge => {
        return edge.id.match(/-colored$/g);
      });
      graph.updateEdges(allColoredEdges, { hidden: true });
    });
    alteredGraphs.clear();
    this.setState({
      hovered: false,
      interStageArrows: ["", "", ""],
    });
  };

  closeSidebar = () => {
    this.graphs.forEach(graph => graph.unselectAll());
    this.setState({
      sidebarVisible: false,
    });
  };

  toggleStage(index) {
    const updatedStagesOpened = [...this.state.stagesOpened];
    updatedStagesOpened[index] = !updatedStagesOpened[index];
    this.setState({ stagesOpened: updatedStagesOpened });

    window.sessionStorage.setItem(
      "stagesOpened",
      JSON.stringify(updatedStagesOpened)
    );
  }

  getStatusGroupFor(stageIndex, stepIndex) {
    const {
      graphData: { stages },
    } = this.props;
    const step = stages[stageIndex].steps[stepIndex];
    return step.status;
  }

  generateNodeData(stageIndex, edgeData) {
    const {
      graphData: { stages },
    } = this.props;
    const stepData = stages[stageIndex].steps;
    const nodeData = stepData.map((step, i) => {
      return {
        id: i,
        label: step.name,
        group: step.status,
      };
    });

    nodeData.push({ id: START_NODE_ID, group: "startEndNodes" });
    nodeData.push({ id: END_NODE_ID, group: "startEndNodes" });

    this.addPositionToNodes(nodeData, edgeData);
    return nodeData;
  }

  getNodeStatusOptions(status, hovered = false) {
    const options = this.props[`${status}NodeColor`];
    const backgroundColor =
      hovered && options.hovered ? options.hovered : options.default;
    const textColor = options.textColor;
    const shadowColor = options.shadowColor;
    return {
      color: {
        background: backgroundColor,
        border: backgroundColor,
        highlight: {
          background: backgroundColor,
          border: backgroundColor,
        },
      },
      ...(textColor ? { font: { color: textColor } } : {}),
      ...(shadowColor
        ? {
            shadow: {
              color: shadowColor,
              x: 0,
              y: 2,
              size: 8,
            },
          }
        : {}),
    };
  }

  addPositionToNodes(nodeData, edgeData) {
    const fromToToEdgeMap = groupBy("from", edgeData);
    const toToFromEdgeMap = groupBy("to", edgeData);

    this.addXCoordinatesToNodes(nodeData, fromToToEdgeMap);
    this.addYCoordinatesToNodes(nodeData, fromToToEdgeMap, toToFromEdgeMap);
  }

  addXCoordinatesToNodes(nodeData, fromToToEdgeMap) {
    const { xLayoutInterval } = this.props;

    const nodeToCurrentLevel = {};
    nodeData.forEach(node => {
      nodeToCurrentLevel[node.id] = 0;
    });

    const bfs = [START_NODE_ID];
    while (bfs.length) {
      const currentNode = bfs.shift();
      // End node should have no children, so skip.
      if (currentNode > END_NODE_ID) {
        // Update children and add to back of bfs queue
        const newLevel = nodeToCurrentLevel[currentNode] + 1;
        fromToToEdgeMap[currentNode].forEach(edge => {
          const toNodeId = edge.to;
          if (newLevel > nodeToCurrentLevel[toNodeId]) {
            nodeToCurrentLevel[toNodeId] = newLevel;
            if (toNodeId != END_NODE_ID) {
              nodeToCurrentLevel[END_NODE_ID] = Math.max(
                nodeToCurrentLevel[END_NODE_ID],
                newLevel + 1
              );
            }
          }
          bfs.push(toNodeId);
        });
      }
    }

    const maxLevel = Math.max(...Object.values(nodeToCurrentLevel));
    nodeData.forEach(node => {
      node.x = (nodeToCurrentLevel[node.id] - maxLevel / 2.0) * xLayoutInterval;
      node.level = nodeToCurrentLevel[node.id];
    });
  }

  addYCoordinatesToNodes(nodeData, fromToToEdgeMap, toToFromEdgeMap) {
    const { yLayoutInterval, staggerLayoutMultiplier } = this.props;

    // Because this method groups by the "level" value in the nodes, it must be
    // called after addPositionToNodes, which populates the "level" field
    const nodesByLevel = groupBy("level", nodeData);
    const maxLevel = Object.keys(nodesByLevel).length;

    // Stagger nodes if more than 2 levels (4, if including start and end nodes).
    let applyStaggerNodesMultiplier = maxLevel > 4;
    Object.values(nodesByLevel).forEach(nodes => {
      // Sort by number of inputting and outputting edges
      nodes.sort((n1, n2) => {
        const n1Val =
          fromToToEdgeMap[n1.id].length + toToFromEdgeMap[n1.id].length;
        const n2Val =
          fromToToEdgeMap[n2.id].length + toToFromEdgeMap[n2.id].length;
        return n2Val - n1Val;
      });

      let direction = nodes.length % 2 ? -1 : 1;
      let offsetAmount = nodes.length % 2 ? 0 : yLayoutInterval / 2;
      nodes.forEach(node => {
        node.y =
          offsetAmount *
          direction *
          (applyStaggerNodesMultiplier ? staggerLayoutMultiplier : 1);
        if (direction == -1) {
          offsetAmount += yLayoutInterval;
        }
        direction *= -1;
      });
      applyStaggerNodesMultiplier =
        maxLevel > 4 && !applyStaggerNodesMultiplier;
    });
  }

  generateEdgeData(stageIndex) {
    const {
      graphData: { stages },
    } = this.props;
    const stepData = stages[stageIndex].steps;

    const regularColoringEdgeData = stepData
      .map((_, currStepIndex) => {
        let connectedToEndNode = false;
        const outputEdgeInfo = this.getEdgeInfoFor(
          stageIndex,
          currStepIndex,
          "output"
        );
        const outputEdges = outputEdgeInfo.reduce((edges, edgeInfo) => {
          if (edgeInfo.isIntraStage) {
            edges.push({
              from: currStepIndex,
              to: edgeInfo.to.stepIndex,
              id: `${currStepIndex}-${edgeInfo.to.stepIndex}`,
            });
          } else if (!connectedToEndNode && edgeInfo.to) {
            connectedToEndNode = true;
            edges.push({
              from: currStepIndex,
              to: END_NODE_ID,
              id: `${currStepIndex}-${END_NODE_ID}`,
            });
          }
          return edges;
        }, []);

        let connectedToStartNode = false;
        const inputEdgeInfo = this.getEdgeInfoFor(
          stageIndex,
          currStepIndex,
          "input"
        );
        const inputEdges = inputEdgeInfo.reduce((edges, edgeInfo) => {
          if (!edgeInfo.isIntraStage && !connectedToStartNode) {
            connectedToStartNode = true;
            edges.push({
              from: START_NODE_ID,
              to: currStepIndex,
              id: `${START_NODE_ID}-${currStepIndex}`,
            });
          }
          return edges;
        }, []);

        return outputEdges.concat(inputEdges);
      })
      .flat();

    const coloringEdgeData = regularColoringEdgeData.map(edge => {
      return Object.assign(
        { ...edge },
        {
          id: `${edge.from}-${edge.to}-colored`,
          hidden: true,
        }
      );
    });

    return regularColoringEdgeData.concat(
      coloringEdgeData,
      this.generateHiddenEdges(stageIndex)
    );
  }

  generateHiddenEdges(stageIndex) {
    const {
      graphData: { stages },
    } = this.props;
    const hiddenEdgeColorOption = {
      color: {
        opacity: 0,
        inherit: false,
      },
    };

    // Connect all nodes to start and end nodes with hidden edges for centering
    return stages[stageIndex].steps
      .map((_, stepIndex) => {
        return [
          {
            from: stepIndex,
            to: END_NODE_ID,
            id: `${stepIndex}-${END_NODE_ID}-hidden`,
            ...hiddenEdgeColorOption,
          },
          {
            from: START_NODE_ID,
            to: stepIndex,
            id: `${START_NODE_ID}-${stepIndex}-hidden`,
            ...hiddenEdgeColorOption,
          },
        ];
      })
      .flat();
  }

<<<<<<< HEAD
  centerEndNodeVertically(graph) {
    // Starting for each graph node is already vertically centered.
    const yStartNodePos = graph.getNodePosition(START_NODE_ID).y;
    const xEndNodePos = graph.getNodePosition(END_NODE_ID).x;
    graph.moveNodeToPosition(END_NODE_ID, xEndNodePos, yStartNodePos);
  }

  setInitialOpenedStages() {
=======
  closeIfNonActiveStage(stageIndex) {
>>>>>>> a3682281
    const {
      graphData: { stages },
    } = this.props;

    const stagesOpened =
      window.sessionStorage.getItem("stagesOpened") &&
      JSON.parse(window.sessionStorage.getItem("stagesOpened"));
    stages.forEach((stageData, stageIndex) => {
      const graph = this.graphs[stageIndex];
      const prevOpened = stagesOpened && stagesOpened[stageIndex];
      if (!(prevOpened || stageData.jobStatus == "inProgress")) {
        graph.afterDrawingOnce(() => this.toggleStage(stageIndex));
      }
    });

    window.sessionStorage.setItem(
      "stagesOpened",
      JSON.stringify(this.state.stagesOpened)
    );
  }

  drawGraphs() {
    const {
      graphData: { stages },
    } = this.props;

    stages.forEach((_, i) => {
      this.drawStageGraph(i);
    });

    this.setInitialOpenedStages();
  }

  drawStageGraph(index) {
    const { backgroundColor, edgeColor } = this.props;

    const container = this.graphContainers[index];

    const edgeData = this.generateEdgeData(index);
    const nodeData = this.generateNodeData(index, edgeData);

    const options = {
      nodes: {
        borderWidth: 1,
        borderWidthSelected: 1,
        shadow: {
          color: cs.nodeShadowColor,
          x: 0,
          y: 2,
          size: 8,
        },
        shape: "box",
        shapeProperties: {
          borderRadius: 4,
        },
        margin: {
          top: 6,
          bottom: 6,
          left: 12,
          right: 12,
        },
        widthConstraint: 75,
        heightConstraint: {
          minimum: 20,
        },
        font: {
          face: "Open Sans",
          size: 11,
        },
        labelHighlightBold: false,
      },
      groups: {
        startEndNodes: {
          shape: "dot",
          size: 1,
          color: {
            background: backgroundColor,
            border: backgroundColor,
            inherit: false,
          },
          fixed: {
            x: true,
            y: true,
          },
        },
        notStarted: this.getNodeStatusOptions("notStarted"),
        inProgress: this.getNodeStatusOptions("inProgress"),
        finished: this.getNodeStatusOptions("finished"),
        userErrored: this.getNodeStatusOptions("userErrored"),
        pipelineErrored: this.getNodeStatusOptions("pipelineErrored"),
      },
      edges: {
        chosen: false,
        arrows: {
          to: {
            enabled: true,
            type: "arrow",
            scaleFactor: 0.5,
          },
        },
        smooth: {
          type: "cubicBezier",
          roundness: 0.8,
        },
        color: {
          color: edgeColor,
          inherit: false,
        },
        selectionWidth: 0,
        hoverWidth: 0,
      },
      physics: {
        enabled: false,
      },
      interaction: {
        zoomView: false,
        dragView: false,
        dragNodes: false,
        hover: false,
        selectConnectedEdges: false,
      },
      onClick: info => this.handleStageClick(index, info),
    };

    const currStageGraph = new NetworkGraph(
      container,
      nodeData,
      edgeData,
      options
    );
    this.graphs.push(currStageGraph);
    currStageGraph.minimizeSizeGivenScale(1.0);
<<<<<<< HEAD
    this.centerEndNodeVertically(currStageGraph);
=======
    this.closeIfNonActiveStage(index);
>>>>>>> a3682281
  }

  handleWindowResize = () => {
    this.graphs.forEach((graph, i) => {
      if (this.state.stagesOpened[i]) {
        graph.minimizeSizeGivenScale(1.0);
      }
    });
  };

  renderStageContainer(stageName, i) {
    const {
      graphData: { stages },
    } = this.props;
    const { stagesOpened, hovered } = this.state;
    const isOpened = stagesOpened[i];

    // Stages without dag_json recorded are not toggleable
    const toggleable = i < stages.length;
    const jobStatus = toggleable ? stages[i].jobStatus : "notStarted";

    const stageNameAndIcon = (
      <span className={cs.stageNameAndIcon}>
        <PipelineVizStatusIcon type={jobStatus} />
        <span className={cs.stageName}>{stageName}</span>
      </span>
    );

    const stageContainer = toggleable && (
      <div className={isOpened ? cs.openedStage : cs.hidden}>
        <div className={cs.graphLabel}>
          {stageNameAndIcon}
          <RemoveIcon
            onClick={() => this.toggleStage(i)}
            className={cs.closeIcon}
          />
        </div>
        <div
          className={cx(cs.graph, hovered && cs.hovered)}
          onMouseMove={e => this.handleMouseMove(i, e)}
          ref={ref => {
            this.graphContainers[i] = ref;
          }}
        />
      </div>
    );

    return (
      <div className={cs.stage}>
        <div
          className={cx(
            isOpened && toggleable ? cs.hidden : cs.stageButton,
            cs[jobStatus],
            !toggleable && cs.disabled
          )}
          onClick={() => this.toggleStage(i)}
        >
          {stageNameAndIcon}
        </div>
        {stageContainer}
      </div>
    );
  }

  renderStageArrow(arrowValue) {
    let coloring;
    switch (arrowValue) {
      case "from":
        coloring = cs.fromColoring;
        break;
      case "to":
        coloring = cs.toColoring;
        break;
      default:
        coloring = "";
    }

    return (
      <div className={cs.stageArrow}>
        <div className={cx(cs.stageArrowBody, coloring)} />
        <PipelineStageArrowheadIcon
          className={cx(cs.stageArrowHead, coloring)}
        />
      </div>
    );
  }

  handleZoom = isIn => {
    const { zoomSpeed } = this.props;
    return () => {
      if (this.panZoomContainer && this.panZoomContainer.current) {
        isIn
          ? this.panZoomContainer.current.zoomIn(zoomSpeed)
          : this.panZoomContainer.current.zoomOut(zoomSpeed);
      }
    };
  };

  render() {
    const {
      zoomMin,
      zoomMax,
      zoomSpeed,
      pipelineRun,
      pipelineVersions,
      lastProcessedAt,
      sample,
    } = this.props;
    const { sidebarVisible, sidebarParams, interStageArrows } = this.state;

    const stageContainers = this.stageNames.map((stageName, i) => {
      return (
        <div key={stageName} className={cs.stageAndArrow}>
          {i > 0 && this.renderStageArrow(interStageArrows[i - 1])}
          {this.renderStageContainer(stageName, i)}
        </div>
      );
    });

    return (
      <div className={cs.pipelineVizPage}>
        <PipelineVizHeader
          pipelineRun={pipelineRun}
          pipelineVersions={pipelineVersions}
          lastProcessedAt={lastProcessedAt}
          sample={sample}
        />
        <div className={cs.pipelineVizContainer}>
          <PanZoom
            className={cs.panZoomContainer}
            minZoom={zoomMin}
            maxZoom={zoomMax}
            zoomSpeed={zoomSpeed}
            disableScrollZoom={true}
            ref={this.panZoomContainer}
          >
            <div className={cs.pipelineViz}>{stageContainers}</div>
          </PanZoom>
          <PlusMinusControl
            onPlusClick={this.handleZoom(true)}
            onMinusClick={this.handleZoom(false)}
            className={cs.plusMinusControl}
          />
        </div>
        <DetailsSidebar
          visible={sidebarVisible}
          mode="pipelineStepDetails"
          params={sidebarParams}
          onClose={this.closeSidebar}
        />
      </div>
    );
  }
}

const nodeColors = PropTypes.shape({
  default: PropTypes.string.isRequired,
  hovered: PropTypes.string,
  textColor: PropTypes.string,
  shadowColor: PropTypes.string,
});

PipelineViz.propTypes = {
  showExperimental: PropTypes.bool,
  graphData: PropTypes.object,
  pipelineRun: PropTypes.PipelineRun,
  sample: PropTypes.Sample,
  pipelineVersions: PropTypes.arrayOf(PropTypes.string),
  lastProcessedAt: PropTypes.string,
  backgroundColor: PropTypes.string,
  notStartedNodeColor: nodeColors,
  inProgressNodeColor: nodeColors,
  finishedNodeColor: nodeColors,
  erroredNodeColor: nodeColors,
  edgeColor: PropTypes.string,
  outputEdgeColor: PropTypes.string,
  inputEdgeColor: PropTypes.string,
  zoomMin: PropTypes.number,
  zoomMax: PropTypes.number,
  zoomSpeed: PropTypes.number,
  minMouseMoveUpdateDistance: PropTypes.number,
  xLayoutInterval: PropTypes.number,
  yLayoutInterval: PropTypes.number,
  staggerLayoutMultiplier: PropTypes.number,
};

PipelineViz.defaultProps = {
  showExperimental: false,
  backgroundColor: cs.offWhite,
  notStartedNodeColor: {
    default: cs.notStartedBg,
    textColor: cs.notStartedText,
    shadowColor: cs.notStartedShadow,
  },
  inProgressNodeColor: {
    default: cs.inProgressBg,
    hovered: cs.inProgressHoverBg,
  },
  finishedNodeColor: { default: cs.finishedBg, hovered: cs.finishedHoverBg },
  pipelineErroredNodeColor: {
    default: cs.pipelineErroredBg,
    hovered: cs.pipelineErroredHoverBg,
  },
  userErroredNodeColor: {
    default: cs.userErroredBg,
    hovered: cs.userErroredHoverBg,
  },
  edgeColor: cs.defaultEdgeColor,
  inputEdgeColor: cs.inputEdgeColor,
  outputEdgeColor: cs.outputEdgeColor,
  zoomMin: 0.5,
  zoomMax: 3,
  zoomSpeed: 3,
  minMouseMoveUpdateDistance: 20,
  xLayoutInterval: 130,
  yLayoutInterval: 84,
  staggerLayoutMultiplier: 1.5,
};

export default PipelineViz;<|MERGE_RESOLUTION|>--- conflicted
+++ resolved
@@ -595,18 +595,7 @@
       .flat();
   }
 
-<<<<<<< HEAD
-  centerEndNodeVertically(graph) {
-    // Starting for each graph node is already vertically centered.
-    const yStartNodePos = graph.getNodePosition(START_NODE_ID).y;
-    const xEndNodePos = graph.getNodePosition(END_NODE_ID).x;
-    graph.moveNodeToPosition(END_NODE_ID, xEndNodePos, yStartNodePos);
-  }
-
   setInitialOpenedStages() {
-=======
-  closeIfNonActiveStage(stageIndex) {
->>>>>>> a3682281
     const {
       graphData: { stages },
     } = this.props;
@@ -739,11 +728,6 @@
     );
     this.graphs.push(currStageGraph);
     currStageGraph.minimizeSizeGivenScale(1.0);
-<<<<<<< HEAD
-    this.centerEndNodeVertically(currStageGraph);
-=======
-    this.closeIfNonActiveStage(index);
->>>>>>> a3682281
   }
 
   handleWindowResize = () => {
