import React from "react";
import PropTypes from "prop-types";
import { PanZoom } from "react-easy-panzoom";
import cx from "classnames";

import DetailsSidebar from "~/components/common/DetailsSidebar/DetailsSidebar";
import NetworkGraph from "~/components/visualizations/NetworkGraph";
import PipelineStageArrowheadIcon from "~/components/ui/icons/PipelineStageArrowheadIcon";
import PlusMinusControl from "~/components/ui/controls/PlusMinusControl";
import RemoveIcon from "~/components/ui/icons/RemoveIcon";

import { inverseTransformDOMCoordinates } from "./utils";
import cs from "./pipeline_viz.scss";

const START_NODE_ID = -1;
const END_NODE_ID = -2;

class PipelineViz extends React.Component {
  constructor(props) {
    super(props);

    this.stageNames = [
      "Host Filtering",
      "GSNAPL/RAPSEARCH alignment",
      "Post Processing",
      ...(props.admin ? ["Experimental"] : []),
    ];

    this.graphs = [];
    this.graphContainers = [];
    this.lastMouseMoveInfo = {
      graphIndex: null,
      nodeId: null,
      x: 0,
      y: 0,
      alteredGraphs: new Set(),
    };
    this.panZoomContainer = React.createRef();

    this.state = {
      // Set stages that can be rendered to open, and others to closed.
      stagesOpened: this.stageNames.map(
        (_, i) => i < this.props.graphData.stages.length
      ),
      interStageArrows: ["", "", ""],
      sidebarVisible: false,
      sidebarParams: {},
      hovered: false,
    };
  }

  componentDidMount() {
    this.drawGraphs();
    window.addEventListener("resize", this.handleWindowResize);
  }

  componentWillUnmount() {
    window.removeEventListener("resize", this.handleWindowResize);
  }

  getStepDataAtIndices({ stageIndex, stepIndex }) {
    const {
      graphData: { stages },
    } = this.props;
    return stages[stageIndex].steps[stepIndex];
  }

  getEdgeInfoFor(stageIndex, stepIndex, direction) {
    const {
      graphData: { edges },
    } = this.props;
    const stepData = this.getStepDataAtIndices({
      stageIndex: stageIndex,
      stepIndex: stepIndex,
    });
    switch (direction) {
      case "input":
        return stepData.inputEdges.map(edgeId => edges[edgeId]);
      case "output":
        return stepData.outputEdges.map(edgeId => edges[edgeId]);
      default:
        return stepData.inputEdges
          .concat(stepData.outputEdges)
          .map(edgeId => edges[edgeId]);
    }
  }

  getNodeIdAtCoords(graph, xCoord, yCoord) {
    const { x, y } = inverseTransformDOMCoordinates(
      this.panZoomContainer.current.dragContainer.current,
      xCoord,
      yCoord
    );
    return graph.getNodeAt(x, y);
  }

  handleClick(stageIndex, info) {
    const graph = this.graphs[stageIndex];
    const clickedNodeId = this.getNodeIdAtCoords(
      graph,
      info.pointer.DOM.x,
      info.pointer.DOM.y
    );

    if (clickedNodeId == null) {
      return;
    }

    this.graphs.forEach((graph, i) => i != stageIndex && graph.unselectAll());
    graph.selectNodes([clickedNodeId]);

    const inputEdgesInfo = this.getEdgeInfoFor(
      stageIndex,
      clickedNodeId,
      "input"
    );
    const inputInfo = inputEdgesInfo.map(edgeInfo => {
      const fromStepName = edgeInfo.from
        ? this.getStepDataAtIndices(edgeInfo.from).name
        : "";
      return {
        fromStepName: fromStepName,
        files: edgeInfo.files.map(file => {
          return { fileName: file.displayName, url: file.url };
        }),
      };
    });

    const seenFiles = new Set();
    const outputEdgesInfo = this.getEdgeInfoFor(
      stageIndex,
      clickedNodeId,
      "output"
    );
    const outputInfo = outputEdgesInfo
      .map(edgeInfo => {
        // Remove duplicate output file listings
        return edgeInfo.files.reduce((files, fileInfo) => {
          const fileInfoAsString = JSON.stringify(fileInfo);
          if (!seenFiles.has(fileInfoAsString)) {
            seenFiles.add(fileInfoAsString);
            files.push({ fileName: fileInfo.displayName, url: fileInfo.url });
          }
          return files;
        }, []);
      })
      .flat();

    const stepInfo = this.getStepDataAtIndices({
      stageIndex: stageIndex,
      stepIndex: clickedNodeId,
    });
    this.setState({
      sidebarVisible: true,
      sidebarParams: {
        stepName: stepInfo.name,
        description: stepInfo.description,
        inputFiles: inputInfo,
        outputFiles: outputInfo,
      },
    });
  }

  shouldUpdateMoveMouse(x, y) {
    const { minMouseMoveUpdateDistance } = this.props;
    const distance = Math.sqrt(
      Math.pow(x - this.lastMouseMoveInfo.x, 2) +
        Math.pow(y - this.lastMouseMoveInfo.y, 2)
    );
    return distance >= minMouseMoveUpdateDistance;
  }

  handleMouseMove(stageIndex, e) {
    const graph = this.graphs[stageIndex];
    if (!this.shouldUpdateMoveMouse(e.clientX, e.clientY)) {
      return;
    }

    const rect = e.target.getBoundingClientRect();
    const nodeId = this.getNodeIdAtCoords(
      graph,
      e.clientX - rect.left,
      e.clientY - rect.top
    );

    if (
      stageIndex != this.lastMouseMoveInfo.graphIndex ||
      nodeId != this.lastMouseMoveInfo.nodeId
    ) {
      this.handleNodeBlur();
    }

    Object.assign(this.lastMouseMoveInfo, {
      graphIndex: stageIndex,
      nodeId: nodeId,
      x: e.clientX,
      y: e.clientY,
    });

    if (nodeId != null) {
      this.handleNodeHover(stageIndex, nodeId);
    }
  }

  handleNodeHover(stageIndex, nodeId) {
    const { highlightColor, nodeColor, inputEdgeColor } = this.props;
    const graph = this.graphs[stageIndex];
    const updatedInterStageArrows = [...this.state.interStageArrows];

    const hoveredNodeOptions = {
      borderWidth: 1,
      color: {
        background: nodeColor,
        border: highlightColor,
      },
    };
    graph.updateNodes([nodeId], hoveredNodeOptions);
    this.lastMouseMoveInfo.alteredGraphs.add(stageIndex);

    const inputColorOptions = {
      color: {
        color: inputEdgeColor,
        hover: inputEdgeColor,
        inherit: false,
      },
      width: 2,
      hidden: false,
    };
    const inputEdgesInfo = this.getEdgeInfoFor(stageIndex, nodeId, "input");
    const intraStageInputEdges = inputEdgesInfo.reduce((edgeIds, edgeInfo) => {
      if (edgeInfo.isIntraStage) {
        edgeIds.push(`${edgeInfo.from.stepIndex}-${nodeId}-colored`);
      } else {
        if (edgeInfo.from) {
          const prevGraph = this.graphs[edgeInfo.from.stageIndex];
          const prevEdgeId = `${
            edgeInfo.from.stepIndex
          }-${END_NODE_ID}-colored`;
          prevGraph.updateEdges([prevEdgeId], inputColorOptions);

          for (
            let arrowIndex = edgeInfo.from.stageIndex;
            arrowIndex < stageIndex;
            arrowIndex++
          ) {
            updatedInterStageArrows[arrowIndex] = "from";
          }

          this.lastMouseMoveInfo.alteredGraphs.add(edgeInfo.from.stageIndex);
        }

        edgeIds.push(`${START_NODE_ID}-${nodeId}-colored`);
      }
      return edgeIds;
    }, []);
    graph.updateEdges(intraStageInputEdges, inputColorOptions);

    const outputColorOptions = {
      color: {
        color: highlightColor,
        hover: highlightColor,
        inherit: false,
      },
      width: 2,
      hidden: false,
    };
    const outputEdgesInfo = this.getEdgeInfoFor(stageIndex, nodeId, "output");
    const intraStageOutputEdges = outputEdgesInfo.reduce(
      (edgeIds, edgeInfo) => {
        if (edgeInfo.to) {
          if (edgeInfo.isIntraStage) {
            edgeIds.push(`${nodeId}-${edgeInfo.to.stepIndex}-colored`);
          } else {
            const nextGraph = this.graphs[edgeInfo.to.stageIndex];
            const nextGraphEdgeId = `${START_NODE_ID}-${
              edgeInfo.to.stepIndex
            }-colored`;
            nextGraph.updateEdges([nextGraphEdgeId], outputColorOptions);

            for (
              let arrowIndex = stageIndex;
              arrowIndex < edgeInfo.to.stageIndex;
              arrowIndex++
            ) {
              updatedInterStageArrows[arrowIndex] = "to";
            }

            this.lastMouseMoveInfo.alteredGraphs.add(edgeInfo.to.stageIndex);
            edgeIds.push(`${nodeId}-${END_NODE_ID}-colored`);
          }
        }
        return edgeIds;
      },
      []
    );
    graph.updateEdges(intraStageOutputEdges, outputColorOptions);

    this.graphs.forEach(graph => this.centerEndNodeVertically(graph));
    this.setState({
      hovered: true,
      interStageArrows: updatedInterStageArrows,
    });
  }

  handleNodeBlur = () => {
    const { nodeColor } = this.props;
    const { graphIndex, nodeId, alteredGraphs } = this.lastMouseMoveInfo;
    if (nodeId == null) {
      return;
    }

    const defaultNodeOptions = {
      borderWidth: 1,
      color: {
        background: nodeColor,
        border: nodeColor,
      },
    };
    this.graphs[graphIndex].updateNodes([nodeId], defaultNodeOptions);

    alteredGraphs.forEach(i => {
      const graph = this.graphs[i];
      const allColoredEdges = graph.getEdges(edge => {
        return edge.id.match(/-colored$/g);
      });
      graph.updateEdges(allColoredEdges, { hidden: true });
      this.centerEndNodeVertically(graph);
    });
    alteredGraphs.clear();
    this.setState({
      hovered: false,
      interStageArrows: ["", "", ""],
    });
  };

  closeSidebar = () => {
    this.graphs.forEach(graph => graph.unselectAll());
    this.setState({
      sidebarVisible: false,
    });
  };

  toggleStage(index) {
    const updatedStagesOpened = [...this.state.stagesOpened];
    updatedStagesOpened[index] = !updatedStagesOpened[index];
    this.setState({ stagesOpened: updatedStagesOpened });
  }

  generateNodeData(stageIndex, edgeData) {
    const {
      graphData: { stages },
    } = this.props;
    const stepData = stages[stageIndex].steps;
    const nodeData = stepData.map((step, i) => {
      return { id: i, label: step.name };
    });

    nodeData.push({ id: START_NODE_ID, group: "startEndNodes" });
    nodeData.push({ id: END_NODE_ID, group: "startEndNodes" });

    this.addHierarchicalLevelsToNodes(nodeData, edgeData);
    return nodeData;
  }

  addHierarchicalLevelsToNodes(nodeData, edgeData) {
    const nodeToCurrentLevel = {};
    const fromToToEdgeMap = {};
    nodeData.forEach(node => {
      nodeToCurrentLevel[node.id] = 1;
      fromToToEdgeMap[node.id] = [];
    });

    edgeData.forEach(edge => {
      fromToToEdgeMap[edge.from].push(edge.to);
    });

    const bfs = [START_NODE_ID];
    while (bfs.length) {
      const currentNode = bfs.shift();

      // Update children and add to back of bfs queue
      const newLevel = nodeToCurrentLevel[currentNode] + 1;
      fromToToEdgeMap[currentNode].forEach(toNodeId => {
        if (newLevel > nodeToCurrentLevel[toNodeId]) {
          nodeToCurrentLevel[toNodeId] = newLevel;
          if (toNodeId != END_NODE_ID) {
            nodeToCurrentLevel[END_NODE_ID] = Math.max(
              nodeToCurrentLevel[END_NODE_ID],
              newLevel + 1
            );
          }
        }
        bfs.push(toNodeId);
      });
    }

    nodeData.forEach(node => {
      node.level = nodeToCurrentLevel[node.id];
    });
  }

  generateEdgeData(stageIndex) {
    const {
      graphData: { stages },
    } = this.props;
    const stepData = stages[stageIndex].steps;

    const regularColoringEdgeData = stepData
      .map((_, currStepIndex) => {
        let connectedToEndNode = false;
        const outputEdgeInfo = this.getEdgeInfoFor(
          stageIndex,
          currStepIndex,
          "output"
        );
        const outputEdges = outputEdgeInfo.reduce((edges, edgeInfo) => {
          if (edgeInfo.isIntraStage) {
            edges.push({
              from: currStepIndex,
              to: edgeInfo.to.stepIndex,
              id: `${currStepIndex}-${edgeInfo.to.stepIndex}`,
            });
          } else if (!connectedToEndNode && edgeInfo.to) {
            connectedToEndNode = true;
            edges.push({
              from: currStepIndex,
              to: END_NODE_ID,
              id: `${currStepIndex}-${END_NODE_ID}`,
            });
          }
          return edges;
        }, []);

        let connectedToStartNode = false;
        const inputEdgeInfo = this.getEdgeInfoFor(
          stageIndex,
          currStepIndex,
          "input"
        );
        const inputEdges = inputEdgeInfo.reduce((edges, edgeInfo) => {
          if (!edgeInfo.isIntraStage && !connectedToStartNode) {
            connectedToStartNode = true;
            edges.push({
              from: START_NODE_ID,
              to: currStepIndex,
              id: `${START_NODE_ID}-${currStepIndex}`,
            });
          }
          return edges;
        }, []);

        return outputEdges.concat(inputEdges);
      })
      .flat();

    const coloringEdgeData = regularColoringEdgeData.map(edge => {
      return Object.assign(
        { ...edge },
        {
          id: `${edge.from}-${edge.to}-colored`,
          hidden: true,
        }
      );
    });

    return regularColoringEdgeData.concat(
      coloringEdgeData,
      this.generateHiddenEdges(stageIndex)
    );
  }

  generateHiddenEdges(stageIndex) {
    const {
      graphData: { stages },
    } = this.props;
    const hiddenEdgeColorOption = {
      color: {
        opacity: 0,
        inherit: false,
      },
    };

    // Connect all nodes to start and end nodes with hidden edges for centering
    return stages[stageIndex].steps
      .map((_, stepIndex) => {
        return [
          {
            from: stepIndex,
            to: END_NODE_ID,
            id: `${stepIndex}-${END_NODE_ID}-hidden`,
            ...hiddenEdgeColorOption,
          },
          {
            from: START_NODE_ID,
            to: stepIndex,
            id: `${START_NODE_ID}-${stepIndex}-hidden`,
            ...hiddenEdgeColorOption,
          },
        ];
      })
      .flat();
  }

  centerEndNodeVertically(graph) {
    // Starting for each graph node is already vertically centered.
    const yStartNodePos = graph.getNodePosition(START_NODE_ID).y;
    const xEndNodePos = graph.getNodePosition(END_NODE_ID).x;
    graph.moveNodeToPosition(END_NODE_ID, xEndNodePos, yStartNodePos);
  }

  closeIfNonActiveStage(stageIndex) {
    const {
      graphData: { stages },
    } = this.props;
    const stageData = stages[stageIndex];
    const graph = this.graphs[stageIndex];
    if (stageData.jobStatus != "STARTED") {
      graph.afterDrawingOnce(() => this.toggleStage(stageIndex));
    }
  }

  drawGraphs() {
    const {
      graphData: { stages },
    } = this.props;
<<<<<<< HEAD
=======

>>>>>>> 5213e889
    stages.forEach((_, i) => {
      this.drawStageGraph(i);
    });
  }

  drawStageGraph(index) {
    const {
      nodeColor,
      backgroundColor,
      edgeColor,
      highlightColor,
    } = this.props;

    const container = this.graphContainers[index];

    const edgeData = this.generateEdgeData(index);
    const nodeData = this.generateNodeData(index, edgeData);

    const options = {
      nodes: {
        borderWidth: 1,
        borderWidthSelected: 1,
        color: {
          background: nodeColor,
          border: nodeColor,
          highlight: {
            border: highlightColor,
            background: nodeColor,
          },
        },
        shape: "box",
        shapeProperties: {
          borderRadius: 6,
        },
        margin: {
          left: 12,
          right: 12,
        },
        widthConstraint: {
          minimum: 120,
        },
        heightConstraint: {
          minimum: 24,
        },
        font: {
          face: "Open Sans",
        },
        labelHighlightBold: false,
      },
      groups: {
        startEndNodes: {
          shape: "dot",
          size: 1,
          color: {
            background: backgroundColor,
            border: backgroundColor,
            inherit: false,
          },
          fixed: {
            x: true,
            y: true,
          },
        },
      },
      edges: {
        chosen: false,
        arrows: {
          to: {
            enabled: true,
            type: "arrow",
            scaleFactor: 0.85,
          },
        },
        smooth: {
          type: "cubicBezier",
          roundness: 0.8,
        },
        color: {
          color: edgeColor,
          inherit: false,
        },
        selectionWidth: 0,
        hoverWidth: 0,
      },
      layout: {
        hierarchical: {
          direction: "LR",
          sortMethod: "directed",
          levelSeparation: 200,
          blockShifting: false,
          edgeMinimization: false,
        },
      },
      physics: {
        enabled: false,
      },
      interaction: {
        zoomView: false,
        dragView: false,
        dragNodes: false,
        hover: false,
        selectConnectedEdges: false,
      },
      onClick: info => this.handleClick(index, info),
    };

    const currStageGraph = new NetworkGraph(
      container,
      nodeData,
      edgeData,
      options
    );
    this.graphs.push(currStageGraph);
<<<<<<< HEAD

=======
>>>>>>> 5213e889
    currStageGraph.minimizeSizeGivenScale(1.0);
    this.centerEndNodeVertically(currStageGraph);
    this.closeIfNonActiveStage(index);
  }

  handleWindowResize = () => {
    this.graphs.forEach((graph, i) => {
      if (this.state.stagesOpened[i]) {
        graph.minimizeSizeGivenScale(1.0);
        this.centerEndNodeVertically(graph);
      }
    });
  };

  renderStageContainer(stageName, i) {
    const {
      graphData: { stages },
    } = this.props;
    const { stagesOpened, hovered } = this.state;
    const isOpened = stagesOpened[i];

    // Stages without dag_json recorded are not toggleable
    const toggleable = i < stages.length;

<<<<<<< HEAD
    const openedStageContainer = toggleable && (
=======
    const stageContainer = toggleable && (
>>>>>>> 5213e889
      <div className={isOpened ? cs.openedStage : cs.hidden}>
        <div className={cs.graphLabel}>
          {stageName}
          <RemoveIcon
            onClick={() => this.toggleStage(i)}
            className={cs.closeIcon}
          />
        </div>
        <div
          className={cx(cs.graph, hovered && cs.hovered)}
          onMouseMove={e => this.handleMouseMove(i, e)}
          ref={ref => {
            this.graphContainers[i] = ref;
          }}
        />
      </div>
    );

    return (
      <div className={cs.stage}>
        <div
          className={cx(
            isOpened && toggleable ? cs.hidden : cs.stageButton,
            !toggleable && cs.disabled
          )}
          onClick={() => this.toggleStage(i)}
        >
          {stageName}
        </div>
<<<<<<< HEAD
        {openedStageContainer}
=======
        {stageContainer}
>>>>>>> 5213e889
      </div>
    );
  }

  renderStageArrow(arrowValue) {
    let coloring;
    switch (arrowValue) {
      case "from":
        coloring = cs.fromColoring;
        break;
      case "to":
        coloring = cs.toColoring;
        break;
      default:
        coloring = "";
    }

    return (
      <div className={cs.stageArrow}>
        <div className={cx(cs.stageArrowBody, coloring)} />
        <PipelineStageArrowheadIcon
          className={cx(cs.stageArrowHead, coloring)}
        />
      </div>
    );
  }

  render() {
    const { zoomMin, zoomMax } = this.props;
    const { sidebarVisible, sidebarParams, interStageArrows } = this.state;

    const stageContainers = this.stageNames.map((stageName, i) => {
      return (
        <div key={stageName} className={cs.stageAndArrow}>
          {i > 0 && this.renderStageArrow(interStageArrows[i - 1])}
          {this.renderStageContainer(stageName, i)}
        </div>
      );
    });

    return (
      <div>
        <PanZoom
          className={cs.panZoomContainer}
          minZoom={zoomMin}
          maxZoom={zoomMax}
          zoomSpeed={3}
          ref={this.panZoomContainer}
        >
          <div className={cs.pipelineViz}>{stageContainers}</div>
        </PanZoom>
        <PlusMinusControl
          onPlusClick={this.panZoomContainer && this.panZoomContainer.zoomIn}
          onMinusClick={this.panZoomContainer && this.panZoomContainer.zoomOut}
          className={cs.plusMinusControl}
        />
        <DetailsSidebar
          visible={sidebarVisible}
          mode="pipelineStepDetails"
          params={sidebarParams}
          onClose={this.closeSidebar}
        />
      </div>
    );
  }
}

PipelineViz.propTypes = {
  admin: PropTypes.bool,
  graphData: PropTypes.object,
  backgroundColor: PropTypes.string,
  nodeColor: PropTypes.string,
  edgeColor: PropTypes.string,
  highlightColor: PropTypes.string,
  inputEdgeColor: PropTypes.string,
  zoomMin: PropTypes.number,
  zoomMax: PropTypes.number,
  minMouseMoveUpdateDistance: PropTypes.number,
};

PipelineViz.defaultProps = {
  admin: false,
  backgroundColor: "#f8f8f8",
  nodeColor: "#eaeaea",
  edgeColor: "#999999",
  highlightColor: "#3867fa",
  inputEdgeColor: "#000000",
  zoomMin: 0.5,
  zoomMax: 3,
  minMouseMoveUpdateDistance: 20,
};

export default PipelineViz;<|MERGE_RESOLUTION|>--- conflicted
+++ resolved
@@ -523,10 +523,6 @@
     const {
       graphData: { stages },
     } = this.props;
-<<<<<<< HEAD
-=======
-
->>>>>>> 5213e889
     stages.forEach((_, i) => {
       this.drawStageGraph(i);
     });
@@ -640,10 +636,6 @@
       options
     );
     this.graphs.push(currStageGraph);
-<<<<<<< HEAD
-
-=======
->>>>>>> 5213e889
     currStageGraph.minimizeSizeGivenScale(1.0);
     this.centerEndNodeVertically(currStageGraph);
     this.closeIfNonActiveStage(index);
@@ -668,11 +660,7 @@
     // Stages without dag_json recorded are not toggleable
     const toggleable = i < stages.length;
 
-<<<<<<< HEAD
-    const openedStageContainer = toggleable && (
-=======
     const stageContainer = toggleable && (
->>>>>>> 5213e889
       <div className={isOpened ? cs.openedStage : cs.hidden}>
         <div className={cs.graphLabel}>
           {stageName}
@@ -702,11 +690,7 @@
         >
           {stageName}
         </div>
-<<<<<<< HEAD
-        {openedStageContainer}
-=======
         {stageContainer}
->>>>>>> 5213e889
       </div>
     );
   }
