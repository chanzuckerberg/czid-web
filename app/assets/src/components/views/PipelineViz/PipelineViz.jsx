--- conflicted
+++ resolved
@@ -853,14 +853,6 @@
 
 PipelineViz.defaultProps = {
   admin: false,
-<<<<<<< HEAD
-  backgroundColor: "#f8f8f8",
-  nodeColor: "#eaeaea",
-  edgeColor: "#999999",
-  highlightColor: "#3867fa",
-  inputEdgeColor: "#000000",
-  zoomMin: 0.1,
-=======
   backgroundColor: cs.offWhite,
   notStartedNodeColor: {
     default: cs.notStartedBg,
@@ -876,7 +868,6 @@
   inputEdgeColor: cs.inputEdgeColor,
   outputEdgeColor: cs.outputEdgeColor,
   zoomMin: 0.5,
->>>>>>> 14b1c25a
   zoomMax: 3,
   zoomSpeed: 3,
   minMouseMoveUpdateDistance: 20,
