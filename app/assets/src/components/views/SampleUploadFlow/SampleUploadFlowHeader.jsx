import React from "react";
import { startCase, findIndex } from "lodash/fp";
import cx from "classnames";

import PropTypes from "~/components/utils/propTypes";
import Label from "~ui/labels/Label";
import NarrowContainer from "~/components/layout/NarrowContainer";

import cs from "./sample_upload_flow.scss";

const MENU_OPTIONS = [
  {
    text: "Samples",
    step: "uploadSamples"
  },
  {
    text: "Metadata",
    step: "uploadMetadata"
  },
  {
    text: "Review",
    step: "review"
  }
];

class SampleUploadFlowHeader extends React.Component {
  isStepEnabled = step => {
    const index = findIndex(["step", step], MENU_OPTIONS);
    const curIndex = findIndex(["step", this.props.currentStep], MENU_OPTIONS);

    return index < curIndex && !this.props.isUploading;
  };

  onStepSelect = step => {
    if (this.isStepEnabled(step)) {
      this.props.onStepSelect(step);
    }
  };

  render() {
    const { currentStep } = this.props;
    return (
<<<<<<< HEAD
      <NarrowContainer>
        <div className={cs.sampleUploadFlowHeader}>
          <div className={cs.title}>{startCase(currentStep)}</div>
          {currentStep === "uploadSamples" && (
            <div className={cs.subtitle}>
              Rather use our command-line interface?
              <a
                href="/cli_user_instructions"
                target="_blank"
                className={cs.link}
              >
                Instructions here.
              </a>
            </div>
          )}
          {currentStep === "uploadMetadata" && (
            <div className={cs.subtitle}>
              Add custom metadata to leverage in our heatmap and other
              visualizations.
            </div>
          )}
          {currentStep === "review" && (
            <div className={cs.subtitle}>
              Uploading {this.props.samples.length} samples to{" "}
              {this.props.project.name}
=======
      <div className={cs.headerWrapper}>
        <NarrowContainer>
          <div className={cs.sampleUploadFlowHeader}>
            <div className={cs.titleContainer}>
              <div className={cs.title}>{startCase(currentStep)}</div>
              {currentStep === "uploadSamples" && (
                <div className={cs.subtitle}>
                  Rather use our command-line interface?
                  <a
                    href="/cli_user_instructions"
                    target="_blank"
                    className={cs.link}
                  >
                    Instructions here.
                  </a>
                </div>
              )}
              {currentStep === "uploadMetadata" && (
                <div className={cs.subtitle}>
                  Add custom metadata to leverage in our heatmap and other
                  visualizations.
                </div>
              )}
              {currentStep === "review" && (
                <div className={cs.subtitle}>
                  Uploading {this.props.samples.length} samples to{" "}
                  {this.props.project.name}
                </div>
              )}
            </div>
            <div className={cs.fill} />
            <div className={cs.menu}>
              {MENU_OPTIONS.map((val, index) => (
                <div
                  className={cx(
                    cs.option,
                    currentStep === val.step && cs.active,
                    this.isStepEnabled(val.step) && cs.enabled
                  )}
                  key={val.text}
                  onClick={() => this.onStepSelect(val.step)}
                >
                  <Label className={cs.circle} circular text={index + 1} />
                  <div className={cs.text}>{val.text}</div>
                </div>
              ))}
>>>>>>> e47725ef
            </div>
          </div>
        </NarrowContainer>
      </div>
    );
  }
}

SampleUploadFlowHeader.propTypes = {
  currentStep: PropTypes.string.isRequired,
  samples: PropTypes.arrayOf(PropTypes.Sample),
<<<<<<< HEAD
  project: PropTypes.Project
=======
  project: PropTypes.Project,
  onStepSelect: PropTypes.func.isRequired,
  isUploading: PropTypes.bool
>>>>>>> e47725ef
};

export default SampleUploadFlowHeader;<|MERGE_RESOLUTION|>--- conflicted
+++ resolved
@@ -40,33 +40,6 @@
   render() {
     const { currentStep } = this.props;
     return (
-<<<<<<< HEAD
-      <NarrowContainer>
-        <div className={cs.sampleUploadFlowHeader}>
-          <div className={cs.title}>{startCase(currentStep)}</div>
-          {currentStep === "uploadSamples" && (
-            <div className={cs.subtitle}>
-              Rather use our command-line interface?
-              <a
-                href="/cli_user_instructions"
-                target="_blank"
-                className={cs.link}
-              >
-                Instructions here.
-              </a>
-            </div>
-          )}
-          {currentStep === "uploadMetadata" && (
-            <div className={cs.subtitle}>
-              Add custom metadata to leverage in our heatmap and other
-              visualizations.
-            </div>
-          )}
-          {currentStep === "review" && (
-            <div className={cs.subtitle}>
-              Uploading {this.props.samples.length} samples to{" "}
-              {this.props.project.name}
-=======
       <div className={cs.headerWrapper}>
         <NarrowContainer>
           <div className={cs.sampleUploadFlowHeader}>
@@ -113,7 +86,6 @@
                   <div className={cs.text}>{val.text}</div>
                 </div>
               ))}
->>>>>>> e47725ef
             </div>
           </div>
         </NarrowContainer>
@@ -125,13 +97,9 @@
 SampleUploadFlowHeader.propTypes = {
   currentStep: PropTypes.string.isRequired,
   samples: PropTypes.arrayOf(PropTypes.Sample),
-<<<<<<< HEAD
-  project: PropTypes.Project
-=======
   project: PropTypes.Project,
   onStepSelect: PropTypes.func.isRequired,
   isUploading: PropTypes.bool
->>>>>>> e47725ef
 };
 
 export default SampleUploadFlowHeader;