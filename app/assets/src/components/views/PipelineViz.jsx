import React from "react";
import { mapValues } from "lodash/fp";
import PropTypes from "prop-types";
import { PanZoom } from "react-easy-panzoom";

import RemoveIcon from "~/components/ui/icons/RemoveIcon";
<<<<<<< HEAD
import NetworkGraph from "~/components/visualizations/NetworkGraph";
import PipelineStageArrowheadIcon from "~/components/ui/icons/PipelineStageArrowheadIcon";

=======
import NetworkGraph from "~/components/visualizations/NetworkGraph.js";
import PlusMinusControl from "~/components/ui/controls/PlusMinusControl.jsx";
>>>>>>> 0996828c
import cs from "./pipeline_viz.scss";

const START_NODE_ID = -1;
const END_NODE_ID = -2;

class PipelineViz extends React.Component {
  constructor(props) {
    super(props);
    this.pipelineVersion = this.props.stageResults.pipeline_version;
    this.stagesData = this.stagesDataWithModifiedStepNames();
    this.graphs = [];
    this.graphContainers = [];

    this.stageNames = [
      "Host Filtering",
      "GSNAPL/RAPSEARCH alignment",
      "Post Processing",
      ...(props.admin ? ["Experimental"] : []),
    ];

    this.state = {
      stagesOpened: [true, true, true, true],
    };
  }

  componentDidMount() {
    this.drawGraphs();
  }

  toggleStage(index) {
    const updatedStagesOpened = [...this.state.stagesOpened];
    updatedStagesOpened[index] = !updatedStagesOpened[index];
    this.setState({ stagesOpened: updatedStagesOpened });
  }

  stagesDataWithModifiedStepNames() {
    // Strips 'PipelineStep[Run/Generate]' from front of each step name.
    // TODO(ezhong): Consider adding 'name' field to dag_json later.
    const { stageResults } = this.props;
    const stagesWithModifiedNames = mapValues(stageData => {
      const modifiedStageData = Object.assign({}, stageData);
      modifiedStageData.steps = modifiedStageData.steps.map(step => {
        return {
          ...step,
          class: step.class.replace(/^(PipelineStep(Run|Generate)?)/, ""),
        };
      });
      return modifiedStageData;
    }, stageResults.stages);
    return stagesWithModifiedNames;
  }

  generateNodeData(index, edgeData) {
    const stageData = this.stagesData[this.stageNames[index]];
    const stepData = stageData.steps;

    const nodeData = [];
    stepData.forEach((step, i) => {
      nodeData.push({ id: i, label: step.class });
    });
    nodeData.push({ id: START_NODE_ID, group: "startEndNodes" });
    nodeData.push({ id: END_NODE_ID, group: "startEndNodes" });

    this.addHierarchicalLevelsToNodes(nodeData, edgeData);
    return nodeData;
  }

  addHierarchicalLevelsToNodes(nodeData, edgeData) {
    // This method assumes that the steps are topologically sorted already,
    // in that each node's parent all appear in the array before it.
    const nodeToCurrentLevel = {};
    nodeData.forEach(node => {
      nodeToCurrentLevel[node.id] = 1;
    });

    edgeData.forEach(edge => {
      const newLevel = nodeToCurrentLevel[edge.from] + 1;
      if (newLevel > nodeToCurrentLevel[edge.to]) {
        nodeToCurrentLevel[edge.to] = newLevel;
        if (edge.to != END_NODE_ID) {
          nodeToCurrentLevel[END_NODE_ID] = Math.max(
            nodeToCurrentLevel[END_NODE_ID],
            newLevel + 1
          );
        }
      }
    });

    nodeData.forEach(node => {
      node.level = nodeToCurrentLevel[node.id];
    });
  }

  generateIntraEdgeData(index) {
    const stageData = this.stagesData[this.stageNames[index]];
    const stepData = stageData.steps;

    const outTargetToStepId = {};
    stepData.forEach((step, i) => {
      if (!(step.out in outTargetToStepId)) {
        // Populate outFileToStepId for intra-stage edges
        outTargetToStepId[step.out] = i;
      }
    });

    const intraEdgeData = [];
    stepData.forEach((step, i) => {
      step.in.forEach(inTarget => {
        if (inTarget in outTargetToStepId) {
          const fromId = outTargetToStepId[inTarget];
          intraEdgeData.push({ from: fromId, to: i });
        } else {
          // Connect beginning steps to input node
          intraEdgeData.push({
            from: START_NODE_ID,
            to: i,
            // Input node edges for first stage should be hidden.
            ...(index == 0
              ? {
                  color: {
                    opacity: 0,
                    inherit: false,
                  },
                  chosen: false,
                }
              : {}),
          });
        }
      });
    });
    return intraEdgeData;
  }

  generateInterEdgeData(index) {
    const stageData = this.stagesData[this.stageNames[index]];
    const stepData = stageData.steps;

    if (index == this.stageNames.length - 1) {
      // For final stage, create hidden edges to final node for vertical centering of nodes.
      return stepData.map((_, i) => {
        return {
          from: i,
          to: END_NODE_ID,
          color: {
            opacity: 0,
            inherit: false,
          },
          chosen: false,
        };
      });
    } else {
      // Create edges to output node if it's output files appear in next stage's inputs.
      const currFileNameToOutputtingNode = {};
      stepData.forEach((step, i) => {
        stageData.targets[step.out].forEach(fileName => {
          const fileNameWithPath = `${stageData.output_dir_s3}/${
            this.pipelineVersion
          }/${fileName}`;
          currFileNameToOutputtingNode[fileNameWithPath] = i;
        });
      });

      const interEdgeData = [];

      const nextStageData = this.stagesData[this.stageNames[index + 1]];
      nextStageData.steps.forEach((step, nextNodeId) => {
        step.in.forEach(inTarget => {
          nextStageData.targets[inTarget].forEach(fileName => {
            if (inTarget in nextStageData.given_targets) {
              const fileNameWithPath = `${
                nextStageData.given_targets[inTarget].s3_dir
              }/${fileName}`;
              if (fileNameWithPath in currFileNameToOutputtingNode) {
                const currNodeId =
                  currFileNameToOutputtingNode[fileNameWithPath];
                interEdgeData.push({
                  from: currNodeId,
                  to: END_NODE_ID,
                });
                // TODO(ezhong): Interactions between output of current stage (currNodeId)
                // and input of next stage (nextNodeId) in visualization should be setup here
              }
            }
          });
        });
      });

      return interEdgeData;
    }
  }

  centerEndNodeVertically(graph) {
    // Starting for each graph node is already vertically centered.
    const yStartNodePos = graph.getNodePosition(START_NODE_ID).y;
    const xEndNodePos = graph.getNodePosition(END_NODE_ID).x;
    graph.moveNodeToPosition(END_NODE_ID, xEndNodePos, yStartNodePos);
  }

  drawGraphs() {
    this.stageNames.forEach((_, i) => {
      this.drawStageGraph(i);
    });
    this.closeNonactiveSteps();
  }

  closeNonactiveSteps() {
    this.stageNames.forEach((stageName, i) => {
      const graph = this.graphs[i];
      const stageData = this.stagesData[stageName];
      if (stageData.job_status !== "STARTED") {
        graph.afterDrawingOnce(() => {
          this.toggleStage(i);
        });
      }
    });
  }

  drawStageGraph(index) {
    const { nodeColor, backgroundColor, edgeColor } = this.props;
    const container = this.graphContainers[index];

    const edgeData = this.generateIntraEdgeData(index).concat(
      this.generateInterEdgeData(index)
    );
    const nodeData = this.generateNodeData(index, edgeData);

    const options = {
      nodes: {
        borderWidth: 0,
        color: nodeColor,
        shape: "box",
        shapeProperties: {
          borderRadius: 6,
        },
        widthConstraint: {
          minimum: 120,
        },
        heightConstraint: {
          minimum: 24,
        },
        font: {
          face: "Open Sans",
        },
      },
      groups: {
        startEndNodes: {
          shape: "dot",
          size: 1,
          color: backgroundColor,
          fixed: {
            x: true,
            y: true,
          },
        },
      },
      edges: {
        arrows: {
          to: {
            enabled: true,
            type: "arrow",
            scaleFactor: 0.8,
          },
        },
        smooth: {
          type: "cubicBezier",
          roundness: 0.8,
        },
        color: edgeColor,
      },
      layout: {
        hierarchical: {
          direction: "LR",
          sortMethod: "directed",
          levelSeparation: 200,
          blockShifting: false,
          edgeMinimization: false,
        },
      },
      physics: {
        enabled: false,
      },
      interaction: {
        zoomView: false,
        dragView: false,
        dragNodes: false,
      },
    };

    const currStageGraph = new NetworkGraph(
      container,
      nodeData,
      edgeData,
      options
    );
    currStageGraph.minimizeWidthGivenScale(1.0);
    this.centerEndNodeVertically(currStageGraph);

    this.graphs.push(currStageGraph);
  }

  render() {
<<<<<<< HEAD
    let stageContainers = this.stageNames.map((stageName, i) => {
=======
    const { zoomMin, zoomMax } = this.props;
    const stageContainers = this.stageNames.map((stageName, i) => {
>>>>>>> 0996828c
      const isOpened = this.state.stagesOpened[i];

      return (
        <div key={stageName} className={cs.stage}>
          <div
            className={isOpened ? cs.hidden : cs.stageButton}
            onClick={() => this.toggleStage(i)}
          >
            {stageName}
          </div>

          <div className={isOpened ? cs.openedStage : cs.hidden}>
            <div className={cs.graphLabel}>
              {stageName}
              <RemoveIcon onClick={() => this.toggleStage(i)} />
            </div>
            <div
              className={cs.graph}
              ref={ref => {
                this.graphContainers[i] = ref;
              }}
            />
          </div>
        </div>
      );
    });

    stageContainers = stageContainers.reduce((containers, stage, i) => {
      if (i > 0) {
        containers.push(
          <div className={cs.stageArrow} key={`stageArrow-${i}`}>
            <div className={cs.stageArrowBody} />
            <PipelineStageArrowheadIcon className={cs.stageArrowHead} />
          </div>
        );
      }
      containers.push(stage);
      return containers;
    }, []);

    return (
      <div>
        <PanZoom
          className={cs.panZoomContainer}
          minZoom={zoomMin}
          maxZoom={zoomMax}
          zoomSpeed={3}
          ref={ref => {
            this.panZoomContainer = ref;
          }}
        >
          <div className={cs.pipelineViz}>{stageContainers}</div>
        </PanZoom>
        <PlusMinusControl
          onPlusClick={this.panZoomContainer && this.panZoomContainer.zoomIn}
          onMinusClick={this.panZoomContainer && this.panZoomContainer.zoomOut}
          className={cs.plusMinusControl}
        />
      </div>
    );
  }
}

PipelineViz.propTypes = {
  stageResults: PropTypes.object,
  backgroundColor: PropTypes.string,
  nodeColor: PropTypes.string,
  edgeColor: PropTypes.string,
  zoomMin: PropTypes.number,
  zoomMax: PropTypes.number,
};

PipelineViz.defaultProps = {
  backgroundColor: "#f8f8f8",
  nodeColor: "#eaeaea",
  edgeColor: "#999999",
  zoomMin: 0.5,
  zoomMax: 3,
};

export default PipelineViz;<|MERGE_RESOLUTION|>--- conflicted
+++ resolved
@@ -4,14 +4,9 @@
 import { PanZoom } from "react-easy-panzoom";
 
 import RemoveIcon from "~/components/ui/icons/RemoveIcon";
-<<<<<<< HEAD
 import NetworkGraph from "~/components/visualizations/NetworkGraph";
 import PipelineStageArrowheadIcon from "~/components/ui/icons/PipelineStageArrowheadIcon";
-
-=======
-import NetworkGraph from "~/components/visualizations/NetworkGraph.js";
-import PlusMinusControl from "~/components/ui/controls/PlusMinusControl.jsx";
->>>>>>> 0996828c
+import PlusMinusControl from "~/components/ui/controls/PlusMinusControl";
 import cs from "./pipeline_viz.scss";
 
 const START_NODE_ID = -1;
@@ -312,52 +307,53 @@
     this.graphs.push(currStageGraph);
   }
 
+  renderStageContainer(stageName, i) {
+    const isOpened = this.state.stagesOpened[i];
+    return (
+      <div className={cs.stage}>
+        <div
+          className={isOpened ? cs.hidden : cs.stageButton}
+          onClick={() => this.toggleStage(i)}
+        >
+          {stageName}
+        </div>
+
+        <div className={isOpened ? cs.openedStage : cs.hidden}>
+          <div className={cs.graphLabel}>
+            {stageName}
+            <RemoveIcon onClick={() => this.toggleStage(i)} />
+          </div>
+          <div
+            className={cs.graph}
+            ref={ref => {
+              this.graphContainers[i] = ref;
+            }}
+          />
+        </div>
+      </div>
+    );
+  }
+
+  renderStageArrow() {
+    return (
+      <div className={cs.stageArrow}>
+        <div className={cs.stageArrowBody} />
+        <PipelineStageArrowheadIcon className={cs.stageArrowHead} />
+      </div>
+    );
+  }
+
   render() {
-<<<<<<< HEAD
-    let stageContainers = this.stageNames.map((stageName, i) => {
-=======
     const { zoomMin, zoomMax } = this.props;
+
     const stageContainers = this.stageNames.map((stageName, i) => {
->>>>>>> 0996828c
-      const isOpened = this.state.stagesOpened[i];
-
       return (
-        <div key={stageName} className={cs.stage}>
-          <div
-            className={isOpened ? cs.hidden : cs.stageButton}
-            onClick={() => this.toggleStage(i)}
-          >
-            {stageName}
-          </div>
-
-          <div className={isOpened ? cs.openedStage : cs.hidden}>
-            <div className={cs.graphLabel}>
-              {stageName}
-              <RemoveIcon onClick={() => this.toggleStage(i)} />
-            </div>
-            <div
-              className={cs.graph}
-              ref={ref => {
-                this.graphContainers[i] = ref;
-              }}
-            />
-          </div>
+        <div key={stageName} className={cs.stageAndArrow}>
+          {i > 0 && this.renderStageArrow()}
+          {this.renderStageContainer(stageName, i)}
         </div>
       );
     });
-
-    stageContainers = stageContainers.reduce((containers, stage, i) => {
-      if (i > 0) {
-        containers.push(
-          <div className={cs.stageArrow} key={`stageArrow-${i}`}>
-            <div className={cs.stageArrowBody} />
-            <PipelineStageArrowheadIcon className={cs.stageArrowHead} />
-          </div>
-        );
-      }
-      containers.push(stage);
-      return containers;
-    }, []);
 
     return (
       <div>
