import React from "react";
import { mapValues } from "lodash/fp";
import PropTypes from "prop-types";
import { PanZoom } from "react-easy-panzoom";

import RemoveIcon from "~/components/ui/icons/RemoveIcon";
import DetailsSidebar from "~/components/common/DetailsSidebar/DetailsSidebar";
import NetworkGraph from "~/components/visualizations/NetworkGraph.js";
import PlusMinusControl from "~/components/ui/controls/PlusMinusControl.jsx";
import cs from "./pipeline_viz.scss";

const START_NODE_ID = -1;
const END_NODE_ID = -2;

class PipelineViz extends React.Component {
  constructor(props) {
    super(props);

    this.stageNames = [
      "Host Filtering",
      "GSNAPL/RAPSEARCH alignment",
      "Post Processing",
      ...(props.admin ? ["Experimental"] : []),
    ];

    this.pipelineVersion = this.props.stageResults.pipeline_version;
    this.stagesData = this.getStagesData();
    this.graphs = [];
    this.graphContainers = [];

    this.state = {
      stagesOpened: [true, true, true, true],
<<<<<<< HEAD
      zoom: 1,
      sidebarVisible: false,
      sidebarParams: {},
=======
>>>>>>> 0996828c
    };
  }

  componentDidMount() {
    this.drawGraphs();
  }

<<<<<<< HEAD
  createFilePath(filePathSections) {
    return filePathSections
      .filter(
        pathSection =>
          pathSection != null && pathSection != undefined && pathSection != ""
      )
      .join("/");
  }

  getStepDataAtIndices(stageIndex, stepIndex) {
    return this.stagesData[stageIndex].steps[stepIndex];
  }

  getStagesData() {
    // TODO(ezhong): Include file download urls once passed up from backend.
    const stageResults = this.stageResultsWithModifiedStepNames();
    const filePathToOutputStep = this.generateFilePathToOutputStep();

    const stages = Object.keys(stageResults).map(stageName => {
      const rawStageData = stageResults[stageName];
      const steps = rawStageData.steps.map(step => {
        const name = step.class;

        const inputInfo = step.in
          .map(inTarget => {
            const inTargetFiles = rawStageData.targets[inTarget].map(
              fileName => {
                const filePathSections =
                  inTarget in rawStageData.given_targets
                    ? [rawStageData.given_targets[inTarget].s3_dir]
                    : [rawStageData.output_dir_s3, this.pipelineVersion];
                filePathSections.push(fileName);

                const filePath = this.createFilePath(filePathSections);
                const outputStepInfo = filePathToOutputStep[filePath];
                return {
                  fileName: fileName,
                  url: "",
                  ...(outputStepInfo
                    ? {
                        fromStepIndex: outputStepInfo.stepIndex,
                        fromStageIndex: outputStepInfo.stageIndex,
                      }
                    : {}),
                };
              }
            );
            return inTargetFiles;
          })
          .flat();

        const outputInfo = rawStageData.targets[step.out].map(fileName => {
          return {
            fileName: fileName,
            url: "",
          };
        });

        return {
          name: name,
          inputInfo: inputInfo,
          outputInfo: outputInfo,
        };
      });

      return {
        stageName: stageName,
        jobStatus: stageResults[stageName].job_status,
        steps: steps,
      };
    });

    return stages;
  }

  generateFilePathToOutputStep() {
    const { stageResults } = this.props;
    const filePathToOutputStep = {};
    this.stageNames.forEach((stageName, stageIndex) => {
      const stageData = stageResults.stages[stageName];
      const targets = stageData.targets;
      stageData.steps.forEach((step, stepIndex) => {
        targets[step.out].forEach(fileName => {
          const filePath = this.createFilePath([
            stageData.output_dir_s3,
            this.pipelineVersion,
            fileName,
          ]);
          filePathToOutputStep[filePath] = {
            stageIndex: stageIndex,
            stepIndex: stepIndex,
            fileName: fileName,
          };
        });
      });
    });
    return filePathToOutputStep;
=======
  toggleStage(index) {
    const updatedStagesOpened = [...this.state.stagesOpened];
    updatedStagesOpened[index] = !updatedStagesOpened[index];
    this.setState({ stagesOpened: updatedStagesOpened });
>>>>>>> 0996828c
  }

  stageResultsWithModifiedStepNames() {
    // Strips 'PipelineStep[Run/Generate]' from front of each step name.
    // TODO(ezhong): Consider adding 'name' field to dag_json later.
    const { stageResults } = this.props;
    const stagesWithModifiedNames = mapValues(stageData => {
      const modifiedStageData = Object.assign({}, stageData);
      modifiedStageData.steps = modifiedStageData.steps.map(step => {
        return {
          ...step,
          class: step.class.replace(/^(PipelineStep(Run|Generate)?)/, ""),
        };
      });
      return modifiedStageData;
    }, stageResults.stages);
    return stagesWithModifiedNames;
  }

  handleMouseWheelZoom = e => {
    const { zoomChangeInterval } = this.props;
    const zoomChange = (e.deltaY < 0 ? 1 : -1) * zoomChangeInterval;
    this.setState({ zoom: this.state.zoom + zoomChange });
  };

  handleStepClick(stageIndex, info) {
    const clickedNodeId = info.nodes[0];
    if (clickedNodeId == null) {
      return;
    }

    const stepData = this.getStepDataAtIndices(stageIndex, clickedNodeId);
    const inputFiles = stepData.inputInfo.map(input => {
      const fileInfo = {
        fileName: input.fileName,
        url: input.url,
      };
      if (input.fromStageIndex != null && input.fromStepIndex != null) {
        fileInfo.fromStepName = this.getStepDataAtIndices(
          input.fromStageIndex,
          input.fromStepIndex
        ).name;
      } else {
        fileInfo.fromStepName = "";
      }
      return fileInfo;
    });

    this.setState({
      sidebarVisible: true,
      sidebarParams: {
        stepName: stepData.name,
        description: "",
        inputFiles: inputFiles,
        outputFiles: stepData.outputInfo,
      },
    });
  }

  closeSidebar = () => {
    this.setState({
      sidebarVisible: false,
    });
  };

  toggleStage(index) {
    const updatedStagesOpened = [...this.state.stagesOpened];
    updatedStagesOpened[index] = !updatedStagesOpened[index];
    this.setState({ stagesOpened: updatedStagesOpened });
  }

  generateNodeData(index, edgeData) {
    const stepData = this.stagesData[index].steps;
    const nodeData = stepData.map((step, i) => {
      return { id: i, label: step.name };
    });

    nodeData.push({ id: START_NODE_ID, group: "startEndNodes" });
    nodeData.push({ id: END_NODE_ID, group: "startEndNodes" });

    this.addHierarchicalLevelsToNodes(nodeData, edgeData);
    return nodeData;
  }

  addHierarchicalLevelsToNodes(nodeData, edgeData) {
    // This method assumes that the steps are topologically sorted already,
    // in that each node's parent all appear in the array before it.
    const nodeToCurrentLevel = {};
    nodeData.forEach(node => {
      nodeToCurrentLevel[node.id] = 1;
    });

    edgeData.forEach(edge => {
      const newLevel = nodeToCurrentLevel[edge.from] + 1;
      if (newLevel > nodeToCurrentLevel[edge.to]) {
        nodeToCurrentLevel[edge.to] = newLevel;
        if (edge.to != END_NODE_ID) {
          nodeToCurrentLevel[END_NODE_ID] = Math.max(
            nodeToCurrentLevel[END_NODE_ID],
            newLevel + 1
          );
        }
      }
    });

    nodeData.forEach(node => {
      node.level = nodeToCurrentLevel[node.id];
    });
  }

  generateIntraEdgeData(index) {
    const stepData = this.stagesData[index].steps;

    const intraEdgeData = stepData
      .map((step, currStepIndex) => {
        const connectedNodes = new Set();
        return step.inputInfo.reduce((edges, inputFile) => {
          const fromNode =
            inputFile.fromStageIndex == index
              ? inputFile.fromStepIndex
              : START_NODE_ID;

          if (!connectedNodes.has(fromNode)) {
            connectedNodes.add(fromNode);
            edges.push({ from: fromNode, to: currStepIndex });
          }
          return edges;
        }, []);
      })
      .flat();

<<<<<<< HEAD
=======
    const intraEdgeData = [];
    stepData.forEach((step, i) => {
      step.in.forEach(inTarget => {
        if (inTarget in outTargetToStepId) {
          const fromId = outTargetToStepId[inTarget];
          intraEdgeData.push({ from: fromId, to: i });
        } else {
          // Connect beginning steps to input node
          intraEdgeData.push({
            from: START_NODE_ID,
            to: i,
            // Input node edges for first stage should be hidden.
            ...(index == 0
              ? {
                  color: {
                    opacity: 0,
                    inherit: false,
                  },
                  chosen: false,
                }
              : {}),
          });
        }
      });
    });
>>>>>>> 0996828c
    return intraEdgeData;
  }

  generateInterEdgeData(index) {
<<<<<<< HEAD
    const { backgroundColor } = this.props;
=======
    const stageData = this.stagesData[this.stageNames[index]];
    const stepData = stageData.steps;
>>>>>>> 0996828c

    if (index == this.stagesData.length - 1) {
      // For final stage, create hidden edges to final node for vertical centering of nodes.
      const stepData = this.stagesData[index].steps;
      return stepData.map((_, i) => {
        return {
          from: i,
          to: END_NODE_ID,
          color: {
            opacity: 0,
            inherit: false,
          },
          chosen: false,
        };
      });
    } else {
      // Create edges to output node if its output files appear in next stage's inputs.
      const nextStageData = this.stagesData[index + 1];
      const interEdgeData = nextStageData.steps
        .map((step, nextNodeId) => {
          const connectedNodes = new Set();
          return step.inputInfo.reduce((edges, inputFileInfo) => {
            if (
              inputFileInfo.fromStageIndex == index &&
              !connectedNodes.has(inputFileInfo.fromStepIndex)
            ) {
              // TODO(ezhong): Interactions between output of current stage (inputFileInfo.fromStepIndex)
              // and input of next stage (nextNodeId) in visualization should be setup here
              connectedNodes.add(inputFileInfo.fromStepIndex);
              edges.push({
                from: inputFileInfo.fromStepIndex,
                to: END_NODE_ID,
              });
            }
            return edges;
          }, []);
        })
        .flat();

      return interEdgeData;
    }
  }

  centerEndNodeVertically(graph) {
    // Starting for each graph node is already vertically centered.
    const yStartNodePos = graph.getNodePosition(START_NODE_ID).y;
    const xEndNodePos = graph.getNodePosition(END_NODE_ID).x;
    graph.moveNodeToPosition(END_NODE_ID, xEndNodePos, yStartNodePos);
  }

<<<<<<< HEAD
  closeNonativeSteps() {
    this.stagesData.forEach((stageData, i) => {
=======
  drawGraphs() {
    this.stageNames.forEach((_, i) => {
      this.drawStageGraph(i);
    });
    this.closeNonactiveSteps();
  }

  closeNonactiveSteps() {
    this.stageNames.forEach((stageName, i) => {
>>>>>>> 0996828c
      const graph = this.graphs[i];
      if (stageData.jobStatus !== "STARTED") {
        graph.afterDrawingOnce(() => {
          this.toggleStage(i);
        });
      }
    });
  }

  drawGraphs() {
    this.stageNames.forEach((_, i) => {
      this.drawStageGraph(i);
    });
    this.adjustGraphNodePositions();
    this.closeNonativeSteps();
  }

  drawStageGraph(index) {
    const { nodeColor, backgroundColor, edgeColor } = this.props;
    const container = this.graphContainers[index];

    const edgeData = this.generateIntraEdgeData(index).concat(
      this.generateInterEdgeData(index)
    );
    const nodeData = this.generateNodeData(index, edgeData);

    const options = {
      nodes: {
        borderWidth: 0,
        color: nodeColor,
        shape: "box",
        shapeProperties: {
          borderRadius: 6,
        },
        widthConstraint: {
          minimum: 120,
        },
        heightConstraint: {
          minimum: 24,
        },
        font: {
          face: "Open Sans",
        },
      },
      groups: {
        startEndNodes: {
          widthConstraint: 8,
          heightConstraint: 0,
          color: backgroundColor,
          fixed: {
            x: true,
            y: true,
          },
        },
      },
      edges: {
        arrows: {
          to: {
            enabled: true,
            type: "arrow",
            scaleFactor: 0.8,
          },
        },
        smooth: {
          type: "cubicBezier",
          roundness: 0.8,
        },
        color: edgeColor,
      },
      layout: {
        hierarchical: {
          direction: "LR",
          sortMethod: "directed",
          levelSeparation: 200,
          blockShifting: false,
          edgeMinimization: false,
        },
      },
      physics: {
        enabled: false,
      },
      interaction: {
        zoomView: false,
        dragView: false,
        dragNodes: false,
      },
      onClick: info => this.handleStepClick(index, info),
    };

    const currStageGraph = new NetworkGraph(
      container,
      nodeData,
      edgeData,
      options
    );
    currStageGraph.minimizeWidthGivenScale(1.0);
    this.centerEndNodeVertically(currStageGraph);

    this.graphs.push(currStageGraph);
  }

  render() {
<<<<<<< HEAD
    const { sidebarVisible, sidebarParams, stagesOpened, zoom } = this.state;
=======
    const { zoomMin, zoomMax } = this.props;
>>>>>>> 0996828c
    const stageContainers = this.stageNames.map((stageName, i) => {
      const isOpened = stagesOpened[i];

      return (
        <div key={stageName} className={cs.stage}>
          <div
            className={isOpened ? cs.hidden : cs.stageButton}
            onClick={() => this.toggleStage(i)}
          >
            {stageName}
          </div>

          <div className={isOpened ? cs.openedStage : cs.hidden}>
            <div className={cs.graphLabel}>
              {stageName}
              <RemoveIcon onClick={() => this.toggleStage(i)} />
            </div>
            <div
              className={cs.graph}
              ref={ref => {
                this.graphContainers[i] = ref;
              }}
            />
          </div>
        </div>
      );
    });

    return (
      <div>
<<<<<<< HEAD
        <div onWheel={this.handleMouseWheelZoom}>
          <ReactPanZoom zoom={zoom}>
            <div className={cs.pipelineViz}>{stageContainers}</div>
          </ReactPanZoom>
        </div>
        <DetailsSidebar
          visible={sidebarVisible}
          mode="pipelineStepDetails"
          params={sidebarParams}
          onClose={this.closeSidebar}
=======
        <PanZoom
          className={cs.panZoomContainer}
          minZoom={zoomMin}
          maxZoom={zoomMax}
          zoomSpeed={3}
          ref={ref => {
            this.panZoomContainer = ref;
          }}
        >
          <div className={cs.pipelineViz}>{stageContainers}</div>
        </PanZoom>
        <PlusMinusControl
          onPlusClick={this.panZoomContainer && this.panZoomContainer.zoomIn}
          onMinusClick={this.panZoomContainer && this.panZoomContainer.zoomOut}
          className={cs.plusMinusControl}
>>>>>>> 0996828c
        />
      </div>
    );
  }
}

PipelineViz.propTypes = {
  stageResults: PropTypes.object,
  backgroundColor: PropTypes.string,
  nodeColor: PropTypes.string,
  edgeColor: PropTypes.string,
  zoomMin: PropTypes.number,
  zoomMax: PropTypes.number,
};

PipelineViz.defaultProps = {
  backgroundColor: "#f8f8f8",
  nodeColor: "#eaeaea",
  edgeColor: "#999999",
  zoomMin: 0.5,
  zoomMax: 3,
};

export default PipelineViz;<|MERGE_RESOLUTION|>--- conflicted
+++ resolved
@@ -30,12 +30,8 @@
 
     this.state = {
       stagesOpened: [true, true, true, true],
-<<<<<<< HEAD
-      zoom: 1,
       sidebarVisible: false,
       sidebarParams: {},
-=======
->>>>>>> 0996828c
     };
   }
 
@@ -43,7 +39,6 @@
     this.drawGraphs();
   }
 
-<<<<<<< HEAD
   createFilePath(filePathSections) {
     return filePathSections
       .filter(
@@ -141,12 +136,6 @@
       });
     });
     return filePathToOutputStep;
-=======
-  toggleStage(index) {
-    const updatedStagesOpened = [...this.state.stagesOpened];
-    updatedStagesOpened[index] = !updatedStagesOpened[index];
-    this.setState({ stagesOpened: updatedStagesOpened });
->>>>>>> 0996828c
   }
 
   stageResultsWithModifiedStepNames() {
@@ -278,45 +267,10 @@
       })
       .flat();
 
-<<<<<<< HEAD
-=======
-    const intraEdgeData = [];
-    stepData.forEach((step, i) => {
-      step.in.forEach(inTarget => {
-        if (inTarget in outTargetToStepId) {
-          const fromId = outTargetToStepId[inTarget];
-          intraEdgeData.push({ from: fromId, to: i });
-        } else {
-          // Connect beginning steps to input node
-          intraEdgeData.push({
-            from: START_NODE_ID,
-            to: i,
-            // Input node edges for first stage should be hidden.
-            ...(index == 0
-              ? {
-                  color: {
-                    opacity: 0,
-                    inherit: false,
-                  },
-                  chosen: false,
-                }
-              : {}),
-          });
-        }
-      });
-    });
->>>>>>> 0996828c
     return intraEdgeData;
   }
 
   generateInterEdgeData(index) {
-<<<<<<< HEAD
-    const { backgroundColor } = this.props;
-=======
-    const stageData = this.stagesData[this.stageNames[index]];
-    const stepData = stageData.steps;
->>>>>>> 0996828c
-
     if (index == this.stagesData.length - 1) {
       // For final stage, create hidden edges to final node for vertical centering of nodes.
       const stepData = this.stagesData[index].steps;
@@ -366,20 +320,8 @@
     graph.moveNodeToPosition(END_NODE_ID, xEndNodePos, yStartNodePos);
   }
 
-<<<<<<< HEAD
   closeNonativeSteps() {
     this.stagesData.forEach((stageData, i) => {
-=======
-  drawGraphs() {
-    this.stageNames.forEach((_, i) => {
-      this.drawStageGraph(i);
-    });
-    this.closeNonactiveSteps();
-  }
-
-  closeNonactiveSteps() {
-    this.stageNames.forEach((stageName, i) => {
->>>>>>> 0996828c
       const graph = this.graphs[i];
       if (stageData.jobStatus !== "STARTED") {
         graph.afterDrawingOnce(() => {
@@ -393,7 +335,6 @@
     this.stageNames.forEach((_, i) => {
       this.drawStageGraph(i);
     });
-    this.adjustGraphNodePositions();
     this.closeNonativeSteps();
   }
 
@@ -482,11 +423,9 @@
   }
 
   render() {
-<<<<<<< HEAD
-    const { sidebarVisible, sidebarParams, stagesOpened, zoom } = this.state;
-=======
     const { zoomMin, zoomMax } = this.props;
->>>>>>> 0996828c
+    const { sidebarVisible, sidebarParams, stagesOpened } = this.state;
+
     const stageContainers = this.stageNames.map((stageName, i) => {
       const isOpened = stagesOpened[i];
 
@@ -517,18 +456,6 @@
 
     return (
       <div>
-<<<<<<< HEAD
-        <div onWheel={this.handleMouseWheelZoom}>
-          <ReactPanZoom zoom={zoom}>
-            <div className={cs.pipelineViz}>{stageContainers}</div>
-          </ReactPanZoom>
-        </div>
-        <DetailsSidebar
-          visible={sidebarVisible}
-          mode="pipelineStepDetails"
-          params={sidebarParams}
-          onClose={this.closeSidebar}
-=======
         <PanZoom
           className={cs.panZoomContainer}
           minZoom={zoomMin}
@@ -544,7 +471,12 @@
           onPlusClick={this.panZoomContainer && this.panZoomContainer.zoomIn}
           onMinusClick={this.panZoomContainer && this.panZoomContainer.zoomOut}
           className={cs.plusMinusControl}
->>>>>>> 0996828c
+        />
+        <DetailsSidebar
+          visible={sidebarVisible}
+          mode="pipelineStepDetails"
+          params={sidebarParams}
+          onClose={this.closeSidebar}
         />
       </div>
     );
