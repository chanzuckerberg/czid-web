import React from "react";
import { mapValues } from "lodash/fp";
import PropTypes from "prop-types";
import { PanZoom } from "react-easy-panzoom";

import RemoveIcon from "~/components/ui/icons/RemoveIcon";
import NetworkGraph from "~/components/visualizations/NetworkGraph.js";
import PlusMinusControl from "~/components/ui/controls/PlusMinusControl.jsx";
import cs from "./pipeline_viz.scss";

const START_NODE_ID = -1;
const END_NODE_ID = -2;

class PipelineViz extends React.Component {
  constructor(props) {
    super(props);
    this.pipelineVersion = this.props.stageResults.pipeline_version;
    this.stagesData = this.stagesDataWithModifiedStepNames();
    this.graphs = [];
    this.graphContainers = [];

    this.stageNames = [
      "Host Filtering",
      "GSNAPL/RAPSEARCH alignment",
      "Post Processing",
      ...(props.admin ? ["Experimental"] : []),
    ];

    this.state = {
      stagesOpened: [true, true, true, true],
    };
  }

  componentDidMount() {
    this.drawGraphs();
  }

  toggleStage(index) {
    const updatedStagesOpened = [...this.state.stagesOpened];
    updatedStagesOpened[index] = !updatedStagesOpened[index];
    this.setState({ stagesOpened: updatedStagesOpened });
  }

  stagesDataWithModifiedStepNames() {
    // Strips 'PipelineStep[Run/Generate]' from front of each step name.
    // TODO(ezhong): Consider adding 'name' field to dag_json later.
    const { stageResults } = this.props;
    const stagesWithModifiedNames = mapValues(stageData => {
      const modifiedStageData = Object.assign({}, stageData);
      modifiedStageData.steps = modifiedStageData.steps.map(step => {
        return {
          ...step,
          class: step.class.replace(/^(PipelineStep(Run|Generate)?)/, ""),
        };
      });
      return modifiedStageData;
    }, stageResults.stages);
    return stagesWithModifiedNames;
  }

  generateNodeData(index, edgeData) {
    const stageData = this.stagesData[this.stageNames[index]];
    const stepData = stageData.steps;

    const nodeData = [];
    stepData.forEach((step, i) => {
      nodeData.push({ id: i, label: step.class });
    });
    nodeData.push({ id: START_NODE_ID, group: "startEndNodes" });
    nodeData.push({ id: END_NODE_ID, group: "startEndNodes" });

    this.addHierarchicalLevelsToNodes(nodeData, edgeData);
    return nodeData;
  }

  addHierarchicalLevelsToNodes(nodeData, edgeData) {
    // This method assumes that the steps are topologically sorted already,
    // in that each node's parent all appear in the array before it.
    const nodeToCurrentLevel = {};
    nodeData.forEach(node => {
      nodeToCurrentLevel[node.id] = 1;
    });

    edgeData.forEach(edge => {
      const newLevel = nodeToCurrentLevel[edge.from] + 1;
      if (newLevel > nodeToCurrentLevel[edge.to]) {
        nodeToCurrentLevel[edge.to] = newLevel;
        if (edge.to != END_NODE_ID) {
          nodeToCurrentLevel[END_NODE_ID] = Math.max(
            nodeToCurrentLevel[END_NODE_ID],
            newLevel + 1
          );
        }
      }
    });

    nodeData.forEach(node => {
      node.level = nodeToCurrentLevel[node.id];
    });
  }

  generateIntraEdgeData(index) {
    const { backgroundColor } = this.props;
    const stageData = this.stagesData[this.stageNames[index]];
    const stepData = stageData.steps;

    const outTargetToStepId = {};
    stepData.forEach((step, i) => {
      if (!(step.out in outTargetToStepId)) {
        // Populate outFileToStepId for intra-stage edges
        outTargetToStepId[step.out] = i;
      }
    });

    const intraEdgeData = [];
    stepData.forEach((step, i) => {
      step.in.forEach(inTarget => {
        if (inTarget in outTargetToStepId) {
          const fromId = outTargetToStepId[inTarget];
          intraEdgeData.push({ from: fromId, to: i });
        } else {
          // Connect beginning steps to input node
          intraEdgeData.push({
            from: START_NODE_ID,
            to: i,
            // Input node edges for first stage should be hidden.
            ...(index == 0
              ? {
                  color: {
<<<<<<< HEAD
                    opacity: 0,
=======
                    color: backgroundColor,
>>>>>>> 975484bb
                    inherit: false,
                  },
                  chosen: false,
                }
              : {}),
          });
        }
      });
    });
    return intraEdgeData;
  }

  generateInterEdgeData(index) {
    const stageData = this.stagesData[this.stageNames[index]];
    const stepData = stageData.steps;

    if (index == this.stageNames.length - 1) {
      // For final stage, create hidden edges to final node for vertical centering of nodes.
      return stepData.map((_, i) => {
        return {
          from: i,
          to: END_NODE_ID,
          color: {
            opacity: 0,
            inherit: false,
          },
          chosen: false,
        };
      });
    } else {
      // Create edges to output node if it's output files appear in next stage's inputs.
      const currFileNameToOutputtingNode = {};
      stepData.forEach((step, i) => {
        stageData.targets[step.out].forEach(fileName => {
          const fileNameWithPath = `${stageData.output_dir_s3}/${
            this.pipelineVersion
          }/${fileName}`;
          currFileNameToOutputtingNode[fileNameWithPath] = i;
        });
      });

      const interEdgeData = [];

      const nextStageData = this.stagesData[this.stageNames[index + 1]];
      nextStageData.steps.forEach((step, nextNodeId) => {
        step.in.forEach(inTarget => {
          nextStageData.targets[inTarget].forEach(fileName => {
            if (inTarget in nextStageData.given_targets) {
              const fileNameWithPath = `${
                nextStageData.given_targets[inTarget].s3_dir
              }/${fileName}`;
              if (fileNameWithPath in currFileNameToOutputtingNode) {
                const currNodeId =
                  currFileNameToOutputtingNode[fileNameWithPath];
                interEdgeData.push({
                  from: currNodeId,
                  to: END_NODE_ID,
                });
                // TODO(ezhong): Interactions between output of current stage (currNodeId)
                // and input of next stage (nextNodeId) in visualization should be setup here
              }
            }
          });
        });
      });

      return interEdgeData;
    }
  }

  centerEndNodeVertically(graph) {
    // Starting for each graph node is already vertically centered.
    const yStartNodePos = graph.getNodePosition(START_NODE_ID).y;
    const xEndNodePos = graph.getNodePosition(END_NODE_ID).x;
    graph.moveNodeToPosition(END_NODE_ID, xEndNodePos, yStartNodePos);
  }

  drawGraphs() {
    this.stageNames.forEach((_, i) => {
      this.drawStageGraph(i);
    });
    this.closeNonactiveSteps();
  }

  closeNonactiveSteps() {
    this.stageNames.forEach((stageName, i) => {
      const graph = this.graphs[i];
      const stageData = this.stagesData[stageName];
      if (stageData.job_status !== "STARTED") {
        graph.afterDrawingOnce(() => {
          this.toggleStage(i);
        });
      }
    });
  }

  drawStageGraph(index) {
    const { nodeColor, backgroundColor, edgeColor } = this.props;
    const container = this.graphContainers[index];

    const edgeData = this.generateIntraEdgeData(index).concat(
      this.generateInterEdgeData(index)
    );
    const nodeData = this.generateNodeData(index, edgeData);

    const options = {
      nodes: {
        borderWidth: 0,
        color: nodeColor,
        shape: "box",
        shapeProperties: {
          borderRadius: 6,
        },
        widthConstraint: {
          minimum: 120,
        },
        heightConstraint: {
          minimum: 24,
        },
        font: {
          face: "Open Sans",
        },
      },
      groups: {
        startEndNodes: {
          widthConstraint: 8,
          heightConstraint: 0,
          color: backgroundColor,
          fixed: {
            x: true,
            y: true,
          },
        },
      },
      edges: {
        arrows: {
          to: {
            enabled: true,
            type: "arrow",
            scaleFactor: 0.8,
          },
        },
        smooth: {
          type: "cubicBezier",
          roundness: 0.8,
        },
        color: edgeColor,
      },
      layout: {
        hierarchical: {
          direction: "LR",
          sortMethod: "directed",
          levelSeparation: 200,
          blockShifting: false,
          edgeMinimization: false,
        },
      },
      physics: {
        enabled: false,
      },
      interaction: {
        zoomView: false,
        dragView: false,
        dragNodes: false,
      },
    };

    const currStageGraph = new NetworkGraph(
      container,
      nodeData,
      edgeData,
      options
    );
    currStageGraph.minimizeWidthGivenScale(1.0);
    this.centerEndNodeVertically(currStageGraph);

    this.graphs.push(currStageGraph);
  }

  render() {
    const { zoomMin, zoomMax } = this.props;
    const stageContainers = this.stageNames.map((stageName, i) => {
      const isOpened = this.state.stagesOpened[i];

      return (
        <div key={stageName} className={cs.stage}>
          <div
            className={isOpened ? cs.hidden : cs.stageButton}
            onClick={() => this.toggleStage(i)}
          >
            {stageName}
          </div>

          <div className={isOpened ? cs.openedStage : cs.hidden}>
            <div className={cs.graphLabel}>
              {stageName}
              <RemoveIcon onClick={() => this.toggleStage(i)} />
            </div>
            <div
              className={cs.graph}
              ref={ref => {
                this.graphContainers[i] = ref;
              }}
            />
          </div>
        </div>
      );
    });

    return (
      <div>
        <PanZoom
          className={cs.panZoomContainer}
          minZoom={zoomMin}
          maxZoom={zoomMax}
          zoomSpeed={3}
          ref={ref => {
            this.panZoomContainer = ref;
          }}
        >
          <div className={cs.pipelineViz}>{stageContainers}</div>
        </PanZoom>
        <PlusMinusControl
          onPlusClick={this.panZoomContainer && this.panZoomContainer.zoomIn}
          onMinusClick={this.panZoomContainer && this.panZoomContainer.zoomOut}
          className={cs.plusMinusControl}
        />
      </div>
    );
  }
}

PipelineViz.propTypes = {
  stageResults: PropTypes.object,
  backgroundColor: PropTypes.string,
  nodeColor: PropTypes.string,
  edgeColor: PropTypes.string,
  zoomMin: PropTypes.number,
  zoomMax: PropTypes.number,
};

PipelineViz.defaultProps = {
  backgroundColor: "#f8f8f8",
  nodeColor: "#eaeaea",
  edgeColor: "#999999",
  zoomMin: 0.5,
  zoomMax: 3,
};

export default PipelineViz;<|MERGE_RESOLUTION|>--- conflicted
+++ resolved
@@ -127,11 +127,7 @@
             ...(index == 0
               ? {
                   color: {
-<<<<<<< HEAD
                     opacity: 0,
-=======
-                    color: backgroundColor,
->>>>>>> 975484bb
                     inherit: false,
                   },
                   chosen: false,
