--- conflicted
+++ resolved
@@ -1,15 +1,9 @@
 import React from "react";
-<<<<<<< HEAD
 import ReactDOM from "react-dom";
 import { groupBy } from "lodash/fp";
 import PropTypes from "prop-types";
 import { PanZoom } from "react-easy-panzoom";
 import { Matrix, inverse } from "ml-matrix";
-=======
-import { groupBy } from "lodash/fp";
-import PropTypes from "prop-types";
-import { PanZoom } from "react-easy-panzoom";
->>>>>>> a6e62a6e
 import cx from "classnames";
 
 import DetailsSidebar from "~/components/common/DetailsSidebar/DetailsSidebar";
@@ -69,21 +63,12 @@
       .join("/");
   }
 
-<<<<<<< HEAD
-  getStepDataAt(stageStepIndices) {
-    const { stageIndex, stepIndex } = stageStepIndices;
-=======
   getStepDataAtIndices({ stageIndex, stepIndex }) {
->>>>>>> a6e62a6e
     return this.stageStepData[stageIndex].steps[stepIndex];
   }
 
   getEdgeInfoFor(stageIndex, stepIndex, direction) {
-<<<<<<< HEAD
-    const stepData = this.getStepDataAt({
-=======
     const stepData = this.getStepDataAtIndices({
->>>>>>> a6e62a6e
       stageIndex: stageIndex,
       stepIndex: stepIndex,
     });
@@ -101,7 +86,6 @@
 
   createEdgeFileData() {
     const infoPerFilePath = this.generateInfoPerFilePath();
-<<<<<<< HEAD
 
     // Group files with the same starting node and ending node
     const filesGroupedByMatchingStartEndNodes = Object.values(
@@ -110,16 +94,6 @@
       }, infoPerFilePath)
     );
 
-=======
-
-    // Group files with the same starting node and ending node
-    const filesGroupedByMatchingStartEndNodes = Object.values(
-      groupBy(filePathInfo => {
-        return JSON.stringify({ from: filePathInfo.from, to: filePathInfo.to });
-      }, infoPerFilePath)
-    );
-
->>>>>>> a6e62a6e
     // Coalesce redundant information (starting node and ending node)
     // TODO(ezhong): Include file download urls once passed up from backend.
     return filesGroupedByMatchingStartEndNodes.map(filesOnSameEdge => {
@@ -236,20 +210,9 @@
   populateStageStepDataEdges() {
     this.edgeFileData.forEach((edgeData, edgeIndex) => {
       const { from, to } = edgeData;
-<<<<<<< HEAD
-      from && this.getStepDataAt(from).outputEdges.push(edgeIndex);
-      to && this.getStepDataAt(to).inputEdges.push(edgeIndex);
-    });
-  }
-
-  getEdgesBetweenNodes(edgeInfo) {
-    const { graph, fromId, toId, type } = edgeInfo;
-    const allEdges = graph.getEdgesBetweenNodes(fromId, toId);
-    if (type) {
-      const edgeTypeRegex = new RegExp(`-${type}$`, "g");
-      return allEdges.filter(edgeId => edgeId.match(edgeTypeRegex));
-    }
-    return allEdges;
+      from && this.getStepDataAtIndices(from).outputEdges.push(edgeIndex);
+      to && this.getStepDataAtIndices(to).inputEdges.push(edgeIndex);
+    });
   }
 
   getModifiedStepName(stepClassName) {
@@ -289,28 +252,14 @@
       info.pointer.DOM.x,
       info.pointer.DOM.y
     );
-=======
-      from && this.getStepDataAtIndices(from).outputEdges.push(edgeIndex);
-      to && this.getStepDataAtIndices(to).inputEdges.push(edgeIndex);
-    });
-  }
-
-  getModifiedStepName(stepClassName) {
-    return stepClassName.replace(/^(PipelineStep(Run|Generate)?)/, "");
-  }
->>>>>>> a6e62a6e
 
     if (clickedNodeId == null) {
       return;
     }
-    this.graphs.forEach((graph, i) => i != stageIndex && graph.unselectAll());
-
-<<<<<<< HEAD
+
     this.graphs.forEach((graph, i) => i != stageIndex && graph.unselectAll());
     graph.selectNodes([clickedNodeId]);
 
-=======
->>>>>>> a6e62a6e
     const inputEdgesInfo = this.getEdgeInfoFor(
       stageIndex,
       clickedNodeId,
@@ -318,11 +267,7 @@
     );
     const inputInfo = inputEdgesInfo.map(edgeInfo => {
       const fromStepName = edgeInfo.from
-<<<<<<< HEAD
-        ? this.getStepDataAt(edgeInfo.from).name
-=======
         ? this.getStepDataAtIndices(edgeInfo.from).name
->>>>>>> a6e62a6e
         : "";
       return {
         fromStepName: fromStepName,
@@ -349,11 +294,7 @@
       })
       .flat();
 
-<<<<<<< HEAD
-    const stepName = this.getStepDataAt({
-=======
     const stepName = this.getStepDataAtIndices({
->>>>>>> a6e62a6e
       stageIndex: stageIndex,
       stepIndex: clickedNodeId,
     }).name;
@@ -368,7 +309,6 @@
     });
   }
 
-<<<<<<< HEAD
   shouldUpdateMouseMove(x, y) {
     const { minMouseMoveUpdateDistance } = this.props;
     const distance = Math.sqrt(
@@ -411,7 +351,7 @@
   }
 
   handleNodeHover(stageIndex, nodeId) {
-    const { highlightColor, nodeColor } = this.props;
+    const { highlightColor, nodeColor, inputEdgeColor } = this.props;
     const graph = this.graphs[stageIndex];
     const updatedInterStageArrows = [...this.state.interStageArrows];
 
@@ -427,90 +367,18 @@
 
     const inputColorOptions = {
       color: {
-        color: "#000000",
-        hover: "#000000",
+        color: inputEdgeColor,
+        hover: inputEdgeColor,
         inherit: false,
       },
       width: 2,
       hidden: false,
     };
-
-    const intraStageInputEdges = this.getEdgesBetweenNodes({
-      graph: graph,
-      toId: nodeId,
-      type: "colored",
-    });
-    graph.updateEdges(intraStageInputEdges, inputColorOptions);
-
     const inputEdgesInfo = this.getEdgeInfoFor(stageIndex, nodeId, "input");
-    inputEdgesInfo.forEach(edgeInfo => {
-      if (!edgeInfo.isIntraStage && edgeInfo.from) {
-        const prevGraph = this.graphs[edgeInfo.from.stageIndex];
-        const prevGraphEdgeIds = this.getEdgesBetweenNodes({
-          graph: prevGraph,
-          fromId: edgeInfo.from.stepIndex,
-          toId: END_NODE_ID,
-          type: "colored",
-        });
-        prevGraph.updateEdges(prevGraphEdgeIds, inputColorOptions);
-        updatedInterStageArrows[edgeInfo.from.stageIndex] = "from";
-        this.lastMouseMoveInfo.alteredGraphs.add(edgeInfo.from.stageIndex);
-      }
-    });
-
-    const outputColorOptions = {
-      color: {
-        color: highlightColor,
-        hover: highlightColor,
-=======
-  handleNodeHover(stageIndex, info) {
-    const { highlightColor, inputEdgeColor } = this.props;
-    const graph = this.graphs[stageIndex];
-    const updatedInterStageArrows = [...this.state.interStageArrows];
-
-    const inputColorOptions = {
-      color: {
-        color: inputEdgeColor,
-        hover: inputEdgeColor,
->>>>>>> a6e62a6e
-        inherit: false,
-      },
-      width: 2,
-      hidden: false,
-    };
-<<<<<<< HEAD
-
-    const intraStageOutputEdges = this.getEdgesBetweenNodes({
-      graph: graph,
-      fromId: nodeId,
-      type: "colored",
-    });
-    graph.updateEdges(intraStageOutputEdges, outputColorOptions);
-
-    const outputEdgesInfo = this.getEdgeInfoFor(stageIndex, nodeId, "output");
-    outputEdgesInfo.forEach(edgeInfo => {
-      if (!edgeInfo.isIntraStage && edgeInfo.to) {
-        const nextGraph = this.graphs[edgeInfo.to.stageIndex];
-        const nextGraphEdgeIds = this.getEdgesBetweenNodes({
-          graph: nextGraph,
-          fromId: START_NODE_ID,
-          toId: edgeInfo.to.stepIndex,
-          type: "colored",
-        });
-        nextGraph.updateEdges(nextGraphEdgeIds, outputColorOptions);
-        updatedInterStageArrows[edgeInfo.to.stageIndex - 1] = "to";
-        this.lastMouseMoveInfo.alteredGraphs.add(edgeInfo.to.stageIndex);
-      }
-    });
-
-    this.graphs.forEach(graph => this.centerEndNodeVertically(graph));
-
-=======
-    const inputEdgesInfo = this.getEdgeInfoFor(stageIndex, info.node, "input");
     const intraStageInputEdges = inputEdgesInfo.reduce((edgeIds, edgeInfo) => {
       if (edgeInfo.from) {
         if (edgeInfo.isIntraStage) {
-          edgeIds.push(`${edgeInfo.from.stepIndex}-${info.node}-colored`);
+          edgeIds.push(`${edgeInfo.from.stepIndex}-${nodeId}-colored`);
         } else {
           const prevGraph = this.graphs[edgeInfo.from.stageIndex];
           const prevEdgeId = `${
@@ -518,7 +386,8 @@
           }-${END_NODE_ID}-colored`;
           prevGraph.updateEdges([prevEdgeId], inputColorOptions);
           updatedInterStageArrows[edgeInfo.from.stageIndex] = "from";
-          edgeIds.push(`${START_NODE_ID}-${info.node}-colored`);
+          this.lastMouseMoveInfo.alteredGraphs.add(edgeInfo.from.stageIndex);
+          edgeIds.push(`${START_NODE_ID}-${nodeId}-colored`);
         }
       }
       return edgeIds;
@@ -534,16 +403,12 @@
       width: 2,
       hidden: false,
     };
-    const outputEdgesInfo = this.getEdgeInfoFor(
-      stageIndex,
-      info.node,
-      "output"
-    );
+    const outputEdgesInfo = this.getEdgeInfoFor(stageIndex, nodeId, "output");
     const intraStageOutputEdges = outputEdgesInfo.reduce(
       (edgeIds, edgeInfo) => {
         if (edgeInfo.to) {
           if (edgeInfo.isIntraStage) {
-            edgeIds.push(`${info.node}-${edgeInfo.to.stepIndex}-colored`);
+            edgeIds.push(`${nodeId}-${edgeInfo.to.stepIndex}-colored`);
           } else {
             const nextGraph = this.graphs[edgeInfo.to.stageIndex];
             const nextGraphEdgeId = `${START_NODE_ID}-${
@@ -551,7 +416,8 @@
             }-colored`;
             nextGraph.updateEdges([nextGraphEdgeId], outputColorOptions);
             updatedInterStageArrows[edgeInfo.to.stageIndex - 1] = "to";
-            edgeIds.push(`${info.node}-${END_NODE_ID}-colored`);
+            this.lastMouseMoveInfo.alteredGraphs.add(edgeInfo.to.stageIndex);
+            edgeIds.push(`${nodeId}-${END_NODE_ID}-colored`);
           }
         }
         return edgeIds;
@@ -561,14 +427,12 @@
     graph.updateEdges(intraStageOutputEdges, outputColorOptions);
 
     this.graphs.forEach(graph => this.centerEndNodeVertically(graph));
->>>>>>> a6e62a6e
     this.setState({
       interStageArrows: updatedInterStageArrows,
     });
   }
 
   handleNodeBlur = () => {
-<<<<<<< HEAD
     const { nodeColor } = this.props;
     const { graphIndex, nodeId, alteredGraphs } = this.lastMouseMoveInfo;
     if (nodeId == null) {
@@ -586,23 +450,14 @@
 
     alteredGraphs.forEach(i => {
       const graph = this.graphs[i];
-      const allColoredEdgeIds = this.getEdgesBetweenNodes({
-        graph: graph,
-        type: "colored",
-      });
-      graph.updateEdges(allColoredEdgeIds, { hidden: true });
-      this.centerEndNodeVertically(graph);
-    });
-    alteredGraphs.clear();
-=======
-    this.graphs.forEach((graph, i) => {
+
       const allColoredEdges = graph.getEdges(edge => {
         return edge.id.match(/-colored$/g);
       });
       graph.updateEdges(allColoredEdges, { hidden: true });
       this.centerEndNodeVertically(graph);
     });
->>>>>>> a6e62a6e
+    alteredGraphs.clear();
 
     this.setState({
       interStageArrows: ["", "", ""],
@@ -697,33 +552,10 @@
               to: END_NODE_ID,
               id: `${currStepIndex}-${END_NODE_ID}`,
             });
-<<<<<<< HEAD
           }
           return edges;
         }, []);
 
-        let connectedToStartNode = false;
-        const inputEdgeInfo = this.getEdgeInfoFor(
-          stageIndex,
-          currStepIndex,
-          "input"
-        );
-        const inputEdges = inputEdgeInfo.reduce((edges, edgeInfo) => {
-          if (!edgeInfo.isIntraStage && !connectedToStartNode) {
-            connectedToStartNode = true;
-            edges.push({
-              from: START_NODE_ID,
-              to: currStepIndex,
-              id: `${START_NODE_ID}-${currStepIndex}`,
-            });
-=======
->>>>>>> a6e62a6e
-          }
-          return edges;
-        }, []);
-
-<<<<<<< HEAD
-=======
         let connectedToStartNode = false;
         const inputEdgeInfo = this.getEdgeInfoFor(
           stageIndex,
@@ -742,7 +574,6 @@
           return edges;
         }, []);
 
->>>>>>> a6e62a6e
         return outputEdges.concat(inputEdges);
       })
       .flat();
@@ -792,11 +623,7 @@
     graph.moveNodeToPosition(END_NODE_ID, xEndNodePos, yStartNodePos);
   }
 
-<<<<<<< HEAD
-  closeIfNonativeStage(graph, stageIndex) {
-=======
   closeIfNonActiveStage(graph, stageIndex) {
->>>>>>> a6e62a6e
     const stageData = this.stageStepData[stageIndex];
     if (stageData.jobStatus != "STARTED") {
       graph.afterDrawingOnce(() => this.toggleStage(stageIndex));
@@ -829,13 +656,6 @@
         color: {
           background: nodeColor,
           border: nodeColor,
-<<<<<<< HEAD
-=======
-          hover: {
-            border: highlightColor,
-            background: nodeColor,
-          },
->>>>>>> a6e62a6e
           highlight: {
             border: highlightColor,
             background: nodeColor,
@@ -907,19 +727,10 @@
         zoomView: false,
         dragView: false,
         dragNodes: false,
-<<<<<<< HEAD
         hover: false,
         selectConnectedEdges: false,
       },
       onClick: info => this.handleClick(index, info),
-=======
-        hover: true,
-        selectConnectedEdges: false,
-      },
-      onClick: info => this.handleStepClick(index, info),
-      onNodeHover: info => this.handleNodeHover(index, info),
-      onNodeBlur: this.handleNodeBlur,
->>>>>>> a6e62a6e
     };
 
     const currStageGraph = new NetworkGraph(
@@ -930,11 +741,7 @@
     );
     currStageGraph.minimizeWidthGivenScale(1.0);
     this.centerEndNodeVertically(currStageGraph);
-<<<<<<< HEAD
-    this.closeIfNonativeStage(currStageGraph, index);
-=======
     this.closeIfNonActiveStage(currStageGraph, index);
->>>>>>> a6e62a6e
 
     this.graphs.push(currStageGraph);
   }
@@ -1039,10 +846,7 @@
   nodeColor: PropTypes.string,
   edgeColor: PropTypes.string,
   highlightColor: PropTypes.string,
-<<<<<<< HEAD
-=======
   inputEdgeColor: PropTypes.string,
->>>>>>> a6e62a6e
   zoomMin: PropTypes.number,
   zoomMax: PropTypes.number,
   minMouseMoveUpdateDistance: PropTypes.number,
@@ -1054,10 +858,7 @@
   nodeColor: "#eaeaea",
   edgeColor: "#999999",
   highlightColor: "#3867fa",
-<<<<<<< HEAD
-=======
   inputEdgeColor: "#000000",
->>>>>>> a6e62a6e
   zoomMin: 0.5,
   zoomMax: 3,
   minMouseMoveUpdateDistance: 20,
