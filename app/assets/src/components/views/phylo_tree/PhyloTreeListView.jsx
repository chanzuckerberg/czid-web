import React from "react";
import Divider from "../../layout/Divider";
import Dropdown from "../../ui/controls/dropdowns/Dropdown";
import FilterRow from "../../layout/FilterRow";
import PhyloTreeVis from "./PhyloTreeVis";
import PropTypes from "prop-types";
import ViewHeader from "../../layout/ViewHeader";

class PhyloTreeListView extends React.Component {
  constructor(props) {
    super(props);

    this.phyloTreeMap = new Map(props.phyloTrees.map(tree => [tree.id, tree]));

    this.state = {
      selectedPhyloTreeId:
        props.phyloTrees && props.phyloTrees[0] ? props.phyloTrees[0].id : null
    };

    this.handleTreeChange = this.handleTreeChange.bind(this);
  }

  handleTreeChange(_, newPhyloTreeId) {
    this.setState({
      selectedPhyloTreeId: newPhyloTreeId.value
    });
  }

  getTreeStatus(tree) {
    let statusMessage = "";
    switch (tree) {
      case 0:
      case 3:
        statusMessage = "Tree not yet completed!";
        break;
      case 2:
        statusMessage = "Tree creation failed!";
        break;
      default:
        // TODO: process error
        statusMessage = "Tree unavailable!";
        break;
    }
    return statusMessage;
  }

  render() {
    if (!this.state.selectedPhyloTreeId) {
      // TEMP HACK for when there is no tree yet.
<<<<<<< HEAD
      // Redirect from e.g. "/phylo_trees/index?taxid=1868215&project_id=91"
      // to "/phylo_trees/new?taxid=1868215&project_id=91"
      let currentUrl = window.location.href;
      location.href = currentUrl.replace("index", "new");
=======
      // TODO: replace this entire block with a proper solution.
      let currentUrl = window.location.href;
      if (currentUrl.includes("taxid") && currentUrl.includes("project_id")) {
        // Redirect from e.g. "/phylo_trees/index?taxid=1868215&project_id=91"
        // to "/phylo_trees/new?taxid=1868215&project_id=91"
        let currentUrl = window.location.href;
        location.href = currentUrl.replace("index", "new");
      } else {
        // If no taxid/project is selected, just say there's no tree instead of a broken page
        return (
          <p className="phylo-tree-list-view__no-tree-banner">
            No trees yet. You can create trees from the report page.
          </p>
        );
      }
>>>>>>> e029c289
    }

    let currentTree = this.phyloTreeMap.get(this.state.selectedPhyloTreeId);
    return (
      <div className="phylo-tree-list-view">
        <div className="phylo-tree-list-view__narrow-container">
          <ViewHeader title="Phylogenetic Trees" />
        </div>
        <Divider />
        <div className="phylo-tree-list-view__narrow-container">
          <FilterRow>
            <Dropdown
              label="Tree: "
              onChange={this.handleTreeChange}
              options={this.props.phyloTrees.map(tree => ({
                value: tree.id,
                text: tree.name
              }))}
              value={this.state.selectedPhyloTreeId}
            />
          </FilterRow>
        </div>
        <Divider />
        <div className="phylo-tree-list-view__narrow-container">
          {currentTree.newick ? (
            <PhyloTreeVis newick={currentTree.newick} />
          ) : (
            <p className="phylo-tree-list-view__no-tree-banner">
              {this.getTreeStatus(currentTree.status)}
            </p>
          )}
        </div>
      </div>
    );
  }
}

PhyloTreeListView.propTypes = {
  phyloTrees: PropTypes.array
};

export default PhyloTreeListView;<|MERGE_RESOLUTION|>--- conflicted
+++ resolved
@@ -47,12 +47,6 @@
   render() {
     if (!this.state.selectedPhyloTreeId) {
       // TEMP HACK for when there is no tree yet.
-<<<<<<< HEAD
-      // Redirect from e.g. "/phylo_trees/index?taxid=1868215&project_id=91"
-      // to "/phylo_trees/new?taxid=1868215&project_id=91"
-      let currentUrl = window.location.href;
-      location.href = currentUrl.replace("index", "new");
-=======
       // TODO: replace this entire block with a proper solution.
       let currentUrl = window.location.href;
       if (currentUrl.includes("taxid") && currentUrl.includes("project_id")) {
@@ -68,7 +62,6 @@
           </p>
         );
       }
->>>>>>> e029c289
     }
 
     let currentTree = this.phyloTreeMap.get(this.state.selectedPhyloTreeId);
