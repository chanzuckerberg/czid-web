import PropTypes from "prop-types";
import React from "react";
import Input from "../../ui/controls/Input";
import Wizard from "../../ui/containers/Wizard";
import axios from "axios";
import DataTable from "../../visualizations/table/DataTable";
import Moment from "react-moment";
import PhyloTreeChecks from "./PhyloTreeChecks";
import SearchBox from "../../ui/controls/SearchBox";
import LoadingIcon from "../../ui/icons/LoadingIcon";
import Notification from "~ui/notifications/Notification";
<<<<<<< HEAD
=======
import { validatePhyloTreeName } from "~/api";
>>>>>>> 59c20438

class PhyloTreeCreation extends React.Component {
  constructor(props) {
    super(props);

    this.state = {
      defaultPage: 0,
      skipListTrees: false,
      phyloTreesLoaded: false,
      phyloTrees: [],

      samplesLoaded: false,
      projectSamples: [],
      selectedProjectSamples: new Set(),

      otherSamples: [],
      selectedOtherSamples: new Set(),
      otherSamplesFilter: "",

      taxonList: [],

      projectsLoaded: false,
      projectList: [],

      taxonId: this.props.taxonId,
      taxonName: this.props.taxonName,
      projectId: this.props.projectId,
      projectName: this.props.projectName,
      showErrorTaxonAndProject: false,
      showErrorName: false,
      showErrorSamples: false,
      treeName: ""
    };

    this.phyloTreeHeaders = {
      name: "Phylogenetic Tree",
      user: "Creator",
      last_update: "Last Updated",
      view: "View"
    };

    this.projectSamplesHeaders = {
      name: "Name",
      host: "Host",
      tissue: "Tissue",
      location: "Location",
      date: "Date",
      reads: "Read Count\n(NT | NR)"
    };

    this.otherSamplesHeaders = {
      name: "Name",
      project: "Project",
      host: "Host",
      tissue: "Tissue",
      location: "Location",
      date: "Date",
      reads: "Read Count\n(NT | NR)"
    };

    this.skipSelectProjectAndTaxon = this.props.projectId && this.props.taxonId;

    this.dagBranch = "";
    this.dagVars = "{}";

    this.inputTimeout = null;
    this.inputDelay = 500;

    this.canContinueWithTaxonAndProject = this.canContinueWithTaxonAndProject.bind(
      this
    );
    this.handleChangedProjectSamples = this.handleChangedProjectSamples.bind(
      this
    );
    this.handleChangedOtherSamples = this.handleChangedOtherSamples.bind(this);
    this.handleComplete = this.handleComplete.bind(this);
    this.handleNewTreeContextResponse = this.handleNewTreeContextResponse.bind(
      this
    );
    this.handleProjectSearchContextResponse = this.handleProjectSearchContextResponse.bind(
      this
    );
    this.handleSelectProject = this.handleSelectProject.bind(this);
    this.handleSelectTaxon = this.handleSelectTaxon.bind(this);
    this.loadNewTreeContext = this.loadNewTreeContext.bind(this);
    this.loadProjectSearchContext = this.loadProjectSearchContext.bind(this);
  }

  componentDidMount() {
    this.loadPhylotrees();
  }

  loadPhylotrees() {
    axios
      .get("/phylo_trees/index.json", {
        params: {
          taxId: this.state.taxonId,
          projectId: this.state.projectId
        }
      })
      .then(response => this.handlePhyloTreeResponse(response))
      .catch(error => {
        // TODO: properly handle error
        // eslint-disable-next-line no-console
        console.error("Error loading existing phylo trees: ", error);
      });
  }
  s;
  loadNewTreeContext() {
    axios
      .get("/phylo_trees/new.json", {
        params: {
          taxId: this.state.taxonId,
          projectId: this.state.projectId
        }
      })
      .then(response => this.handleNewTreeContextResponse(response))
      .catch(error => {
        // TODO: properly handle error
        // eslint-disable-next-line no-console
        console.error("Error loading new phylo tree context: ", error);
      });
  }

  loadProjectSearchContext() {
    axios
      .get("/choose_project.json")
      .then(response => this.handleProjectSearchContextResponse(response))
      .catch(error => {
        // TODO: properly handle error
        // eslint-disable-next-line no-console
        console.error("Error loading project search context: ", error);
      });
  }

  handlePhyloTreeResponse(response) {
    const data = response.data;
    let phyloTrees = data.phyloTrees;
    if (!phyloTrees || !Array.isArray(phyloTrees) || phyloTrees.length === 0) {
      this.setState({
        skipListTrees: true,
        phyloTreesLoaded: true
      });
    } else {
      this.setState({
        phyloTrees: this.parsePhyloTreeData(response.data.phyloTrees),
        phyloTreesLoaded: true,
        taxonName: (data.taxon || {}).name
      });
    }
  }

  handleNewTreeContextResponse(response) {
    let samplesData = response.data.samples;
    if (!samplesData || !Array.isArray(samplesData)) {
      // TODO: properly handle error
      // eslint-disable-next-line no-console
      console.error("Error loading samples data");
    } else if (samplesData.length === 0) {
      this.setState({
        samplesLoaded: true
      });
    } else {
      let parsedTables = this.parseProjectSamplesData(samplesData);
      this.setState({
        projectSamples: parsedTables.projectSamples,
        otherSamples: parsedTables.otherSamples,
        samplesLoaded: true
      });
    }
  }

  handleProjectSearchContextResponse(response) {
    this.setState({
      projectList: response.data,
      projectsLoaded: true
    });
  }

  handleSelectProject(e, { result }) {
    this.setState({
      projectId: result.project_id,
      projectName: result.title,
      // Reset sample lists (in case user went back and changed project selection after they had been loaded)
      samplesLoaded: false,
      projectSamples: [],
      selectedProjectSamples: new Set(),
      otherSamples: [],
      selectedOtherSamples: new Set(),
      otherSamplesFilter: ""
    });
  }

  handleSelectTaxon(e, { result }) {
    this.setState({
      taxonId: result.taxid,
      taxonName: result.title,
      // Reset sample lists (in case user went back and changed taxon selection after they had been loaded)
      samplesLoaded: false,
      projectSamples: [],
      selectedProjectSamples: new Set(),
      otherSamples: [],
      selectedOtherSamples: new Set(),
      otherSamplesFilter: ""
    });
  }

  parsePhyloTreeData(phyloTreeData) {
    return phyloTreeData.map(row => ({
      name: row.name,
      user: (row.user || {}).name,
      last_update: <Moment fromNow date={row.updated_at} />,
      view: <a href={`/phylo_trees/index?treeId=${row.id}`}>View</a>
    }));
  }

  parseProjectSamplesData(samples) {
    let projectSamples = [];
    let otherSamples = [];
    for (let i = 0; i < samples.length; i++) {
      const row = samples[i];
      if (
        PhyloTreeChecks.passesCreateCondition(
          (row.taxid_reads || {}).NT,
          (row.taxid_reads || {}).NR
        )
      ) {
        let entry = {
          name: row.name,
          host: row.host,
          tissue: row.sample_tissue,
          location: row.sample_location,
          date: <Moment fromNow date={row.created_at} />,
          reads: `${(row.taxid_reads || {}).NT} | ${
            (row.taxid_reads || {}).NR
          }`,
          rawReads: {
            nt: (row.taxid_reads || {}).NT || 0,
            nr: (row.taxid_reads || {}).NR || 0
          },
          pipelineRunId: row.pipeline_run_id
        };
        if (row.project_id === this.state.projectId) {
          projectSamples.push(entry);
        } else {
          entry.project = row.project_name;
          otherSamples.push(entry);
        }
      }
    }
    return { projectSamples, otherSamples };
  }

  setPage(defaultPage) {
    this.setState({ defaultPage });
  }

  handleChangedProjectSamples(selectedProjectSamples) {
    this.setState({ selectedProjectSamples });
  }

  handleChangedOtherSamples(selectedOtherSamples) {
    this.setState({ selectedOtherSamples });
  }

  handleFilterChange = newFilter => {
    clearTimeout(this.inputTimeout);
    this.inputTimeout = setTimeout(() => {
      this.setState({ otherSamplesFilter: newFilter });
    }, this.inputDelay);
  };

  handleNameChange = newName => {
    this.setState({ treeName: newName.trim() }, this.isTreeNameValid);
  };

  handleBranchChange = newBranch => {
    this.dagBranch = newBranch.trim();
  };

  handleDagVarsChange = newDagVars => {
    this.dagVars = newDagVars;
  };

  handleCreation() {
    if (!this.isNumberOfSamplesValid()) {
      this.setState({
        showErrorSamples: true
      });
      return false;
    }

    let pipelineRunIds = [];
    this.state.selectedProjectSamples.forEach(rowIndex => {
      pipelineRunIds.push(this.state.projectSamples[rowIndex].pipelineRunId);
    });
    this.state.selectedOtherSamples.forEach(rowIndex => {
      pipelineRunIds.push(this.state.otherSamples[rowIndex].pipelineRunId);
    });

    axios
      .post("/phylo_trees/create", {
        name: this.state.treeName,
        dagBranch: this.dagBranch,
        dagVars: this.dagVars,
        projectId: this.state.projectId,
        taxId: this.state.taxonId,
        taxName: this.state.taxonName,
        pipelineRunIds: pipelineRunIds,
        authenticity_token: this.props.csrf
      })
      .then(response => {
        let phyloTreeId = response.data.phylo_tree_id;
        if (phyloTreeId) {
          location.href = `/phylo_trees/index?treeId=${phyloTreeId}`;
        } else {
          // TODO: properly handle error
          // eslint-disable-next-line no-console
          console.error("Error creating tree");
        }
      })
      .catch(error => {
        // TODO: properly handle error
        // eslint-disable-next-line no-console
        console.error("Exception creating tree: ", error);
      });
    return true;
  }

  handleComplete() {
    if (this.handleCreation() && this.props.onComplete) {
      this.props.onComplete();
    }
  }

  isTreeNameValid = async () => {
    const { treeName } = this.state;
    const result = await validatePhyloTreeName(treeName);
    this.setState({
      treeName: result.sanitizedName,
      treeNameValid: result.valid
    });
    return result.valid;
  };

  isNumberOfSamplesValid() {
    let nSamples =
      this.state.selectedProjectSamples.size +
      this.state.selectedOtherSamples.size;
    return PhyloTreeChecks.isNumberOfSamplesValid(nSamples);
  }

  getNumberOfSamplesWithFewReads() {
    // Counts total number of selected samples with few reads in EITHER NT or NR
    const {
      otherSamples,
      projectSamples,
      selectedProjectSamples,
      selectedOtherSamples
    } = this.state;

    const getReadsArray = (samples, indices, readType) =>
      [...indices].map(i => samples[i].rawReads[readType]);

    const projectSamplesWithFewReads = PhyloTreeChecks.countSamplesWithFewReads(
      getReadsArray(projectSamples, selectedProjectSamples, "nt"),
      getReadsArray(projectSamples, selectedProjectSamples, "nr")
<<<<<<< HEAD
    );

    const otherSamplesWithFewReads = PhyloTreeChecks.countSamplesWithFewReads(
      getReadsArray(otherSamples, selectedOtherSamples, "nt"),
      getReadsArray(otherSamples, selectedOtherSamples, "nr")
    );
=======
    );

    const otherSamplesWithFewReads = PhyloTreeChecks.countSamplesWithFewReads(
      getReadsArray(otherSamples, selectedOtherSamples, "nt"),
      getReadsArray(otherSamples, selectedOtherSamples, "nr")
    );
>>>>>>> 59c20438
    return projectSamplesWithFewReads + otherSamplesWithFewReads;
  }

  canContinueWithTaxonAndProject() {
    if (this.state.taxonId && this.state.projectId) {
      this.setState({ showErrorTaxonAndProject: false }); // remove any pre-existing error message
      return true;
    }
    this.setState({ showErrorTaxonAndProject: true });
    return false;
  }

  canContinueWithTreeName = () => {
    this.setState({ showErrorName: true });
    return this.isTreeNameValid();
  };

  getTotalPageRendering() {
    let totalSelectedSamples =
      this.state.selectedProjectSamples.size +
      this.state.selectedOtherSamples.size;
    return `${totalSelectedSamples} Total Samples`;
  }

  renderNotifications() {
<<<<<<< HEAD
    const { showErrorSamples } = this.state;

    if (showErrorSamples && !this.isNumberOfSamplesValid()) {
      return (
        <Notification type="error" displayStyle="flat">
          Phylogenetic Tree creation must have between{" "}
          {PhyloTreeChecks.MIN_READS} and {PhyloTreeChecks.MAX_READS} reads.
        </Notification>
      );
=======
    const { treeNameValid, showErrorSamples, showErrorName } = this.state;

    if (showErrorName && !treeNameValid) {
      return (
        <Notification type="error" displayStyle="flat">
          The current tree name is taken. Please choose a different name.
        </Notification>
      );
    } else if (showErrorSamples && !this.isNumberOfSamplesValid()) {
      return (
        <Notification type="error" displayStyle="flat">
          Phylogenetic Tree creation must have between{" "}
          {PhyloTreeChecks.MIN_SAMPLES} and {PhyloTreeChecks.MIN_SAMPLES}{" "}
          samples.
        </Notification>
      );
>>>>>>> 59c20438
    } else {
      const samplesWithFewReads = this.getNumberOfSamplesWithFewReads();
      if (samplesWithFewReads > 0) {
        return (
          <Notification type="warn" displayStyle="flat">
            You have {samplesWithFewReads} sample{samplesWithFewReads > 1
              ? "s"
              : ""}{" "}
            that ha{samplesWithFewReads > 1 ? "ve" : "s"} too few reads (NT or
            NR under {PhyloTreeChecks.RECOMMENDED_MIN_READS}). Tree creation
            might fail or produce inaccurate results.
          </Notification>
        );
      }
    }
    return null;
  }

  page(action) {
    const projectSamplesColumns = [
      "name",
      "host",
      "tissue",
      "location",
      "date",
      "reads"
    ];
    const otherSamplesColumns = [
      "name",
      "project",
      "host",
      "tissue",
      "location",
      "date",
      "reads"
    ];
    let options = {
      listTrees: (
        <Wizard.Page
          key="page_1"
          className="wizard__page-1"
          skipDefaultButtons={true}
          title="Phylogenetic Trees"
          small
        >
          <div className="wizard__page-1__subtitle">{this.state.taxonName}</div>
          <div className="wizard__page-1__table">
            {this.state.phyloTreesLoaded && (
              <DataTable
                headers={this.phyloTreeHeaders}
                columns={["name", "user", "last_update", "view"]}
                data={this.state.phyloTrees}
              />
            )}
          </div>
          <div className="wizard__page-1__action">
            <Wizard.Action action="continue">+ Create new tree</Wizard.Action>
          </div>
        </Wizard.Page>
      ),
      selectTaxonAndProject: (
        <Wizard.Page
          key="wizard__page_2"
          title="Select organism and project"
          onLoad={this.loadProjectSearchContext}
          onContinue={this.canContinueWithTaxonAndProject}
        >
          <div className="wizard__page-2__subtitle" />
          <div className="wizard__page-2__searchbar">
            <div className="wizard__page-2__searchbar__container">Project</div>
            <div className="wizard__page-2__searchbar__container">
              {this.state.projectsLoaded ? (
                <SearchBox
                  clientSearchSource={this.state.projectList}
                  onResultSelect={this.handleSelectProject}
                  initialValue={this.state.projectName}
                  placeholder="Existing project name"
                />
              ) : (
                <LoadingIcon />
              )}
            </div>
          </div>
          <div className="wizard__page-2__searchbar">
            <div className="wizard__page-2__searchbar__container">Organism</div>
            <div className="wizard__page-2__searchbar__container">
              <SearchBox
                serverSearchAction="choose_taxon"
                serverSearchActionArgs={{
                  args: "species,genus",
                  project_id: this.state.projectId
                }}
                onResultSelect={this.handleSelectTaxon}
                initialValue={this.state.taxonName}
                placeholder="Taxon name"
              />
            </div>
          </div>
          <div>
            {this.state.showErrorTaxonAndProject
              ? "Please select a project and organism"
              : null}
          </div>
        </Wizard.Page>
      ),
      selectNameAndProjectSamples: (
        <Wizard.Page
          key="wizard__page_3"
          title={`Name phylogenetic tree and select samples from project '${
            this.state.projectName
          }'`}
          onLoad={this.loadNewTreeContext}
          onContinueAsync={this.canContinueWithTreeName}
        >
          <div className="wizard__page-3__subtitle">{this.state.taxonName}</div>
          <div className="wizard__page-3__form">
            <div>
              <div className="wizard__page-3__form__label-name">Name</div>
              <Input
                className={
                  this.state.showErrorName && !this.state.treeNameValid
                    ? "error"
                    : ""
                }
                placeholder="Tree Name"
                onChange={this.handleNameChange}
              />
            </div>
            {this.props.admin === 1 && (
              <div>
                <div className="wizard__page-3__form__label-branch">Branch</div>
                <Input
                  placeholder="master"
                  onChange={this.handleBranchChange}
                />
                <div className="wizard__page-3__form__label-branch">
                  DAG variables
                </div>
                <Input placeholder="{}" onChange={this.handleDagVarsChange} />
              </div>
            )}
          </div>
          <div className="wizard__page-3__table">
            {this.state.samplesLoaded &&
            this.state.projectSamples.length > 0 ? (
              <DataTable
                headers={this.projectSamplesHeaders}
                columns={projectSamplesColumns}
                data={this.state.projectSamples}
                selectedRows={this.state.selectedProjectSamples}
                onSelectedRowsChanged={this.handleChangedProjectSamples}
              />
            ) : this.state.samplesLoaded &&
            this.state.projectSamples.length == 0 ? (
              <div>No samples containing {this.state.taxonName} available</div>
            ) : (
              <LoadingIcon />
            )}
            <div className="wizard__page-3__notifications">
              {this.renderNotifications()}
            </div>
          </div>
        </Wizard.Page>
      ),
      addIdseqSamples: (
        <Wizard.Page
          key="wizard__page_4"
          title={`Add additional samples from IDseq that contain ${
            this.state.taxonName
          }?`}
        >
          <div className="wizard__page-4__subtitle" />
          <div className="wizard__page-4__searchbar">
            <div className="wizard__page-4__searchbar__container">
              <Input placeholder="Search" onChange={this.handleFilterChange} />
            </div>
            <div className="wizard__page-4__searchbar__container">
              {this.state.selectedProjectSamples.size} Project Samples
            </div>
            <div className="wizard__page-4__searchbar__container">
              {this.state.selectedOtherSamples.size} IDseq Samples
            </div>
            <div className="wizard__page-4__searchbar__container">
              {this.getTotalPageRendering()}
            </div>
          </div>
          <div className="wizard__page-4__table">
            {this.state.samplesLoaded && this.state.otherSamples.length > 0 ? (
              <DataTable
                headers={this.otherSamplesHeaders}
                columns={otherSamplesColumns}
                data={this.state.otherSamples}
                selectedRows={this.state.selectedOtherSamples}
                onSelectedRowsChanged={this.handleChangedOtherSamples}
                filter={this.state.otherSamplesFilter}
              />
            ) : this.state.samplesLoaded &&
            this.state.otherSamples.length == 0 ? (
              <div>No samples containing {this.state.taxonName} available</div>
            ) : (
              <LoadingIcon />
            )}
          </div>
          <div className="wizard__page-4__notifications">
            {this.renderNotifications()}
          </div>
        </Wizard.Page>
      )
    };
    return options[action];
  }

  getPages() {
    let chosenPages = [];
    if (!this.state.skipListTrees) {
      chosenPages.push(this.page("listTrees"));
    }
    if (!this.skipSelectProjectAndTaxon) {
      chosenPages.push(this.page("selectTaxonAndProject"));
    }
    chosenPages.push(
      this.page("selectNameAndProjectSamples"),
      this.page("addIdseqSamples")
    );
    return chosenPages;
  }

  render() {
    if (this.state.phyloTreesLoaded) {
      return (
        <Wizard
          className="phylo-tree-creation-wizard"
          skipPageInfoNPages={this.state.skipListTrees ? 0 : 1}
          onComplete={this.handleComplete}
          defaultPage={this.state.defaultPage}
          labels={{
            finish: "Create Tree"
          }}
        >
          {this.getPages()}
        </Wizard>
      );
    } else {
      return <LoadingIcon />;
    }
  }
}

PhyloTreeCreation.propTypes = {
  admin: PropTypes.number,
  csrf: PropTypes.string.isRequired,
  onComplete: PropTypes.func,
  projectId: PropTypes.number,
  projectName: PropTypes.string,
  taxonId: PropTypes.number,
  taxonName: PropTypes.string
};

export default PhyloTreeCreation;<|MERGE_RESOLUTION|>--- conflicted
+++ resolved
@@ -9,10 +9,7 @@
 import SearchBox from "../../ui/controls/SearchBox";
 import LoadingIcon from "../../ui/icons/LoadingIcon";
 import Notification from "~ui/notifications/Notification";
-<<<<<<< HEAD
-=======
 import { validatePhyloTreeName } from "~/api";
->>>>>>> 59c20438
 
 class PhyloTreeCreation extends React.Component {
   constructor(props) {
@@ -380,21 +377,12 @@
     const projectSamplesWithFewReads = PhyloTreeChecks.countSamplesWithFewReads(
       getReadsArray(projectSamples, selectedProjectSamples, "nt"),
       getReadsArray(projectSamples, selectedProjectSamples, "nr")
-<<<<<<< HEAD
     );
 
     const otherSamplesWithFewReads = PhyloTreeChecks.countSamplesWithFewReads(
       getReadsArray(otherSamples, selectedOtherSamples, "nt"),
       getReadsArray(otherSamples, selectedOtherSamples, "nr")
     );
-=======
-    );
-
-    const otherSamplesWithFewReads = PhyloTreeChecks.countSamplesWithFewReads(
-      getReadsArray(otherSamples, selectedOtherSamples, "nt"),
-      getReadsArray(otherSamples, selectedOtherSamples, "nr")
-    );
->>>>>>> 59c20438
     return projectSamplesWithFewReads + otherSamplesWithFewReads;
   }
 
@@ -420,17 +408,6 @@
   }
 
   renderNotifications() {
-<<<<<<< HEAD
-    const { showErrorSamples } = this.state;
-
-    if (showErrorSamples && !this.isNumberOfSamplesValid()) {
-      return (
-        <Notification type="error" displayStyle="flat">
-          Phylogenetic Tree creation must have between{" "}
-          {PhyloTreeChecks.MIN_READS} and {PhyloTreeChecks.MAX_READS} reads.
-        </Notification>
-      );
-=======
     const { treeNameValid, showErrorSamples, showErrorName } = this.state;
 
     if (showErrorName && !treeNameValid) {
@@ -447,7 +424,6 @@
           samples.
         </Notification>
       );
->>>>>>> 59c20438
     } else {
       const samplesWithFewReads = this.getNumberOfSamplesWithFewReads();
       if (samplesWithFewReads > 0) {
