@import "~styles/themes/colors";
@import "~styles/themes/typography";

.project {
  text-align: left;
  padding: 15px 0;

  .projectName {
    color: $black;
    font-weight: $font-weight-semibold;
    font-size: $font-size-h5;
    line-height: 22px;
    margin-bottom: 8px;
  }

  .projectDescription {
    color: $dark-grey;
    font-size: $font-size-h6;
    line-height: 16px;
<<<<<<< HEAD
    // remove description for now (we have not descriptions yet):
=======
    // remove description for now
    // (we have no descriptions yet, but want to keep the placeholder)
>>>>>>> 7fb9c56a
    height: 0;
    overflow: hidden;
    // height: 32px;
    // margin-bottom: 8px;
    vertical-align: middle;
  }

  .projectDetails {
    @include font-body-xxs;

    color: $medium-grey;
    font-weight: $font-weight-regular;

    span:not(:last-child) {
      margin-right: 8px;
    }

    span:not(:first-child) {
      margin-left: 8px;
    }
  }
}

.detailsCell,
.detailsHeader {
  text-align: left;
}

.icon {
  fill: $medium-grey;
  width: 36px;
}<|MERGE_RESOLUTION|>--- conflicted
+++ resolved
@@ -17,12 +17,8 @@
     color: $dark-grey;
     font-size: $font-size-h6;
     line-height: 16px;
-<<<<<<< HEAD
-    // remove description for now (we have not descriptions yet):
-=======
     // remove description for now
     // (we have no descriptions yet, but want to keep the placeholder)
->>>>>>> 7fb9c56a
     height: 0;
     overflow: hidden;
     // height: 32px;
