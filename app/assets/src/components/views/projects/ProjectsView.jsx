--- conflicted
+++ resolved
@@ -109,11 +109,7 @@
         data={data}
         columns={this.columns}
         defaultRowHeight={90}
-<<<<<<< HEAD
-=======
         onRowClick={this.handleRowClick}
-        sortBy={"details"}
->>>>>>> 0558f83a
       />
     );
   }
