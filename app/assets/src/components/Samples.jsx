import React from 'react';
import axios from 'axios';
import ReactDOM from 'react-dom';
import moment from 'moment';
import $ from 'jquery';
import Materialize from 'materialize-css';
import {Sidebar, Grid, Segment, Popup, Dropdown} from 'semantic-ui-react';
import SortHelper from './SortHelper';
import numberWithCommas from '../helpers/strings';
import ProjectSelection from './ProjectSelection';
import PipelineSampleReads from './PipelineSampleReads';
import StringHelper from '../helpers/StringHelper';
<<<<<<< HEAD
=======
import { Dropdown, Label, Icon } from 'semantic-ui-react';
>>>>>>> 2ba03343
import Nanobar from 'nanobar';

class Samples extends React.Component {
  constructor(props, context) {
    super(props, context);
    this.nanobar = new Nanobar({
      id: 'prog-bar',
      class: 'prog-bar'
    });
    this.csrf = props.csrf;
    this.favoriteProjects = props.favorites || [];
    this.allProjects = props.projects || [];
    this.defaultSortBy = 'newest';
    const currentSort = SortHelper.currentSort();
    this.pageSize = props.pageSize || 30;

    this.checkTheRightBoxes = this.checkTheRightBoxes.bind(this);
    this.handleSearch = this.handleSearch.bind(this);
    this.columnSorting = this.columnSorting.bind(this);
    this.handleSearchChange = this.handleSearchChange.bind(this);
    this.loadMore = this.loadMore.bind(this);
    this.scrollDown = this.scrollDown.bind(this);
    this.fetchResults = this.fetchResults.bind(this);
    this.handleStatusFilterSelect = this.handleStatusFilterSelect.bind(this);
    this.setUrlLocation = this.setUrlLocation.bind(this);
    this.sortSamples = this.sortSamples.bind(this);
    this.switchColumn = this.switchColumn.bind(this);
    this.handleProjectSelection = this.handleProjectSelection.bind(this);
    this.handleAddUser = this.handleAddUser.bind(this);
    this.editableProjects = props.editableProjects
    this.canEditProject = this.canEditProject.bind(this)
    this.fetchProjectUsers = this.fetchProjectUsers.bind(this);
    this.updateProjectUserState = this.updateProjectUserState.bind(this);
    this.updateUserDisplay = this.updateUserDisplay.bind(this);
    this.resetForm = this.resetForm.bind(this);
    this.selectSample = this.selectSample.bind(this);
    this.compareSamples = this.compareSamples.bind(this);
    this.clearAllFilters = this.clearAllFilters.bind(this);
    this.selectTissueFilter = this.selectTissueFilter.bind(this);
    this.selectHostFilter = this.selectHostFilter.bind(this);
    this.displayMetaDataDropdown = this.displayMetaDataDropdown.bind(this);
    this.handleColumnSelectChange = this.handleColumnSelectChange.bind(this);
    this.columnHidden = this.columnHidden.bind(this);
    this.startReportGeneration = this.startReportGeneration.bind(this);
    this.checkReportDownload = this.checkReportDownload.bind(this);
    this.displayReportProgress = this.displayReportProgress.bind(this);

    this.state = {
      invite_status: null,
      project: null,
      project_users: [],
      totalNumber: null,
      projectId: null,
      displaySelectSamplees: true, // this.checkURLContent(),
      selectedProjectId: this.fetchParams('project_id') || null,
      filterParams: this.fetchParams('filter') || '',
      searchParams: this.fetchParams('search') || '',
      sampleIdsParams: this.fetchParams('ids') || [],
      allSamples: [],
      tissueTypes: [],
      hostGenomes: [],
      sort_by: this.fetchParams('sort_by') || 'id,desc',
      pagesLoaded: 0,
      pageEnd: false,
      hostFilterChange: false,
      tissueFilterChange: false,
      checkedBoxes: 0,
      allChecked: false,
      selectedSampleIds: [],
      displayDropdown: false,
      selectedTissueFilters: this.fetchParams('tissue') ? this.fetchParams('tissue').split(',') : [],
      selectedHostIndices: this.fetchParams('host') ? this.fetchParams('host').split(',').map(Number) : [],
      initialFetchedSamples: [],
      loading: false,
      isRequesting: false,
      displayEmpty: false,
      checkInUpdate: true,
      resetTissues: this.fetchParams('tissue') && this.fetchParams('tissue').length > 0 ? false : true,
      resetHosts:  this.fetchParams('host') && this.fetchParams('host').length > 0 ? false : true,
      project_id_download_in_progress: null,
      project_add_email_validation: null,
      projectType: this.fetchParams('type') || 'all',
      columnsShown: ["total_reads",
        "nonhost_reads",
        "quality_control",
        "compression_ratio",
        'host_genome',
        'location',
        'pipeline_status'],
      allColumns: [
        "total_reads",
        "nonhost_reads",
        "quality_control",
        "compression_ratio",
        'host_genome',
        'location',
        'pipeline_status',
        'notes',
        'nucleotide_type',
        'tissue_type'
      ]
    };

    this.sortCount = 0;
    this.COLUMN_DISPLAY_MAP = {
      total_reads: { display_name: "Total reads", type: "pipeline_data" },
      nonhost_reads: { display_name: "Non-host reads", type: "pipeline_data" },
      quality_control: { display_name: "Passed QC", tooltip: "Passed quality control", type: "pipeline_data" },
      compression_ratio: { display_name: "DCR", tooltip: "Duplicate compression ratio", type: "pipeline_data" },
      pipeline_status: { display_name: "Status", type: "pipeline_data" },
      nucleotide_type: { display_name: "Nucleotide type", type: "metadata" },
      location: { display_name: "Location", type: "metadata" },
      host_genome: { display_name: "Host", type: "metadata" },
      tissue_type: { display_name: "Tissue type", type: "metadata" },
      notes: { display_name: "Notes", type: "metadata" }
    };

    $(document).ready(function() {
      $('select').material_select();
      $('.modal').modal({
        inDuration: 0,
        outDuration: 0
      });
    });
  }

  static hideLoader() {
    $('.page-loading').css('display', 'none');
  }

  initializeTooltip() {
    // only updating the tooltip offset when the component is loaded
    $(() => {
      const tooltipIdentifier = $("[rel='tooltip']");
      tooltipIdentifier.tooltip({
        delay: 0,
        html: true,
        placement: 'top',
        offset: '0px 50px'
      });
    });
  }

  selectTissueFilter(e) {
    const filterList = this.state.selectedTissueFilters.slice(0);

    let filter, filterIndex;
    let selectedFilter = e.target.getAttribute('data-status');

    if(e.target.checked) {
      filterList.push(selectedFilter);
    } else {
      filterIndex = filterList.indexOf(selectedFilter);
      filterList.splice(filterIndex, 1);
    }
    this.setState({
      selectedTissueFilters: filterList
    }, () => {
      this.setUrlLocation("none");
    });
  }

  selectHostFilter(e) {
    // current array of options
    const hostList = this.state.selectedHostIndices.slice(0);
    let index;
    // check if the check box is checked or unchecked
    if (e.target.checked) {
      // add the numerical value of the checkbox to options array
      hostList.push(+e.target.id)
    } else {
      // or remove the value from the unchecked checkbox from the array
      index = hostList.indexOf(+e.target.id)
      hostList.splice(index, 1)
    }
    // update the state with the new array of options
    this.setState({
      selectedHostIndices: hostList
    }, () => {
      this.setUrlLocation("none");
    })
  }


  canEditProject(projectId) {
    return (this.editableProjects.indexOf(parseInt(projectId)) > -1)
  }

  displayReportProgress(res) {
      $('.download-progress')
      .html(`<i className="fa fa-circle-o-notch fa-spin fa-fw"></i> ${res.data.status_display}`)
      .css('display', 'block')
      setTimeout(() => {
        this.checkReportDownload();
      }, 2000)
  }

  startReportGeneration() {
    this.nanobar.go(30);
    axios.get(`/projects/${this.state.selectedProjectId}/make_project_reports_csv`).then((res) => {
      this.setState({
        project_id_download_in_progress: this.state.selectedProjectId
      });
      this.displayReportProgress(res);
    }).catch((err) => {
    });
  }

  checkReportDownload() {
    axios.get(`/projects/${this.state.project_id_download_in_progress}/project_reports_csv_status`).then((res) => {
      let download_status = res.data.status_display
      if (download_status === 'complete') {
        location.href = `/projects/${this.state.project_id_download_in_progress}/send_project_reports_csv`
        this.setState({
          project_id_download_in_progress: null
        });
      } else {
        this.displayReportProgress(res);
      }
    }).catch((e) => {
      this.setState({
        project_id_download_in_progress: null,
      }, () => {
        Materialize.toast(
          `Failed to download report for '${this.state.project.name}'`, 3000,
          'rounded');
      });
    });
  }

  sortSamples() {
    this.sortCount += 1;
    let new_sort, message = '';
    if(this.sortCount === 3) {
      this.sortCount = 0;
      new_sort = 'id,desc';
      message = 'Sorting samples by date created...';
    } else {
      new_sort = (this.state.sort_by === 'name,asc') ? 'name,desc' :  'name,asc';
      message = (new_sort === 'name,asc') ? 'Sorting samples by name (A-Z)...' : 'Sorting samples by name (Z-A)...';
    }
    this.setState({ sort_by: new_sort}, () => {
      this.setUrlLocation();
      this.nanobar.go(30);
      this.fetchResults();
    });
  }

  columnSorting(e) {
    const className = e.target.className;
    const pos = className.indexOf('sort_by');
    const sort_query = className.substr(pos).split(' ')[0];
    this.setState({ sort_query });
    SortHelper.applySort(sort_query);
  }

  fetchParams(param) {
    let urlParams = new URLSearchParams(window.location.search);
    return urlParams.get(param)
  }

  updateProjectUserState(email_array) {
    this.setState({project_users: email_array})
  }

  resetForm() {
    $('#add_user_to_project').val('');
    this.setState({
      project_add_email_validation: null,
      invite_status: null
    });
  }

  fetchProjectUsers(id) {
    if (!id || !this.canEditProject(id)) {
      this.updateProjectUserState([])
    } else {
      axios.get(`/projects/${id}/all_emails.json`).then((res) => {
        this.updateProjectUserState(res.data.emails)
      }).catch((error) => {
        this.updateProjectUserState([])
      });
    }
  }

  toggleProjectVisbility(projId, publicAccess) {
    if (projId) {
      axios.put(`/projects/${projId}.json`, {
        public_access: publicAccess,
        authenticity_token: this.csrf
      })
      .then((res) => {
        this.setState({
          project: Object.assign(this.state.project, { public_access: publicAccess })
        });
      })
      .catch((error) => {
        Materialize.toast(
          `Unable to change project visibility for '${this.state.project.name}'`,
          3000, 'rounded');
      });
    }
  }

  displayMetaDataDropdown() {
    this.setState({
      displayDropdown: !this.state.displayDropdown
    });
  }

  updateUserDisplay(email_to_add) {
    let new_project_users = this.state.project_users
    if (!new_project_users.includes(email_to_add)) {
      new_project_users.push(email_to_add)
      this.setState({project_users: new_project_users});
    }
  }

  handleAddUser(e, waitForEnter) {
    if(waitForEnter && e.keyCode !== 13) {
      return;
    } else {
      let email_to_add = this.refs.add_user.value;
      let project_id = this.state.selectedProjectId;
      const isValidEmail = StringHelper.validateEmail(email_to_add);
      if (isValidEmail) {
        this.setState({
          project_add_email_validation: null,
          invite_status: 'sending'
        });
        axios.put(`/projects/${project_id}/add_user`, {
             user_email_to_add: email_to_add,
             authenticity_token: this.csrf
          })
          .then((res) => {
            this.updateUserDisplay(email_to_add);
            this.setState({
              invite_status: 'sent'
            });
        })
      } else {
        this.setState({
          project_add_email_validation: 'Invalid email address, try again?'
        });
      }
    }
  }

  handleSearchChange(e) {
    if (e.target.value !== '') {
      this.setState({ searchParams: e.target.value });
    } else {
      this.setState({
        searchParams: ''
      }, () => {
        this.setUrlLocation();
        this.fetchResults();
      });
    }
  }

  switchColumn(column_name, position) {
    const columnsShown = Object.assign([], this.state.columnsShown);
    columnsShown[position] = column_name;
    this.setState({ columnsShown });
  }

  appendStatusIcon(status) {
    switch(status) {
      case 'WAITING':
        return <i className="waiting fa fa-arrow-up" aria-hidden="true"></i>;
        break;
      case 'INPROGRESS':
        return <i className="uploading fa fa-repeat" aria-hidden="true"></i>;
        break;
      case 'POST PROCESSING':
        return <i className="uploading fa fa-repeat" aria-hidden="true"></i>;
        break;
      case 'HOST FILTERING':
        return <i className="uploading fa fa-repeat" aria-hidden="true"></i>;
        break;
      case 'ALIGNMENT':
        return <i className="uploading fa fa-repeat" aria-hidden="true"></i>;
        break;
      case 'FAILED':
        return <i className="failed fa fa-times" aria-hidden="true"></i>;
        break;
      case 'COMPLETE':
        return <i className="complete fa fa-check" aria-hidden="true"></i>;
        break;
      default:
        return <i className="waiting fa fa-arrow-up" aria-hidden="true"></i>;
    }
  }

  formatRunTime(runtime) {
    runtime = Number(runtime);
    const h = Math.floor(runtime / 3600);
    const m = Math.floor(runtime % 3600 / 60);
    const s = Math.floor(runtime % 3600 % 60);

    const hDisplay = h > 0 ? h + (h === 1 ? " hour, " : " hours, ") : "";
    const mDisplay = m > 0 ? m + (m === 1 ? " minute, " : " minutes, ") : "";
    const sDisplay = s > 0 ? s + (s === 1 ? " second" : " seconds") : "";
    return hDisplay + mDisplay + sDisplay;
  }

  renderPipelineOutput(samples) {
    let BLANK_TEXT = <span className="blank">NA</span>;
    return samples.map((sample, i) => {
      let dbSample = sample.db_sample;
      let derivedOutput = sample.derived_sample_output;
      let runInfo = sample.run_info;
      let uploader = sample.uploader.name;
      let statusClass = !runInfo.job_status_description ? this.applyChunkStatusClass(runInfo) : this.applyClass(runInfo.job_status_description)
      let status = !runInfo.job_status_description ? this.getChunkedStage(runInfo) : runInfo.job_status_description;

      const rowWithChunkStatus = (
        <div className={`${statusClass} status`}>
          {this.appendStatusIcon(status)}
          <span>{status}</span>
        </div>
      );

      const sample_name_info = (
        <span onClick={(e) => this.viewSample(dbSample.id, e)} className='sample-name-info'>
          <div className='card-label top-label'>
            {/*<span className='project-name'>*/}
            {/*Mosquito*/}
            {/*</span>*/}
            <span className='upload-date'>
                Uploaded {moment(dbSample.created_at).startOf('second').fromNow()}
              </span>
          </div>
          <div className='card-label center-label sample-name'>
            {dbSample.name}
          </div>
          <div className='card-label author bottom-label author'>
            { !uploader || uploader === '' ? '' : <span>Uploaded by: {uploader}</span>}
          </div>
        </span>
      )
      const data_values = { total_reads: !derivedOutput.pipeline_run ? BLANK_TEXT : numberWithCommas(derivedOutput.pipeline_run.total_reads),
        nonhost_reads: (!derivedOutput.summary_stats || !derivedOutput.summary_stats.remaining_reads) ? BLANK_TEXT : numberWithCommas(derivedOutput.summary_stats.remaining_reads),
        nonhost_reads_percent: (!derivedOutput.summary_stats || !derivedOutput.summary_stats.percent_remaining) ? '' : <span className="percent"> {`(${derivedOutput.summary_stats.percent_remaining.toFixed(2)}%)`} </span>,
        quality_control: (!derivedOutput.summary_stats || !derivedOutput.summary_stats.qc_percent) ? BLANK_TEXT : `${derivedOutput.summary_stats.qc_percent.toFixed(2)}%`,
        compression_ratio: (!derivedOutput.summary_stats || !derivedOutput.summary_stats.compression_ratio) ? BLANK_TEXT : derivedOutput.summary_stats.compression_ratio.toFixed(2),
        tissue_type: dbSample && dbSample.sample_tissue ? dbSample.sample_tissue : BLANK_TEXT,
        nucleotide_type: dbSample && dbSample.sample_template ? dbSample.sample_template : BLANK_TEXT,
        location: dbSample && dbSample.sample_location ? dbSample.sample_location : BLANK_TEXT,
        host_genome: derivedOutput && derivedOutput.host_genome_name ? derivedOutput.host_genome_name : BLANK_TEXT,
        notes: dbSample && dbSample.sample_notes ? dbSample.sample_notes : BLANK_TEXT };

      return (
        <a className='col s12 no-padding sample-feed' key={i} >
          <div>
            <div className='samples-card white'>
              <div className='flex-container'>
                <ul className='flex-items'>
                  <li className='check-box-container'>
                    { this.state.displaySelectSamplees ? <div><input type="checkbox" data-sample-id={dbSample.id} id={i} onClick = { this.selectSample }
                      className="filled-in checkbox" value={ this.state.selectedSampleIds.indexOf(dbSample.id) != -1 }
                      disabled={status != "COMPLETE"}
                      /> <label htmlFor={i}>{sample_name_info}</label></div> : sample_name_info }
                  </li>
                  {
                    this.state.columnsShown.map((column, pos) => {
                      let column_data = '';
                      if (column === 'pipeline_status') {
                        column_data = (
                          <li  key={pos} onClick={this.viewSample.bind(this, dbSample.id)} >
                            <div className='card-label top-label'>
                              { rowWithChunkStatus }
                            </div>
                            <div className='card-label center-label'>
                              { runInfo.total_runtime ?
                                <span className="time">
                                  <i className="fa fa-clock-o" aria-hidden="true"/>
                                  <span className='duration-label'>
                                    { this.formatRunTime(runInfo.total_runtime) }
                                    </span>
                                </span> : null
                              }
                            </div>
                          </li>
                        )
                      } else if(column === 'nonhost_reads') {
                        column_data = (<li key={pos}>
                          <div className='card-label center center-label data-label'>
                            {data_values[column]} {data_values["nonhost_reads_percent"]}
                          </div>
                        </li>)
                      } else {
                        column_data = (<li key={pos} onClick={this.viewSample.bind(this, dbSample.id)} >
                          <div className='card-label center center-label data-label'>
                            {data_values[column]}
                          </div>
                        </li>)
                      }
                      return column_data;
                    })
                  }
                </ul>
              </div>
            </div>
          </div>
        </a>
      )
    })
  }

  //Load more samples on scroll
  scrollDown() {
    var that = this;
    $(window).scroll(function() {
      if ($(window).scrollTop() > $(document).height() - $(window).height() - 6000) {
        { !that.state.isRequesting && !that.state.pageEnd ? that.loadMore() : null }
        return false;
      }
    });
  }

  //load more paginated samples
  loadMore() {
    const params = this.getParams();
    this.setState({ isRequesting: true })
    axios.get(`/samples?${params}`).then((res) => {
      this.setState((prevState) => ({
        isRequesting: false,
        allSamples: [...prevState.allSamples, ...res.data.samples],
        pagesLoaded: prevState.pagesLoaded+1,
        pageEnd: res.data.samples.length < this.pageSize
      }))
    }).catch((err) => {
      this.setState((prevState) => ({
        isRequesting: false,
        allSamples: [...prevState.allSamples],
        pagesLoaded: prevState.pagesLoaded,
        pageEnd: prevState.pageEnd
      }))
    })
  }

  checkURLContent() {
    if(window.location.href.indexOf("select") > -1) {
      return true;
    } else {
      return false;
    }
  }

  //fetch project, filter and search params
  getParams() {
    let params = `filter=${this.state.filterParams}&page=${this.state.pagesLoaded+1}&search=${this.state.searchParams}&sort_by=${this.state.sort_by}`;
    let projectId = parseInt(this.state.selectedProjectId);

    if(projectId) {
      params += `&project_id=${projectId}`
    }
    if(this.state.sampleIdsParams.length) {
      let sampleParams = this.state.sampleIdsParams;
      params += `&ids=${sampleParams}`
    }

    if (this.state.selectedTissueFilters.length) {
      let tissueParams = this.state.selectedTissueFilters.join(',');
      params += `&tissue=${tissueParams}`
    } else if (this.state.tissueTypes.length > 0) { // initializing or all the tissue types are NA
      params += "&tissue=none"
    }

    if (this.state.selectedHostIndices.length) {
      let hostParams = this.state.selectedHostIndices.join(',');
      params += `&host=${hostParams}`
    } else if (this.state.hostGenomes.length > 0) { // initializing (before first results are selected)
      params += "&host=none"
    }

    return params;
  }

  allTissueTypes(all_tissues) {
    return (all_tissues.length == 0 || all_tissues.indexOf('-') >= 0) ? all_tissues : ['-', ...all_tissues]
  }

  //fetch results from filtering, search or switching projects
  fetchResults(cb, reset_filters=false) {
    this.nanobar.go(30);
    // always fetch from page one
    this.state.pagesLoaded = 0;
    this.state.pageEnd = false;
    this.state.isRequesting = true;
    const params = this.getParams();
    axios.get(`/samples?${params}`).then((res) => {
      this.nanobar.go(100);
      this.setState((prevState) => ({
        initialFetchedSamples: res.data.samples,
        allSamples: res.data.samples,
        tissueTypes: this.allTissueTypes(res.data.tissue_types),
        selectedTissueFilters: reset_filters || prevState.resetTissues ? this.allTissueTypes(res.data.tissue_types) : prevState.selectedTissueFilters,
        hostGenomes: res.data.host_genomes,
        selectedHostIndices: reset_filters || prevState.resetHosts ? res.data.host_genomes.map(h => h.id) : prevState.selectedHostIndices,
        displayEmpty: false,
        checkInUpdate: false, //don't trigger more update if it's from the fetchResults
        resetTissues: false,
        resetHosts: false,
        totalNumber: res.data.total_count,
        pagesLoaded: prevState.pagesLoaded+1,
        pageEnd: res.data.samples.length < this.pageSize,
        isRequesting: false
      }));
      if (!this.state.allSamples.length) {
        this.setState({ displayEmpty: true });
      }
      if(typeof cb === 'function') {
        cb();
      }
    }).catch((err) => {
      this.setState({
        initialFetchedSamples: [],
        allSamples: [],
        displayEmpty: true,
      });
      if(typeof cb === 'function') {
        cb();
      }
    })
  }

  applyClass(status) {
    if(status === 'COMPLETE') {
      return 'complete';
    } else if (status === 'WAITING') {
      return 'waiting';
    } else if (status === 'INPROGRESS') {
      return 'uploading';
    } else if (status === 'FAILED') {
      return 'failed';
    }
  }

  applyChunkStatusClass(runInfo) {
    let postProcess = runInfo['Post Processing']
    let hostFiltering = runInfo['Host Filtering']
    let alignment = runInfo['GSNAPL/RAPSEARCH alignment']
    if (postProcess) {
      return postProcess === 'LOADED' ? 'complete' : 'uploading';
    } else if(alignment) {
      return alignment === 'FAILED' ? 'failed' : 'uploading';
    } else if(hostFiltering) {
      return hostFiltering === 'FAILED' ? 'failed' : 'uploading';
    }
  }

  getChunkedStage(runInfo) {
    let postProcess = runInfo['Post Processing']
    let hostFiltering = runInfo['Host Filtering']
    let alignment = runInfo['GSNAPL/RAPSEARCH alignment']
    if (alignment === 'FAILED' || hostFiltering === 'FAILED') {
      return 'FAILED';
    } else if (postProcess) {
      if (postProcess === 'LOADED')
        return 'COMPLETE';
      else if (postProcess === 'FAILED')
        return 'COMPLETE*'
      else
        return  'POST PROCESSING';
    } else if (alignment) {
      return 'ALIGNMENT';
    } else if (hostFiltering) {
      return 'HOST FILTERING';
    }  else {
      return 'WAITING';
    }
  }

  //handle search when query is passed
  handleSearch(e) {
    if (e.target.value !== '' && e.key === 'Enter') {
      this.nanobar.go(30);
      this.setState({
        searchParams: e.target.value
      }, () => {
        this.setUrlLocation();
        this.fetchResults();
      });
    }
  }

  fetchProjectDetails(projId, resetFilters = true) {
    if (!projId) {
      this.setState({
        selectedProjectId: null,
        project: null
      });
      this.fetchResults(null, resetFilters);
    } else {
      projId = parseInt(projId);
      axios.get(`projects/${projId}.json`).then((res) => {
        this.setState({
          project: res.data
        });
        this.fetchProjectUsers(projId);
        this.fetchResults(null, resetFilters);
      }).catch((err) => {
        this.setState({ project: null })
      })
    }
  }

  viewSample(id, e) {
    e.preventDefault();
    // _satellite.track('viewsample')
    $(".checkAll, .checkbox").prop('checked', false);
    location.href = `/samples/${id}`;
  }

  getActiveSort(className) {
    if(className) {
      const sort = SortHelper.getFilter('sort_by');
      if (sort === className) {
        return 'active';
      } else if (className === this.defaultSortBy && !sort) {
        return 'active';
      }
    }
  }

  toggleDisplayProjects() {
    this.setState((prevState) => ({ showLess: !prevState.showLess }))
  }

  renderEmptyTable() {
    return (
      <div className="center-align"><i className='fa fa-frown-o'> No result found</i></div>
    )
  }

 displayDownloadDropdown() {
  $('.download-dropdown').dropdown({
    constrainWidth: false, // Does not change width of dropdown to that of the activator
    gutter: 0, // Spacing from edge
    belowOrigin: true, // Displays dropdown below the button
    alignment: 'left', // Displays dropdown with edge aligned to the left of button
    stopPropagation: true // Stops event propagation
  });
 }

  findSelectedColumns(selO) {
    const selValues = [];
    for (let i=0; i < selO.length; i++) {
      const column_name = selO.options[i].value;
      if (selO.options[i].selected && column_name !== "") {
        selValues.push(column_name);
      }
    }
    return selValues;
  }

  handleColumnSelectChange(e) {
    const selected_columns = this.findSelectedColumns(e.target);
    this.setState({columnsShown: selected_columns});
  }

  columnHidden(column) {
    return !this.state.columnsShown.includes(column)
  }

  display_column_options(column_map, data_type) {
    const column_list = Object.keys(column_map)
    return column_list.map((option_name, i) => {
      if (column_map[option_name].type === data_type) {
        return (
          <option key={option_name} id={option_name} value={option_name}>
            {column_map[option_name].display_name}
          </option>
        )
      }
    })
  }

  addFavIconClass(project) {
    return (
      <i data-status="favorite" data-fav={project.favorited} data-id={project.id} onClick={this.toggleFavorite} className={!project.favorited ? "favorite fa fa-star-o":  "favorite fa fa-star"}></i>
    )
  }

  initializeSelectAll() {
    // select all checkboxes
    var that = this;
    $('.checkAll').click(function(e) {
      var checked = e.currentTarget.checked;
      console.log(checked);
      $('.checkbox:enabled').prop('checked', checked);
      var checkedCount = $("input:checkbox:checked").length
      that.setState({
        allChecked: checked
      });
      that.fetchAllSelectedIds(checked);
    });
  }

  checkTheRightBoxes() {
    var that = this;
    $('.checkbox:enabled').each((id, element) => {
      let sample_id = element.getAttribute('data-sample-id');
      const sampleList = that.state.selectedSampleIds;
      if (!sample_id) {
        return;
      }
      if (sampleList.indexOf(parseInt(sample_id)) >= 0) {
        element.checked = true;
      } else {
        element.checked = false;
      }
    });
  }

  fetchAllSelectedIds(checked) {
    var that = this;
    let sampleList = that.state.selectedSampleIds;
    $('.checkbox').each((id, element) => {
      let sample_id = parseInt(element.getAttribute('data-sample-id'))
      if (checked) {
        if (sampleList.indexOf(sample_id) === -1) {
          sampleList.push(+sample_id);
        }
      } else {
        if (sampleList.indexOf(sample_id) >= 0) {
          sampleList.splice(sampleList.indexOf(sample_id), 1);
        }
      }
    });
    that.setState({ selectedSampleIds: sampleList })
  }

  compareSamples() {
    let params;
    if(this.state.selectedSampleIds.length) {
      location.href = `/samples/heatmap?sample_ids=${this.state.selectedSampleIds}`
    }
  }

  clearAllFilters() {
    this.setState({
      filterParams: '',
      searchParams:'',
      sampleIdsParams: [],
      selectedTissueFilters: [],
      selectedHostIndices: []
    }, () => {
      this.setUrlLocation();
      this.fetchResults(null, true);
    })
  }

  selectSample(e) {
    e.stopPropagation();
    $(".checkAll").prop('checked', false);
    this.setState({
      allChecked: false
    });
    // current array of options
    const sampleList = this.state.selectedSampleIds

    let sample_id = parseInt(e.target.getAttribute('data-sample-id'))
    let index
    // check if the check box is checked or unchecked

    if (e.target.checked) {
      // add the numerical value of the checkbox to options array
      sampleList.push(+sample_id)
    } else {
      // or remove the value from the unchecked checkbox from the array
      index = sampleList.indexOf(+sample_id)
      sampleList.splice(index, 1)
    }
    var checkedCount = $("input:checkbox:checked").length
    // update the state with the new array of options
    this.setState({
      selectedSampleIds: sampleList,
      checkedBoxes: checkedCount
     })
  }


  downloadTable(id) {
    _satellite.track('downloadtable');
    location.href = `/projects/${id}/csv`;
  }

  applyExcluded(e, type, state_var) {
    let id = e.target.getAttribute('data-exclude')
    if (type === "int") {
      id = +id
    }
    let list = Object.assign([], this.state[state_var]);
    let index;
    index = list.indexOf(id);
    list.splice(index, 1);
    if (index >= 0) {
      let new_state = {
        [`${state_var}`]: list
      }
      this.setState(new_state, () => {
        this.setUrlLocation("none");
        this.fetchResults();
      })
    }
  }

  generateTagList(state_all_options, state_selected_options, prefix, id_field=null, name_field=null, id_type=null) {
    return this.state[state_all_options].map((entry, i) => {
      let id = id_field ? entry[id_field] : entry
      let name = name_field ? entry[name_field] : entry
      if (this.state[state_selected_options].indexOf(id) >= 0) {
        return (
          <Label className="label-tags" size="tiny" key={`${state_all_options}_tag_${i}`}>
            {`${prefix}${name}`}
            <Icon name='close' data-exclude={id} onClick= { (e) => { this.applyExcluded(e, id_type, state_selected_options);} }/>
          </Label>
        );
    } else {
        return null;
    }
    });
  }

  renderTable(samples) {
    let project_id = this.state.selectedProjectId ? this.state.selectedProjectId : 'all'
    let search_field_width = 'col s3 no-padding'
    let search_field = (
      <div className={search_field_width + ' search-field'}>
        <div className='row'>
          <i className="fa search-icon left fa-search"></i>
          <input id="search"
            value={this.state.searchParams}
            onChange={this.handleSearchChange}
            onKeyDown={this.handleSearch}
            className="search col s12"
            placeholder='Search'/>
        </div>
      </div>
    );

    let table_download_dropdown = (
      <div className="download-wrapper">
        <Dropdown button className="icon link download-btn" labeled icon={{ className: 'cloud download alternate'}} text="Download">
          <Dropdown.Menu>
            <Dropdown.Item href={`/projects/${project_id}/csv`}>Download Table</Dropdown.Item>
            { project_id === 'all' ? null : <Dropdown.Item onClick={this.startReportGeneration} className="download-reports">Download Reports</Dropdown.Item> }
          </Dropdown.Menu>
       </Dropdown>
      </div>
    );

    let check_all = (
      <div className="check-all">
          <input type="checkbox"
            id="checkAll"
            className="filled-in checkAll"
            />
          <label htmlFor="checkAll"></label>
      </div>
    );

    // let clear_filters = (
    //   <div className='col s2 download-table'>
    //     <div className='white'>
    //       <a onClick={this.clearAllFilters} className="compare center">
    //         <span>Clear all</span>
    //       </a>
    //     </div>
    //   </div>
    // )

    let compare_button = (
      <div className='download-table'>
        <div className='white'>
          <a onClick={this.compareSamples} className="compare center">
            <span>Compare</span>
          </a>
        </div>
      </div>
    )

    const host_filter_tag_list = this.generateTagList("hostGenomes", "selectedHostIndices", "Host: ", "id", "name", "int")
    const tissue_filter_tag_list = this.generateTagList("tissueTypes", "selectedTissueFilters", "Tissue: ")

    const metaDataFilter = (
      <div className="col s2 wrapper">
        <div className={this.state.displayDropdown ? "metadata metadata-active" : "metadata"} onClick={this.displayMetaDataDropdown}>
            <div className='metadata-dropdown'>
            Filter </div><i className={this.state.displayDropdown ? "fa fa-angle-up" : "fa fa-angle-down" }></i>
        </div>
              { this.state.displayDropdown ? <div className="row metadata-options">
                <div className="col s6">
                  <h6>Host</h6>
                { this.state.hostGenomes.length == 0 ?
                    <div className="options-wrapper"><label>No host genome data present</label></div> :
                    this.state.hostGenomes.map((host, i) => {
                      return (
                        <div key={i} className="options-wrapper">
                          <input name="host" type="checkbox" data-id={host.id} checked={this.state.selectedHostIndices.indexOf(host.id) < 0 ? "" : "checked"} value={this.state.selectedHostIndices.indexOf(i) != -1 } onChange={this.selectHostFilter}
                            id={host.id} className="filled-in human" />
                          <label htmlFor={host.id}>{host.name}</label>
                        </div>
                      )
                })}
                  </div>
              <div className="col s6">
              <h6>Tissue</h6>
                {this.state.tissueTypes.length == 0 ?
                   <div className="options-wrapper"><label>No tissue data present</label></div> :
                   this.state.tissueTypes.map((tissue, i) => {
                     return (
                       <div key={i} className="options-wrapper">
                       <input name="tissue" type="checkbox"
                       id={tissue} className="filled-in" data-status={tissue} checked={this.state.selectedTissueFilters.indexOf(tissue) < 0 ? "" : "checked"} onChange={this.selectTissueFilter} />
                       <label htmlFor={tissue}>{tissue}</label>
                     </div>
                     )
                })}
              </div>
            </div> : null }
      </div>
    )

    const search_box = (
      <div className="row search-box">
        { this.state.displaySelectSamplees ? check_all : null }
        {/* { clear_filters } */}
        { search_field }
        { metaDataFilter  }
      </div>
    );

    let addUser = (
      <div id="modal1" className="modal project-popup">
        <div className="modal-content">
          <div className='project_modal_header'>
            Project Members and Access Control
          </div>
          <div className='project_modal_title'>
            { this.state.project? this.state.project.name : null }
          </div>
          <div className='project_modal_visiblity'>
            {this.state.project ? (
              this.state.project.public_access ?
               <span>
                  <i className="tiny material-icons">lock_open</i>
                  <span className='label'>Public Project</span>
               </span>:
               <span>
                 <i className="tiny material-icons">lock</i>
                    <span className='label'>Private Project</span>
                    <a href='#'
                      onClick={() => this.toggleProjectVisbility(
                        this.state.project.id, 1)}>
                      Make project public
                    </a>
               </span>
            ) : null}
          </div>

          <div className='add_member row'>
            <input ref="add_user" id='add_user_to_project' type="email"
              placeholder='Add project members by email'
              onKeyDown={(e) => this.handleAddUser(e, true)}
              className="validate col s12 browser-default"/>
            <span className='add_member_action'
              onClick={ this.handleAddUser }>Add member</span>
            <div className='error-message'>
              { this.state.project_add_email_validation }
            </div>
            {
              (this.state.invite_status === 'sending') ?
              <div className='status-message'>
                <i className="fa fa-circle-o-notch fa-spin fa-fw"></i>
                 Hang tight, sending invitation...
              </div> : null
            }
            {
              (this.state.invite_status === 'sent') ?
              <div className='status-message status teal-text text-darken-2'>
                <i className="fa fa-smile-o fa-fw"></i>
                 Yay! User has been added
              </div> : null
            }
          </div>

          <div className='members_list'>
            <div className='list_title'>
              <i className="tiny material-icons">person_add</i> Project Members
            </div>
            <ul>
              { this.state.project_users.length > 0 ?
                  this.state.project_users.map((email) => { return <li key={email}>{email}</li> })
                  : <li key="None">None</li>
              }
            </ul>
          </div>
          <button className='modal-close'>
            Close
          </button>
        </div>
      </div>
    );

    const project_menu = (
      <div className='right col s12'>
        <ul className='project-menu'>
          <li>
            { this.state.project ? (
              this.state.project.public_access ?
               <span>
                 <i className="tiny material-icons">lock_open</i> Public project
               </span>:
               <span>
                 <i className="tiny material-icons">lock</i> Private project
               </span>
            ) : null }
          </li>
          <li>
              { this.state.project && this.canEditProject(this.state.project.id) ? (
                this.state.project_users.length ?
                <span>
                  <i className="tiny material-icons">people</i>
                    {this.state.project_users.length}
                    { (this.state.project_users.length > 1) ? ' members' : ' member'}
                </span>
                : <span>
                    No member
                  </span>
              ) : null }

          </li>
          <li className='add-member'>
            { this.state.project && this.canEditProject(this.state.project.id) ? (
            <a className='modal-trigger' href="#modal1" onClick={this.resetForm}>
              Add user
            </a>) : null }
          </li>
        </ul>
      </div>
    );

    const projInfo = (
      <div className="row download-section">
        <div className="col s6 wrapper">
          <div className={(!this.state.project) ? "proj-title heading all-proj" : "heading proj-title"}>
          { (!this.state.project) ? <div className="">All Samples</div>
              : <div>
                  <span className="">{ this.state.project.name }</span>
                </div>
          }
        </div>
          <p className="subheading col no-padding s12">
          { this.state.allSamples.length === 0 ? 'No sample found'
            : ( this.state.allSamples.length === 1 ? '1 sample found'
              : `Showing ${this.state.allSamples.length} out of ${this.state.totalNumber} total samples`)
          }
        </p>
        </div>
        <div className="col s6 download-section-btns">
            { this.state.selectedProjectId ? project_menu : null }
            { table_download_dropdown }
            { this.state.selectedSampleIds.length > 0  ? compare_button : null }
        </div>
      </div>
    );


   const filterStatus = (
        <div className='dropdown-status-filtering'>
          <li>
            <a className="title">
              <b>Filter status</b>
            </a>
          </li>
          <li className="filter-item" data-status="WAITING" onClick={ this.handleStatusFilterSelect } ><a data-status="WAITING" className="filter-item waiting">Waiting</a><i data-status="WAITING" className="filter fa fa-check hidden"></i></li>
          <li className="filter-item" data-status="UPLOADING" onClick={ this.handleStatusFilterSelect }><a data-status="UPLOADING" className="filter-item uploading">In Progress</a><i data-status="UPLOADING"  className="filter fa fa-check hidden"></i></li>
          <li className="filter-item" data-status="CHECKED" onClick={ this.handleStatusFilterSelect }><a data-status="CHECKED" className="filter-item complete">Complete</a><i data-status="CHECKED" className="filter fa fa-check hidden"></i></li>
          <li className="filter-item" onClick={ this.handleStatusFilterSelect } data-status="FAILED" ><a data-status="FAILED" className="filter-item failed">Failed</a><i data-status="FAILED" className="filter fa fa-check hidden"></i></li>
          <li className="filter-item" data-status="ALL" onClick={ this.handleStatusFilterSelect }><a data-status="ALL" className="filter-item all">All</a><i data-status="ALL" className="filter all fa fa-check hidden"></i></li>
          <li className="divider"/>
        </div>
   )

    const tableHead = (
      <div className='col s12 sample-feed-head no-padding samples-table-head'>
        <div className='samples-card white'>
          <div className='flex-container'>
            <ul className='flex-items'>
              <li className='sample-name-info'>
                <div className='card-label column-title center-label sample-name'>
                  <div className='sort-able' onClick={this.sortSamples}>
                    <span>Name</span><i className={`fa ${(this.state.sort_by === 'name,desc')
                    ? 'fa fa-sort-alpha-desc' : 'fa fa-sort-alpha-asc'}
                  ${(this.state.sort_by === 'name,desc' || this.state.sort_by === 'name,asc') ? 'active': 'hidden'}`}/>
                  </div>
                </div>
              </li>
              { this.state.columnsShown.map((column_name, pos) => {

                return (
                  <li key={`shown-${pos}`}>
                    {
                      <Popup
                        trigger = {
                          <div className='card-label column-title center-label sample-name center menu-dropdown'
                            data-activates={`column-dropdown-${pos}`}>
                            {this.COLUMN_DISPLAY_MAP[column_name].display_name } <i className="fa fa-caret-down"/>
                          </div>
                        }
                        size="mini"
                        className={!this.COLUMN_DISPLAY_MAP[column_name].tooltip ? "hidden-popup" : ""}
                        content={this.COLUMN_DISPLAY_MAP[column_name].tooltip}
                        hideOnScroll
                        inverted
                      />
                    }
                    <ul className='dropdown-content column-dropdown' id={`column-dropdown-${pos}`}>
                        { column_name === 'pipeline_status' ?
                          <div>{filterStatus}</div> : null
                        }
                        <li>
                          <a className="title">
                            <b>Switch column</b>
                          </a>
                        </li>
                        {this.state.allColumns.map((name, i) => {
                          return (
                            (this.state.columnsShown.includes(name)) ?
                              <li key={`all-${i}`} className={`disabled column_name ${column_name === name ? 'current': ''}`}>
                                { this.COLUMN_DISPLAY_MAP[name].display_name }
                                {(column_name === name) ?
                                  <i className="fa fa-check right"/> : null}
                              </li>
                              : <li key={`all-${i}`} className='selectable column_name' onClick={() => this.switchColumn(name, pos)}>
                                { this.COLUMN_DISPLAY_MAP[name].display_name }
                              </li>
                          )
                        })
                        }
                      </ul>
                    </li>
                  )
                })
                }
              </ul>
          </div>
        </div>
      </div>
    );

    return (
      <div className="row content-wrapper">
        <div className="project-info col s12">
          { projInfo } { addUser }
        </div>
        <div className="divider"></div>
        <div className="sample-container no-padding col s12">
          { search_box }
          <div className="filter-tags-list">
            { host_filter_tag_list } { tissue_filter_tag_list }
          </div>
          <div className="sample-table-container row">
            { tableHead }
            { !samples.length && this.state.displayEmpty ? this.renderEmptyTable() : this.renderPipelineOutput(samples)  }
          </div>
        </div>
        { !this.state.pageEnd && this.state.allSamples.length > 14 ? <div className="scroll">
        <i className='fa fa-spinner fa-spin fa-3x'></i>
        </div> : "" }
      </div>
    )
  }


  componentDidUpdate(prevProps, prevState) {
    const prevStatus = prevState.filterParams;
    const currentStatus = this.state.filterParams;
    const prevHostIndices = prevState.selectedHostIndices;
    const prevTissueFilters = prevState.selectedTissueFilters;
    const prevSelectedProject = prevState.selectedProjectId;


    if(prevSelectedProject !== this.state.selectedProjectId) {
      window.scrollTo(0, 0)
    }
    if(prevStatus !== currentStatus) {
      $(`i[data-status="${prevStatus}"]`).removeClass('active');
    } else {
      $(`i[data-status="${currentStatus}"]`).addClass('active');
    }

    if (this.state.checkInUpdate) { //fetchResults hasn't run since the host/tissue change
      if(prevHostIndices.length !== this.state.selectedHostIndices.length) {
        this.setState({
          hostFilterChange: true
        })
      }

      if(prevTissueFilters.length !== this.state.selectedTissueFilters.length) {
        this.setState({
          tissueFilterChange: true
        })
      }

      if (!this.state.displayDropdown && (this.state.hostFilterChange || this.state.tissueFilterChange)) {
        this.setUrlLocation("none");
        this.fetchResults();
        this.state.hostFilterChange = false;
        this.state.tissueFilterChange = false;
      }
    } else {
      this.state.checkInUpdate = true;
    }
    this.checkTheRightBoxes();
  }

  componentDidMount() {
    $(() => {
      const win = $(window);
      const samplesHeader = $('.sample-table-container');
      const siteHeaderHeight = $('.site-header').height();
      const projectWrapper = $('.project-wrapper');
      let prevScrollTop = 0;
      let marginTop = 0;
      win.scroll(() => {
        const scrollTop = win.scrollTop();
        const scrollDirection = (scrollTop >= prevScrollTop) ? 'downward' : 'upward';
        if (scrollTop > samplesHeader.offset().top) {
          samplesHeader.addClass('shadow');
        } else {
          samplesHeader.removeClass('shadow');
        }
        if (scrollDirection === 'downward') {
          const scrollDiff = siteHeaderHeight - scrollTop;
          marginTop = (scrollDiff > 0) ? scrollDiff : 0;
        } else {
          const scrollDiff = siteHeaderHeight - scrollTop;
          marginTop = (scrollDiff < 0) ? 0 : Math.abs(scrollTop - siteHeaderHeight);
        }
        projectWrapper.css({ marginTop });
        prevScrollTop = scrollTop;
      });
      $('.filter').hide();
    });
    this.closeMetaDataDropdown();
    this.initializeSelectAll();
    this.displayDownloadDropdown();
    this.initializeTooltip();
    this.fetchProjectDetails(this.state.selectedProjectId, false);
    this.scrollDown();
    this.displayPipelineStatusFilter();
    this.initializeColumnSelect();
  }

  initializeColumnSelect() {
    $(document).ready(function() {
      $('select').material_select();
    });
    $(ReactDOM.findDOMNode(this.refs.columnSelector)).on('change',this.handleColumnSelectChange.bind(this));
  }

  // initialize filter dropdown
  displayPipelineStatusFilter() {
    $('.status-dropdown, .menu-dropdown').dropdown({
      belowOrigin: true,
      stopPropagation: false,
      constrainWidth: false
    });
  }

  displayCheckMarks(filter) {
    $('.filter').hide();
    $(`.filter[data-status="${filter}"]`).show();
  }

  //handle filtering when a filter is selected from list
  handleStatusFilterSelect(e) {
    let status = e.target.getAttribute('data-status');
    this.setState({
      filterParams: status
    }, () => {
      this.setUrlLocation();
      this.fetchResults();
    });
  }

  selectionToParamsOrNone(selected_options, value_when_empty = "") {
    return selected_options.length == 0 ? value_when_empty : selected_options.join(",")
  }

  //set Url based on requests
  setUrlLocation(value_when_empty="") {
    let projectId = parseInt(this.state.selectedProjectId);
    let tissueFilter = this.selectionToParamsOrNone(this.state.selectedTissueFilters, value_when_empty);
    if (this.state.tissueTypes.length == 0) {
      tissueFilter = "";
    }
    const params = {
      project_id: projectId ? projectId : null,
      filter: this.state.filterParams,
      tissue: tissueFilter,
      host: this.selectionToParamsOrNone(this.state.selectedHostIndices, value_when_empty),
      search: this.state.searchParams,
      ids: this.state.sampleIdsParams,
      sort_by: this.state.sort_by,
      type: this.state.projectType
    };
    window.history.replaceState(null, null, `?${$.param(params)}`)
  }

  handleProjectSelection(id, listType) {
    this.setState({
      selectedProjectId: id,
      projectType: listType,
      filterParams: '',
      searchParams:'',
      checkInUpdate: false,
      selectedTissueFilters: [],
      selectedHostIndices: [],
      tissueTypes: [],
      hostGenomes: [],
      sampleIdsParams: []
    }, () => {
      this.setUrlLocation();
      this.fetchProjectDetails(id);
    });
  }

  closeMetaDataDropdown() {
    let that = this;
    $(document).on("click", function(event) {
      if ($(event.target).has(".wrapper").length) {
        if(that.state.displayDropdown) {
          that.setState({
            displayDropdown: false
          });
        }
      }
    });
  }

  render() {
    const project_section =
      <ProjectSelection
        favoriteProjects = { this.favoriteProjects }
        allProjects = { this.allProjects }
        csrf = { this.csrf }
        selectProject = { this.handleProjectSelection }
      />;

    return (
      <div className="row content-body">
        <Sidebar
          className="col no-padding s2 sidebar" animation='push'  visible={true} icon='labeled'>
          <div>
            {project_section}
          </div>
        </Sidebar>

        <Sidebar.Pusher className="col no-padding samples-content s10">
          { this.renderTable(this.state.allSamples) }
        </Sidebar.Pusher>
      </div>
    )
  }

}
export default Samples;<|MERGE_RESOLUTION|>--- conflicted
+++ resolved
@@ -10,10 +10,7 @@
 import ProjectSelection from './ProjectSelection';
 import PipelineSampleReads from './PipelineSampleReads';
 import StringHelper from '../helpers/StringHelper';
-<<<<<<< HEAD
-=======
 import { Dropdown, Label, Icon } from 'semantic-ui-react';
->>>>>>> 2ba03343
 import Nanobar from 'nanobar';
 
 class Samples extends React.Component {
