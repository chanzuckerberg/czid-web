import React from 'react';
import axios from 'axios';
import ReactDOM from 'react-dom';
import moment from 'moment';
import $ from 'jquery';
import Tipsy from 'react-tipsy';
import Materialize from 'materialize-css';
import SortHelper from './SortHelper';
import numberWithCommas from '../helpers/strings';
import ProjectSelection from './ProjectSelection';
import ReportFilter from './ReportFilter';
import PipelineSampleReads from './PipelineSampleReads';
import StringHelper from '../helpers/StringHelper';
import StickySidebar from './StickySidebar';

class Samples extends React.Component {
  constructor(props, context) {
    super(props, context);
    this.handleSearch = this.handleSearch.bind(this);
    this.csrf = props.csrf;
    this.favoriteProjects = props.favorites || [];
    this.allProjects = props.projects || [];
    this.defaultSortBy = 'newest';
    const currentSort = SortHelper.currentSort();
    this.columnSorting = this.columnSorting.bind(this);
    this.handleSearchChange = this.handleSearchChange.bind(this);
    this.loadMore = this.loadMore.bind(this);
    this.fetchResults = this.fetchResults.bind(this);
    this.fetchSamples = this.fetchSamples.bind(this);
    this.handleStatusFilterSelect = this.handleStatusFilterSelect.bind(this);
    this.handleTissueFilterSelect = this.handleTissueFilterSelect.bind(this);
    this.setUrlLocation = this.setUrlLocation.bind(this);
    this.sortSamples = this.sortSamples.bind(this);
    this.switchColumn = this.switchColumn.bind(this);
    this.handleProjectSelection = this.handleProjectSelection.bind(this);
    this.pageSize = props.pageSize || 30;
    this.tissue_types = PipelineSampleReads.fetchTissueTypes();
    this.handleAddUser = this.handleAddUser.bind(this);
    this.editableProjects = props.editableProjects
    this.canEditProject = this.canEditProject.bind(this)
    this.fetchProjectUsers = this.fetchProjectUsers.bind(this);
    this.updateProjectUserState = this.updateProjectUserState.bind(this);
    this.updateUserDisplay = this.updateUserDisplay.bind(this);
    this.resetForm = this.resetForm.bind(this);
    this.selectSample = this.selectSample.bind(this);
<<<<<<< HEAD
    this.compareSamples = this.compareSamples.bind(this);
=======
>>>>>>> 51911818
    this.state = {
      invite_status: null,
      project: null,
      project_users: [],
      totalNumber: null,
      projectId: null,
      selectedProjectId: this.fetchParams('project_id') || null,
      filterParams: this.fetchParams('filter') || '',
      searchParams: this.fetchParams('search') || '',
      tissueParams: this.fetchParams('tissue') || '',
      sampleIdsParams: this.fetchParams('ids') || [],
      allSamples: [],
      sort_by: this.fetchParams('sort_by') || 'id,desc',
      pagesLoaded: 0,
      pageEnd: false,
      allChecked: false,
      selectedSampleIndices: [],
      initialFetchedSamples: [],
      loading: false,
      isRequesting: false,
      displayEmpty: false,
      project_id_download_in_progress: null,
      project_add_email_validation: null,
      projectType: this.fetchParams('type') || 'all',
      columnsShown: ["total_reads",
        "nonhost_reads",
        "quality_control",
        "compression_ratio",
        'host_genome',
        'location',
        'pipeline_status'],
      allColumns: [
        "total_reads",
        "nonhost_reads",
        "quality_control",
        "compression_ratio",
        'host_genome',
        'location',
        'pipeline_status',
        'notes',
        'tissue_type',
        'nucleotide_type'
      ]
    };
    this.sortCount = 0;

    this.COLUMN_DISPLAY_MAP = { total_reads: { display_name: "Total reads", type: "pipeline_data" },
      nonhost_reads: { display_name: "Non-host reads", type: "pipeline_data" },
      quality_control: { display_name: "Passed QC", tooltip: "Passed quality control", type: "pipeline_data" },
      compression_ratio: { display_name: "DCR", tooltip: "Duplicate compression ratio", type: "pipeline_data" },
      pipeline_status: { display_name: "Status", type: "pipeline_data" },
      tissue_type: { display_name: "Tissue type", type: "metadata" },
      nucleotide_type: { display_name: "Nucleotide type", type: "metadata" },
      location: { display_name: "Location", type: "metadata" },
      host_genome: { display_name: "Host", type: "metadata" },
      notes: { display_name: "Notes", type: "metadata" } };
    this.handleColumnSelectChange = this.handleColumnSelectChange.bind(this);
    this.columnHidden = this.columnHidden.bind(this);
    this.startReportGeneration = this.startReportGeneration.bind(this);
    this.checkReportDownload = this.checkReportDownload.bind(this);
    this.displayReportProgress = this.displayReportProgress.bind(this);

    $(document).ready(function() {
      $('select').material_select();
      $('.modal').modal({
        inDuration: 0,
        outDuration: 0
      });
    });
  }

  static showLoading(message) {
    $('.page-loading .spinner-label').text(message);
    $('.page-loading').css('display', 'flex');
  }

  static hideLoader() {
    $('.page-loading').css('display', 'none');
  }

  initializeTooltip() {
    // only updating the tooltip offset when the component is loaded
    $(() => {
      const tooltipIdentifier = $("[rel='tooltip']");
      tooltipIdentifier.tooltip({
        delay: 0,
        html: true,
        placement: 'top',
        offset: '0px 50px'
      });
    });
  }

  canEditProject(projectId) {
    return (this.editableProjects.indexOf(parseInt(projectId)) > -1)
  }

  displayReportProgress(res) {
      $('.download-progress')
      .html(`<i class="fa fa-circle-o-notch fa-spin fa-fw"></i> ${res.data.status_display}`)
      .css('display', 'block')
      setTimeout(() => {
        this.checkReportDownload();
      }, 2000)
  }

  startReportGeneration() {
    axios.get(`/projects/${this.state.selectedProjectId}/make_project_reports_csv`).then((res) => {
      this.setState({
        project_id_download_in_progress: this.state.selectedProjectId
      });
      this.displayReportProgress(res);
    });
  }

  checkReportDownload() {
    axios.get(`/projects/${this.state.project_id_download_in_progress}/project_reports_csv_status`).then((res) => {
      let download_status = res.data.status_display
      if (download_status === 'complete') {
        location.href = `/projects/${this.state.project_id_download_in_progress}/send_project_reports_csv`
        this.setState({
          project_id_download_in_progress: null
        });
      } else {
        this.displayReportProgress(res);
      }
    }).catch((e) => {
      this.setState({
        project_id_download_in_progress: null
      }, () => {
        Materialize.toast(
          `Failed to download report for '${this.state.project.name}'`, 3000,
          'rounded');
      });
    });
  }

  sortSamples() {
    this.sortCount += 1;
    let new_sort, message = '';
    if(this.sortCount === 3) {
      this.sortCount = 0;
      new_sort = 'id,desc';
      message = 'Sorting samples by date created...';
    } else {
      new_sort = (this.state.sort_by === 'name,asc') ? 'name,desc' :  'name,asc';
      message = (new_sort === 'name,asc') ? 'Sorting samples by name (A-Z)...' : 'Sorting samples by name (Z-A)...';
    }
    this.setState({ sort_by: new_sort, pagesLoaded: 0, pageEnd: false }, () => {
      this.setUrlLocation();
      ReportFilter.showLoading(message);
      this.fetchResults(() => {
        ReportFilter.hideLoading();
      });
    });
  }

  columnSorting(e) {
    const className = e.target.className;
    const pos = className.indexOf('sort_by');
    const sort_query = className.substr(pos).split(' ')[0];
    this.setState({ sort_query });
    SortHelper.applySort(sort_query);
  }

  fetchParams(param) {
    let urlParams = new URLSearchParams(window.location.search);
    return urlParams.get(param)
  }

  updateProjectUserState(email_array) {
    this.setState({project_users: email_array})
  }

  resetForm() {
    $('#add_user_to_project').val('');
    this.setState({
      project_add_email_validation: null,
      invite_status: null
    });
  }

  fetchProjectUsers(id) {
    if (!id || !this.canEditProject(id)) {
      this.updateProjectUserState([])
    } else {
      axios.get(`/projects/${id}/all_emails.json`).then((res) => {
        this.updateProjectUserState(res.data.emails)
      }).catch((error) => {
        this.updateProjectUserState([])
      });
    }
  }

  toggleProjectVisbility(projId, publicAccess) {
    if (projId) {
      axios.put(`/projects/${projId}.json`, {
        public_access: publicAccess,
        authenticity_token: this.csrf
      })
      .then((res) => {
        this.setState({
          project: Object.assign(this.state.project, { public_access: publicAccess })
        });
      })
      .catch((error) => {
        Materialize.toast(
          `Unable to change project visibility for '${this.state.project.name}'`,
          3000, 'rounded');
      });
    }
  }

  updateUserDisplay(email_to_add) {
    let new_project_users = this.state.project_users
    if (!new_project_users.includes(email_to_add)) {
      new_project_users.push(email_to_add)
      this.setState({project_users: new_project_users});
    }
  }

  handleAddUser(e, waitForEnter) {
    if(waitForEnter && e.keyCode !== 13) {
      return;
    } else {
      let email_to_add = this.refs.add_user.value;
      let project_id = this.state.selectedProjectId;
      const isValidEmail = StringHelper.validateEmail(email_to_add);
      if (isValidEmail) {
        this.setState({
          project_add_email_validation: null,
          invite_status: 'sending'
        });
        axios.put(`/projects/${project_id}/add_user`, {
             user_email_to_add: email_to_add,
             authenticity_token: this.csrf
          })
          .then((res) => {
            this.updateUserDisplay(email_to_add);
            this.setState({
              invite_status: 'sent'
            });
        })
      } else {
        this.setState({
          project_add_email_validation: 'Invalid email address, try again?'
        });
      }
    }
  }

  handleSearchChange(e) {
    if (e.target.value !== '') {
      this.setState({ searchParams: e.target.value });
    } else {
      this.setState({
        searchParams: '',
        pageEnd: false,
        pagesLoaded: 0
      }, () => {
        this.setUrlLocation();
        this.fetchResults();
      });
    }
  }

  switchColumn(column_name, position) {
    const columnsShown = Object.assign([], this.state.columnsShown);
    columnsShown[position] = column_name;
    this.setState({ columnsShown });
  }

  appendStatusIcon(status) {
    switch(status) {
      case 'WAITING':
        return <i className="waiting fa fa-arrow-up" aria-hidden="true"></i>;
        break;
      case 'INPROGRESS':
        return <i className="uploading fa fa-repeat" aria-hidden="true"></i>;
        break;
      case 'POST PROCESSING':
        return <i className="uploading fa fa-repeat" aria-hidden="true"></i>;
        break;
      case 'HOST FILTERING':
        return <i className="uploading fa fa-repeat" aria-hidden="true"></i>;
        break;
      case 'ALIGNMENT':
        return <i className="uploading fa fa-repeat" aria-hidden="true"></i>;
        break;
      case 'FAILED':
        return <i className="failed fa fa-times" aria-hidden="true"></i>;
        break;
      case 'COMPLETE':
        return <i className="complete fa fa-check" aria-hidden="true"></i>;
        break;
      default:
        return <i className="waiting fa fa-arrow-up" aria-hidden="true"></i>;
    }
  }

  formatRunTime(runtime) {
    runtime = Number(runtime);
    const h = Math.floor(runtime / 3600);
    const m = Math.floor(runtime % 3600 / 60);
    const s = Math.floor(runtime % 3600 % 60);

    const hDisplay = h > 0 ? h + (h === 1 ? " hour, " : " hours, ") : "";
    const mDisplay = m > 0 ? m + (m === 1 ? " minute, " : " minutes, ") : "";
    const sDisplay = s > 0 ? s + (s === 1 ? " second" : " seconds") : "";
    return hDisplay + mDisplay + sDisplay;
  }

  renderPipelineOutput(samples) {
    let BLANK_TEXT = <span className="blank">NA</span>;
    return samples.map((sample, i) => {
      let dbSample = sample.db_sample;
      let derivedOutput = sample.derived_sample_output;
      let runInfo = sample.run_info;
      let uploader = sample.uploader.name;
      let statusClass = !runInfo.job_status_description ? this.applyChunkStatusClass(runInfo) : this.applyClass(runInfo.job_status_description)
      let status = !runInfo.job_status_description ? this.getChunkedStage(runInfo) : runInfo.job_status_description;
      const rowWithChunkStatus = (
        <div className={`${statusClass} status`}>
          {this.appendStatusIcon(status)}
          <span>{status}</span>
        </div>
      );
      const data_values = { total_reads: !derivedOutput.pipeline_run ? BLANK_TEXT : numberWithCommas(derivedOutput.pipeline_run.total_reads),
        nonhost_reads: (!derivedOutput.summary_stats || !derivedOutput.summary_stats.remaining_reads) ? BLANK_TEXT : numberWithCommas(derivedOutput.summary_stats.remaining_reads),
        nonhost_reads_percent: (!derivedOutput.summary_stats || !derivedOutput.summary_stats.percent_remaining) ? '' : <span className="percent"> {`(${derivedOutput.summary_stats.percent_remaining.toFixed(2)}%)`} </span>,
        quality_control: (!derivedOutput.summary_stats || !derivedOutput.summary_stats.qc_percent) ? BLANK_TEXT : `${derivedOutput.summary_stats.qc_percent.toFixed(2)}%`,
        compression_ratio: (!derivedOutput.summary_stats || !derivedOutput.summary_stats.compression_ratio) ? BLANK_TEXT : derivedOutput.summary_stats.compression_ratio.toFixed(2),
        tissue_type: dbSample && dbSample.sample_tissue ? dbSample.sample_tissue : BLANK_TEXT,
        nucleotide_type: dbSample && dbSample.sample_template ? dbSample.sample_template : BLANK_TEXT,
        location: dbSample && dbSample.sample_location ? dbSample.sample_location : BLANK_TEXT,
        host_genome: derivedOutput && derivedOutput.host_genome_name ? derivedOutput.host_genome_name : BLANK_TEXT,
        notes: dbSample && dbSample.sample_notes ? dbSample.sample_notes : BLANK_TEXT };

      return (
<<<<<<< HEAD
        <a className='col s12 no-padding sample-feed' key={i} >
=======
        <a className='col s12 no-padding sample-feed' key={i}>
>>>>>>> 51911818
          <div>
            <div className='samples-card white'>
              <div className='flex-container'>
                <ul className='flex-items'>
                  <li className='check-box-container'>
<<<<<<< HEAD
                    <input type="checkbox" id={i}
                      className="filled-in checkbox" value={ this.state.selectedSampleIndices.indexOf(i) != -1 }
                      onChange = { this.selectSample }  
                      />
                    <label htmlFor={i}>
                      <span className='sample-name-info'>
                        <div className='card-label top-label'>
                          {/*<span className='project-name'>*/}
                          {/*Mosquito*/}
                          {/*</span>*/}
                          <span className='upload-date'>
                              Uploaded {moment(dbSample.created_at).startOf('second').fromNow()}
                            </span>
                        </div>
                        <div className='card-label center-label sample-name'>
                          {dbSample.name}
                        </div>
                        <div className='card-label author bottom-label author'>
                          { !uploader || uploader === '' ? '' : <span>Uploaded by: {uploader}</span>}
                        </div>
                      </span>
                    </label>
                  </li>
=======
                      <input type="checkbox" id={i}
                        className="filled-in checkbox" value={ this.state.selectedSampleIndices.indexOf(i) < 0? 0:1 }
                        onChange = { this.selectSample }  
                        />
                      <label htmlFor={i}>
                  <span className='sample-name-info'>
                    <div className='card-label top-label'>
                      {/*<span className='project-name'>*/}
                      {/*Mosquito*/}
                      {/*</span>*/}
                      <span className='upload-date'>
                        Uploaded {moment(dbSample.created_at).startOf('second').fromNow()}
                      </span>
                    </div>
                    <div className='card-label center-label sample-name'>
                      {dbSample.name}
                    </div>
                    <div className='card-label author bottom-label author'>
                      { !uploader || uploader === '' ? '' : <span>Uploaded by: {uploader}</span>}
                    </div>
                  </span>
                      </label>
                    </li>
                  
>>>>>>> 51911818
                  {
                    this.state.columnsShown.map((column, pos) => {
                      let column_data = '';
                      if (column === 'pipeline_status') {
                        column_data = (
                          <li  key={pos}>
                            <div className='card-label top-label'>
                              { rowWithChunkStatus }
                            </div>
                            <div className='card-label center-label'>
                              { runInfo.total_runtime ?
                                <span className="time">
                                  <i className="fa fa-clock-o" aria-hidden="true"/>
                                  <span className='duration-label'>
                                    { this.formatRunTime(runInfo.total_runtime) }
                                    </span>
                                </span> : null
                              }
                            </div>
                          </li>
                        )
                      } else if(column === 'nonhost_reads') {
                        column_data = (<li key={pos}>
                          <div className='card-label center center-label data-label'>
                            {data_values[column]} {data_values["nonhost_reads_percent"]}
                          </div>
                        </li>)
                      } else {
                        column_data = (<li key={pos}>
                          <div className='card-label center center-label data-label'>
                            {data_values[column]}
                          </div>
                        </li>)
                      }
                      return column_data;
                    })
                  }
                </ul>
              </div>
            </div>
          </div>
        </a>
      )
    })
  }

  //Load more samples on scroll
  scrollDown() {
    var that = this;
    $(window).scroll(function() {
      if ($(window).scrollTop() > $(document).height() - $(window).height() - 6000) {
        { !that.state.isRequesting && !that.state.pageEnd ? that.loadMore() : null }
        return false;
      }
    });
  }

  //fetch first set of samples
  fetchSamples() {
    Samples.showLoading('Fetching samples...');
    const params = this.getParams();
    axios.get(`/samples?${params}`).then((res) => {
      Samples.hideLoader();
      this.setState((prevState) => ({
        initialFetchedSamples: res.data.samples,
        allSamples: res.data.samples,
        displayEmpty: false,
        pagesLoaded: prevState.pagesLoaded+1,
        totalNumber: res.data.total_count,
        pageEnd: res.data.samples.length < this.pageSize
      }));
      if (!this.state.allSamples.length) {
        this.setState({ displayEmpty: true });
      }
    }).catch((err) => {
      Samples.hideLoader();
      this.setState((prevState) => ({
        allSamples: [],
        displayEmpty: true,
        pagesLoaded: 0,
        pageEnd: prevState.pageEnd
      }))
    })
  }

  //fetch data used by projects page
  fetchProjectPageData() {
    this.fetchSamples();
  }

  //load more paginated samples
  loadMore() {
    const params = this.getParams();
    this.setState({ isRequesting: true })
    axios.get(`/samples?${params}`).then((res) => {
      this.setState((prevState) => ({
        isRequesting: false,
        allSamples: [...prevState.allSamples, ...res.data.samples],
        pagesLoaded: prevState.pagesLoaded+1,
<<<<<<< HEAD
        pageEnd: res.data.samples.length < this.pageSize
=======
        pageEnd: res.data.samples.length >= this.pageSize ? false : true
>>>>>>> 51911818
      }))
    }).catch((err) => {
      this.setState((prevState) => ({
        isRequesting: false,
        allSamples: [...prevState.allSamples],
        pagesLoaded: prevState.pagesLoaded,
        pageEnd: prevState.pageEnd
      }))
    })
  }

  //fetch project, filter and search params
  getParams() {
    let params = `filter=${this.state.filterParams}&tissue=${this.state.tissueParams}&page=${this.state.pagesLoaded+1}&search=${this.state.searchParams}&sort_by=${this.state.sort_by}`;
    let projectId = parseInt(this.state.selectedProjectId);

    if(projectId) {
      params += `&project_id=${projectId}`
    }
    if(this.state.sampleIdsParams.length) {
      let sampleParams = this.state.sampleIdsParams;
      params += `&ids=${sampleParams}`
    }
    return params;
  }

  //fetch results from filtering, search or switching projects
  fetchResults(cb) {
    Samples.showLoading('Fetching samples...');
    const params = this.getParams();
    axios.get(`/samples?${params}`).then((res) => {
      Samples.hideLoader();
      this.setState((prevState) => ({
        initialFetchedSamples: res.data.samples,
        allSamples: res.data.samples,
        displayEmpty: false,
        totalNumber: res.data.total_count,
        pagesLoaded: prevState.pagesLoaded+1,
        pageEnd: res.data.samples.length < this.pageSize
      }));
      if (!this.state.allSamples.length) {
        this.setState({ displayEmpty: true });
      }
      if(typeof cb === 'function') {
        cb();
      }
    }).catch((err) => {
      this.setState({
        initialFetchedSamples: [],
        allSamples: [],
        displayEmpty: true,
      });
      if(typeof cb === 'function') {
        cb();
      }
    })
  }

  applyClass(status) {
    if(status === 'COMPLETE') {
      return 'complete';
    } else if (status === 'WAITING') {
      return 'waiting';
    } else if (status === 'INPROGRESS') {
      return 'uploading';
    } else if (status === 'FAILED') {
      return 'failed';
    }
  }

  applyChunkStatusClass(runInfo) {
    let postProcess = runInfo['Post Processing']
    let hostFiltering = runInfo['Host Filtering']
    let alignment = runInfo['GSNAPL/RAPSEARCH alignment']
    if (postProcess) {
      return postProcess === 'LOADED' ? 'complete' : 'uploading';
    } else if(alignment) {
      return alignment === 'FAILED' ? 'failed' : 'uploading';
    } else if(hostFiltering) {
      return hostFiltering === 'FAILED' ? 'failed' : 'uploading';
    }
  }

  getChunkedStage(runInfo) {
    let postProcess = runInfo['Post Processing']
    let hostFiltering = runInfo['Host Filtering']
    let alignment = runInfo['GSNAPL/RAPSEARCH alignment']
    if (postProcess === 'FAILED' || alignment === 'FAILED' || hostFiltering === 'FAILED') {
      return 'FAILED';
    } else if (postProcess) {
      if (postProcess === 'LOADED')
        return 'COMPLETE';
      else
        return  'POST PROCESSING';
    } else if (alignment) {
      return 'ALIGNMENT';
    } else if (hostFiltering) {
      return 'HOST FILTERING';
    }  else {
      return 'WAITING';
    }
  }

  //handle search when query is passed
  handleSearch(e) {
    if (e.target.value !== '' && e.key === 'Enter') {
      Samples.showLoading(`Searching for samples that match ${e.target.value}...`)
      this.setState({
        pagesLoaded: 0,
        pageEnd: false,
        searchParams: e.target.value
      }, () => {
        Samples.hideLoader();
        this.setUrlLocation();
        this.fetchResults();
      });
    }
  }

  fetchProjectDetails(projId) {
    if (!projId) {
      this.setState({
        selectedProjectId: null,
        project: null,
        pagesLoaded: 0,
        pageEnd: false,
      });
      this.fetchSamples();
    } else {
      projId = parseInt(projId);
      axios.get(`projects/${projId}.json`).then((res) => {
        this.setState({
          pagesLoaded: 0,
          project: res.data
        });
        this.fetchProjectUsers(projId);
        this.fetchResults();
      }).catch((err) => {
        this.setState({ project: null })
      })
    }
  }

  viewSample(id) {
    // _satellite.track('viewsample')
    location.href = `/samples/${id}`;
  }

  getActiveSort(className) {
    if(className) {
      const sort = SortHelper.getFilter('sort_by');
      if (sort === className) {
        return 'active';
      } else if (className === this.defaultSortBy && !sort) {
        return 'active';
      }
    }
  }

  toggleDisplayProjects() {
    this.setState((prevState) => ({ showLess: !prevState.showLess }))
  }

  renderEmptyTable() {
    return (
      <div className="center-align"><i className='fa fa-frown-o'> No result found</i></div>
    )
  }

  findSelectedColumns(selO) {
    const selValues = [];
    for (let i=0; i < selO.length; i++) {
      const column_name = selO.options[i].value;
      if (selO.options[i].selected && column_name !== "") {
        selValues.push(column_name);
      }
    }
    return selValues;
  }

  handleColumnSelectChange(e) {
    const selected_columns = this.findSelectedColumns(e.target);
    this.setState({columnsShown: selected_columns});
  }

  columnHidden(column) {
    return !this.state.columnsShown.includes(column)
  }

  display_column_options(column_map, data_type) {
    const column_list = Object.keys(column_map)
    return column_list.map((option_name, i) => {
      if (column_map[option_name].type === data_type) {
        return (
          <option key={option_name} id={option_name} value={option_name}>
            {column_map[option_name].display_name}
          </option>
        )
      }
    })
  }


  addFavIconClass(project) {
    return (
      <i data-status="favorite" data-fav={project.favorited} data-id={project.id} onClick={this.toggleFavorite} className={!project.favorited ? "favorite fa fa-star-o":  "favorite fa fa-star"}></i>
    )
  }

  initializeSelectAll() {
    // select all checkboxes
    var that = this;
    $('.checkAll').click(function(e) {
<<<<<<< HEAD
=======
      console.log('got clicked all', e.currentTarget.checked)
>>>>>>> 51911818
      var checked = e.currentTarget.checked;
      $('.checkbox').prop('checked', checked);
      that.setState({
        allChecked: checked
      });
      // to be used in comparison method
      // that.fetchAllSelectedIds(that.state.allChecked);
    }); 

  }


  fetchAllSelectedIds(checked) {
    var that = this;
    $('.checkbox').each((id, element) => {
      let sampleList = that.state.selectedSampleIndices;
      if (checked) {
        if (sampleList.indexOf(id) === -1) {
          sampleList.push(+id);
        }
      } else {
        sampleList = []
      }
    that.setState({ selectedSampleIndices: sampleList })
    });
  }

<<<<<<< HEAD
  compareSamples() {
    let params;
    if(this.state.allChecked) {
      this.fetchAllSelectedIds(this.state.allChecked);
    } 
    if(this.state.selectedSampleIndices.length) {
      let sampleParams = this.state.selectedSampleIndices;
      location.href = `/samples/heatmap?sample_ids=${sampleParams}`
    }
  }

  selectSample(e) {
    e.stopPropagation();
=======
  selectSample(e) {
>>>>>>> 51911818
    $(".checkAll").prop('checked', false);
    this.setState({
      allChecked: false
    });
    // current array of options
    const sampleList = this.state.selectedSampleIndices

    let index
    // check if the check box is checked or unchecked

 
    if (e.target.checked) {
      // add the numerical value of the checkbox to options array
      sampleList.push(+e.target.id)
    } else {
      // or remove the value from the unchecked checkbox from the array
      index = sampleList.indexOf(+e.target.id)
      sampleList.splice(index, 1)
    }

    // update the state with the new array of options
    this.setState({ selectedSampleIndices: sampleList })
  }


  downloadTable(id) {
    _satellite.track('downloadtable');
    location.href = `/projects/${id}/csv`;
  }

  renderTable(samples) {
    let project_id = this.state.selectedProjectId ? this.state.selectedProjectId : 'all'
<<<<<<< HEAD
    let search_field_width = (project_id === 'all') ? 'col s4' : 'col s2'
=======
    let search_field_width = (project_id === 'all') ? 'col s9' : 'col s7'
>>>>>>> 51911818
    let search_field = (
      <div className={search_field_width + ' search-field'}>
        <div className='row'>
          <i className="fa search-icon left fa-search"></i>
          <input id="search"
            value={this.state.searchParams}
            onChange={this.handleSearchChange}
            onKeyDown={this.handleSearch}
            className="search col s12"
            placeholder='Search'/>
        </div>
      </div>
    );
    let table_download_button = (
      <div className='col s2 download-table'>
        <div className='white'>
          <a href={`/projects/${project_id}/csv`} className="download-project center">
            <i className="fa fa-cloud-download"/>
            <span>Download table</span>
          </a>
        </div>
      </div>
    );

    let check_all = (
      <div className="check-all">
          <input type="checkbox"
            id="checkAll"
            className="filled-in checkAll"
            />
          <label htmlFor="checkAll"></label>
          <i className="fa fa-caret-down"></i>    
      </div>
    );

    let compare_button = (
      <div className='col s2 download-table'>
        <div className='white'>
          <a onClick={this.compareSamples} className="compare center">
            <span>Compare</span>
          </a>
        </div>
      </div>
    )

    const reports_download_button_contents = this.state.project_id_download_in_progress ?
      <span className='download-progress'/>
      : <a onClick={this.startReportGeneration} className="download-project center">
                                             <i className="fa fa-cloud-download"/>
                                             <span>Download reports</span>
                                           </a>
    const reports_download_button = (
      <div className='col s2 download-table'>
        <div className='white'>
          { reports_download_button_contents }
        </div>
      </div>
    );
<<<<<<< HEAD

=======
    const check_all = (
      <div className="col s1 check-all">
          <input type="checkbox"
            id="checkAll"
            className="filled-in checkAll"
            />
          <label htmlFor="checkAll"></label>
          <i className="fa fa-angle-down"></i>    
      </div>
    );
>>>>>>> 51911818
    const search_box = (
      <div className="row search-box">
        { check_all }
        { search_field }
        { table_download_button }
        { compare_button }
        { project_id === 'all' ? null : reports_download_button }
      </div>
    );

    let addUser = (
      <div id="modal1" className="modal project-popup">
        <div className="modal-content">
          <div className='project_modal_header'>
            Project Members and Access Control
          </div>
          <div className='project_modal_title'>
            { this.state.project? this.state.project.name : null }
          </div>
          <div className='project_modal_visiblity'>
            {this.state.project ? (
              this.state.project.public_access ?
               <span>
                  <i className="tiny material-icons">lock_open</i>
                  <span className='label'>Public Project</span>
                  <a href='#'
                    onClick={() => this.toggleProjectVisbility(
                      this.state.project.id, 0)}>
                    Make project private
                  </a>
               </span>:
               <span>
                 <i className="tiny material-icons">lock</i>
                    <span className='label'>Private Project</span>
                    <a href='#'
                      onClick={() => this.toggleProjectVisbility(
                        this.state.project.id, 1)}>
                      Make project public
                    </a>
               </span>
            ) : null}
          </div>

          <div className='add_member row'>
            <input ref="add_user" id='add_user_to_project' type="email"
              placeholder='Add project members by email'
              onKeyDown={(e) => this.handleAddUser(e, true)}
              className="validate col s12 browser-default"/>
            <span className='add_member_action'
              onClick={ this.handleAddUser }>Add member</span>
            <div className='error-message'>
              { this.state.project_add_email_validation }
            </div>
            {
              (this.state.invite_status === 'sending') ?
              <div className='status-message'>
                <i className="fa fa-circle-o-notch fa-spin fa-fw"></i>
                 Hang tight, sending invitation...
              </div> : null
            }
            {
              (this.state.invite_status === 'sent') ?
              <div className='status-message success teal-text text-darken-2'>
                <i className="fa fa-smile-o fa-fw"></i>
                 Yay! User has been added
              </div> : null
            }
          </div>

          <div className='members_list'>
            <div className='list_title'>
              <i className="tiny material-icons">person_add</i> Project Members
            </div>
            <ul>
              { this.state.project_users.length > 0 ?
                  this.state.project_users.map((email) => { return <li key={email}>{email}</li> })
                  : <li key="None">None</li>
              }
            </ul>
          </div>
          <button className='modal-close'>
            Close
          </button>
        </div>
      </div>
    );

    const project_menu = (
      <div className='right'>
        <ul className='project-menu'>
          <li>
            { this.state.project ? (
              this.state.project.public_access ?
               <span>
                 <i className="tiny material-icons">lock_open</i> Public project
               </span>:
               <span>
                 <i className="tiny material-icons">lock</i> Private project
               </span>
            ) : null }
          </li>
          <li>
              { this.state.project && this.canEditProject(this.state.project.id) ? (
                this.state.project_users.length ?
                <span>
                  <i className="tiny material-icons">people</i>
                    {this.state.project_users.length}
                    { (this.state.project_users.length > 1) ? ' members' : ' member'}
                </span>
                : <span>
                    No member
                  </span>
              ) : null }

          </li>
          <li className='add-member'>
            { this.state.project && this.canEditProject(this.state.project.id) ? (
            <a className='modal-trigger' href="#modal1" onClick={this.resetForm}>
              Add user
            </a>) : null }
          </li>
        </ul>
      </div>
    );

    const projInfo = (
      <div>
        {
          this.state.selectedProjectId ? project_menu : null
        }
        <div className="wrapper">
          <div className={(!this.state.project) ? "proj-title heading all-proj" : "heading proj-title"}>
          { (!this.state.project) ? <div className="">All Projects</div>
              : <div>
                  <span className="">{ this.state.project.name }</span>
                </div>
          }
        </div>
          <p className="subheading col no-padding s12">
          { this.state.allSamples.length === 0 ? 'No sample found'
            : ( this.state.allSamples.length === 1 ? '1 sample found'
              : `Showing ${this.state.allSamples.length} out of ${this.state.totalNumber} total samples`)
          }
        </p>
        </div>
      </div>
    );

    const filterTissueDropDown = (
        <div className='dropdown-status-filtering'>
        <li>
          <a className="title">
            <b>Filter tissue</b>
          </a>
        </li>
        { this.tissue_types.map((tissue, i) => {
          <div>{tissue}nknjn</div>
          return (
            <li key={i} className="filter-item" data-status={tissue} onClick={ this.handleTissueFilterSelect } ><a data-status={tissue} className="filter-item">{tissue}</a><i className="filter fa fa-check hidden"></i></li>
          )
        }) }
        <li className="divider"/>
      </div>
   )

   const filterStatus = (
        <div className='dropdown-status-filtering'>
          <li>
            <a className="title">
              <b>Filter status</b>
            </a>
          </li>
          <li className="filter-item" data-status="WAITING" onClick={ this.handleStatusFilterSelect } ><a data-status="WAITING" className="filter-item waiting">Waiting</a><i data-status="WAITING" className="filter fa fa-check hidden"></i></li>
          <li className="filter-item" data-status="UPLOADING" onClick={ this.handleStatusFilterSelect }><a data-status="UPLOADING" className="filter-item uploading">In Progress</a><i data-status="UPLOADING"  className="filter fa fa-check hidden"></i></li>
          <li className="filter-item" data-status="CHECKED" onClick={ this.handleStatusFilterSelect }><a data-status="CHECKED" className="filter-item complete">Complete</a><i data-status="CHECKED" className="filter fa fa-check hidden"></i></li>
          <li className="filter-item" onClick={ this.handleStatusFilterSelect } data-status="FAILED" ><a data-status="FAILED" className="filter-item failed">Failed</a><i data-status="FAILED" className="filter fa fa-check hidden"></i></li>
          <li className="filter-item" data-status="ALL" onClick={ this.handleStatusFilterSelect }><a data-status="ALL" className="filter-item all">All</a><i data-status="ALL" className="filter all fa fa-check hidden"></i></li>
          <li className="divider"/>
        </div>
   )

    const tableHead = (
      <div className='col s12 sample-feed-head no-padding samples-table-head'>
        <div className='samples-card white'>
          <div className='flex-container'>
            <ul className='flex-items'>
              <li className='sample-name-info'>
                <div className='card-label column-title center-label sample-name'>
                  <div className='sort-able' onClick={this.sortSamples}>
                    <span>Name</span><i className={`fa ${(this.state.sort_by === 'name,desc')
                    ? 'fa fa-sort-alpha-desc' : 'fa fa-sort-alpha-asc'}
                  ${(this.state.sort_by === 'name,desc' || this.state.sort_by === 'name,asc') ? 'active': 'hidden'}`}/>
                  </div>
                </div>
              </li>
              { this.state.columnsShown.map((column_name, pos) => {
                return (
                  <li key={`shown-${pos}`}>
                    {
                      this.COLUMN_DISPLAY_MAP[column_name].tooltip ?
                      <Tipsy position='bottom'
                        content={this.COLUMN_DISPLAY_MAP[column_name].tooltip}>
                        <div className='card-label column-title center-label sample-name center menu-dropdown'
                          data-activates={`column-dropdown-${pos}`}>
                          {this.COLUMN_DISPLAY_MAP[column_name].display_name } <i className="fa fa-caret-down"/>
                        </div>
                      </Tipsy>
                      :
                      <div className='card-label column-title center-label sample-name center menu-dropdown'
                        data-activates={`column-dropdown-${pos}`}>
                        {this.COLUMN_DISPLAY_MAP[column_name].display_name } <i className="fa fa-caret-down"/>
                      </div>
                    }
                    <ul className='dropdown-content column-dropdown' id={`column-dropdown-${pos}`}>
                        { column_name === 'pipeline_status' ?
                          <div>{filterStatus}</div> : ( column_name === 'tissue_type' ? <div>{filterTissueDropDown}</div> : "")
                        }
                        <li>
                          <a className="title">
                            <b>Switch column</b>
                          </a>
                        </li>
                        {this.state.allColumns.map((name, i) => {
                          return (
                            (this.state.columnsShown.includes(name)) ?
                              <li key={`all-${i}`} className={`disabled column_name ${column_name === name ? 'current': ''}`}>
                                { this.COLUMN_DISPLAY_MAP[name].display_name }
                                {(column_name === name) ?
                                  <i className="fa fa-check right"/> : null}
                              </li>
                              : <li key={`all-${i}`} className='selectable column_name' onClick={() => this.switchColumn(name, pos)}>
                                { this.COLUMN_DISPLAY_MAP[name].display_name }
                              </li>
                          )
                        })
                        }
                      </ul>
                    </li>
                  )
                })
                }
              </ul>
          </div>
        </div>
      </div>
    );

    return (
      <div className="row content-wrapper">
        <div className="project-info col s12">
          { projInfo } { addUser }
        </div>

        <div className="sample-container no-padding col s12">
          { search_box }
          <div className="sample-table-container row">
            { tableHead }
            { !samples.length && this.state.displayEmpty ? this.renderEmptyTable() : this.renderPipelineOutput(samples)  }
          </div>
        </div>
        { !this.state.pageEnd && this.state.allSamples.length > 14 ? <div className="scroll">
        <i className='fa fa-spinner fa-spin fa-3x'></i>
        </div> : "" }
      </div>
    )
  }


  componentDidUpdate(prevProps, prevState) {
    const prevStatus = prevState.filterParams;
    const currentStatus = this.state.filterParams;
    if(prevStatus !== currentStatus) {
      $(`i[data-status="${prevStatus}"]`).removeClass('active');
    } else {
      $(`i[data-status="${currentStatus}"]`).addClass('active');
    }
  }

  componentDidMount() {
    $(() => {
      const win = $(window);
      const samplesHeader = $('.sample-table-container');
      win.scroll(() => {
        let scrollTop = $(window).scrollTop();
        if (scrollTop > samplesHeader.offset().top) {
          samplesHeader.addClass('shadow');
        } else {
          samplesHeader.removeClass('shadow');
        }
      });
      $('.filter').hide();
    });
    this.initializeSelectAll();
    this.initializeTooltip();
    this.fetchProjectPageData();
    this.state.selectedProjectId ? this.fetchProjectDetails(this.state.selectedProjectId) : null;
    this.scrollDown();
    // this.initializeProjectList();
    this.displayPipelineStatusFilter();
    this.initializeColumnSelect();
  }

  initializeColumnSelect() {
    $(document).ready(function() {
      $('select').material_select();
    });
    $(ReactDOM.findDOMNode(this.refs.columnSelector)).on('change',this.handleColumnSelectChange.bind(this));
  }

  // initialize filter dropdown
  displayPipelineStatusFilter() {
    const textSize = 14;
    $('.status-dropdown, .menu-dropdown').dropdown({
      belowOrigin: true,
      stopPropagation: false,
      constrainWidth: true
    });
    $(".dropdown-content>li>a").css("font-size", textSize)
  }

  displayCheckMarks(filter) {
    $('.filter').hide();
    $(`.filter[data-status="${filter}"]`).show();
  }

  //handle filtering when a filter is selected from list
  handleStatusFilterSelect(e) {
    let status = e.target.getAttribute('data-status');
    this.setState({
      pagesLoaded: 0,
      pageEnd: false,
      filterParams: status
    }, () => {
      this.setUrlLocation();
      this.fetchResults();
    });
  }

  handleTissueFilterSelect(e) {
    e.preventDefault();
    let status = e.target.getAttribute('data-status');
    this.setState({
      pagesLoaded: 0,
      pageEnd: false,
      tissueParams: status
    }, () => {
      this.setUrlLocation();
      this.fetchResults();
    });
  }

  //set Url based on requests
  setUrlLocation() {
    let projectId = parseInt(this.state.selectedProjectId);
    const params = {
      project_id: projectId ? projectId : null,
      filter: this.state.filterParams,
      tissue: this.state.tissueParams,
      search: this.state.searchParams,
      sort_by: this.state.sort_by,
      type: this.state.projectType
    };
    window.history.replaceState(null, null, `?${$.param(params)}`)
  }

  handleProjectSelection(id, listType) {
    this.setState({
      selectedProjectId: id,
      pagesLoaded: 0,
      pageEnd: false,
      projectType: listType
    }, () => {
      this.setUrlLocation();
      this.fetchProjectDetails(id);
      this.fetchProjectUsers(id)
    });
  }

  render() {
    const project_section =
      <ProjectSelection
        favoriteProjects = { this.favoriteProjects }
        allProjects = { this.allProjects }
        csrf = { this.csrf }
        selectProject = { this.handleProjectSelection }
      />;

    return (
      <div className="row content-body">
        <div className='col no-padding s2 sidebar'>
          <StickySidebar>
            { project_section }
          </StickySidebar>
        </div>
        <div className="col no-padding samples-content s10">
          { this.renderTable(this.state.allSamples) }
        </div>
      </div>
    )
  }

}
export default Samples;<|MERGE_RESOLUTION|>--- conflicted
+++ resolved
@@ -43,10 +43,7 @@
     this.updateUserDisplay = this.updateUserDisplay.bind(this);
     this.resetForm = this.resetForm.bind(this);
     this.selectSample = this.selectSample.bind(this);
-<<<<<<< HEAD
     this.compareSamples = this.compareSamples.bind(this);
-=======
->>>>>>> 51911818
     this.state = {
       invite_status: null,
       project: null,
@@ -386,17 +383,12 @@
         notes: dbSample && dbSample.sample_notes ? dbSample.sample_notes : BLANK_TEXT };
 
       return (
-<<<<<<< HEAD
         <a className='col s12 no-padding sample-feed' key={i} >
-=======
-        <a className='col s12 no-padding sample-feed' key={i}>
->>>>>>> 51911818
           <div>
             <div className='samples-card white'>
               <div className='flex-container'>
                 <ul className='flex-items'>
                   <li className='check-box-container'>
-<<<<<<< HEAD
                     <input type="checkbox" id={i}
                       className="filled-in checkbox" value={ this.state.selectedSampleIndices.indexOf(i) != -1 }
                       onChange = { this.selectSample }  
@@ -420,32 +412,6 @@
                       </span>
                     </label>
                   </li>
-=======
-                      <input type="checkbox" id={i}
-                        className="filled-in checkbox" value={ this.state.selectedSampleIndices.indexOf(i) < 0? 0:1 }
-                        onChange = { this.selectSample }  
-                        />
-                      <label htmlFor={i}>
-                  <span className='sample-name-info'>
-                    <div className='card-label top-label'>
-                      {/*<span className='project-name'>*/}
-                      {/*Mosquito*/}
-                      {/*</span>*/}
-                      <span className='upload-date'>
-                        Uploaded {moment(dbSample.created_at).startOf('second').fromNow()}
-                      </span>
-                    </div>
-                    <div className='card-label center-label sample-name'>
-                      {dbSample.name}
-                    </div>
-                    <div className='card-label author bottom-label author'>
-                      { !uploader || uploader === '' ? '' : <span>Uploaded by: {uploader}</span>}
-                    </div>
-                  </span>
-                      </label>
-                    </li>
-                  
->>>>>>> 51911818
                   {
                     this.state.columnsShown.map((column, pos) => {
                       let column_data = '';
@@ -545,11 +511,7 @@
         isRequesting: false,
         allSamples: [...prevState.allSamples, ...res.data.samples],
         pagesLoaded: prevState.pagesLoaded+1,
-<<<<<<< HEAD
         pageEnd: res.data.samples.length < this.pageSize
-=======
-        pageEnd: res.data.samples.length >= this.pageSize ? false : true
->>>>>>> 51911818
       }))
     }).catch((err) => {
       this.setState((prevState) => ({
@@ -763,10 +725,6 @@
     // select all checkboxes
     var that = this;
     $('.checkAll').click(function(e) {
-<<<<<<< HEAD
-=======
-      console.log('got clicked all', e.currentTarget.checked)
->>>>>>> 51911818
       var checked = e.currentTarget.checked;
       $('.checkbox').prop('checked', checked);
       that.setState({
@@ -794,7 +752,6 @@
     });
   }
 
-<<<<<<< HEAD
   compareSamples() {
     let params;
     if(this.state.allChecked) {
@@ -808,9 +765,6 @@
 
   selectSample(e) {
     e.stopPropagation();
-=======
-  selectSample(e) {
->>>>>>> 51911818
     $(".checkAll").prop('checked', false);
     this.setState({
       allChecked: false
@@ -843,11 +797,7 @@
 
   renderTable(samples) {
     let project_id = this.state.selectedProjectId ? this.state.selectedProjectId : 'all'
-<<<<<<< HEAD
     let search_field_width = (project_id === 'all') ? 'col s4' : 'col s2'
-=======
-    let search_field_width = (project_id === 'all') ? 'col s9' : 'col s7'
->>>>>>> 51911818
     let search_field = (
       <div className={search_field_width + ' search-field'}>
         <div className='row'>
@@ -906,20 +856,6 @@
         </div>
       </div>
     );
-<<<<<<< HEAD
-
-=======
-    const check_all = (
-      <div className="col s1 check-all">
-          <input type="checkbox"
-            id="checkAll"
-            className="filled-in checkAll"
-            />
-          <label htmlFor="checkAll"></label>
-          <i className="fa fa-angle-down"></i>    
-      </div>
-    );
->>>>>>> 51911818
     const search_box = (
       <div className="row search-box">
         { check_all }
