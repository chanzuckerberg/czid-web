--- conflicted
+++ resolved
@@ -818,54 +818,7 @@
       if (sample.run_info.report_ready != 1) {
         continue;
       }
-<<<<<<< HEAD
-    })
-  }
-
-  addFavIconClass(project) {
-    return (
-      <i data-status="favorite" data-fav={project.favorited} data-id={project.id} onClick={this.toggleFavorite} className={!project.favorited ? "favorite fa fa-star-o":  "favorite fa fa-star"}></i>
-    )
-  }
-
-  initializeSelectAll() {
-    // select all checkboxes
-    var that = this;
-    $('.checkAll').click(function(e) {
-      var checked = e.currentTarget.checked;
-      $('.checkbox:enabled').prop('checked', checked);
-      var checkedCount = $("input:checkbox:checked").length
-      that.setState({
-        allChecked: checked
-      });
-      that.fetchAllSelectedIds(checked);
-    });
-  }
-
-  checkTheRightBoxes() {
-    var that = this;
-    $('.checkbox:enabled').each((id, element) => {
-      let sample_id = element.getAttribute('data-sample-id');
-      const sampleList = that.state.selectedSampleIds;
-      if (!sample_id) {
-        return;
-      }
-      if (sampleList.indexOf(parseInt(sample_id)) >= 0) {
-        element.checked = true;
-      } else {
-        element.checked = false;
-      }
-    });
-  }
-
-  fetchAllSelectedIds(checked) {
-    var that = this;
-    let sampleList = that.state.selectedSampleIds;
-    $('.checkbox:enabled').each((id, element) => {
-      let sample_id = parseInt(element.getAttribute('data-sample-id'))
-=======
       let sample_id = sample.db_sample.id;
->>>>>>> 7a2814ff
       if (checked) {
         if (sampleList.indexOf(sample_id) === -1) {
           sampleList.push(sample_id);
@@ -1065,7 +1018,6 @@
       </div>
     );
 
-<<<<<<< HEAD
     let delete_project_button = (
       <div className='download-table'>
         <div className='white'>
@@ -1076,9 +1028,7 @@
       </div>
     )
 
-    const host_filter_tag_list = this.generateTagList("hostGenomes", "selectedHostIndices", "Host: ", "id", "name", "int")
     const tissue_filter_tag_list = this.generateTagList("tissueTypes", "selectedTissueFilters", "Tissue: ")
-=======
     const host_filter_tag_list = this.generateTagList(
       "hostGenomes",
       "selectedHostIndices",
@@ -1087,7 +1037,6 @@
       "name",
       "int"
     );
->>>>>>> 7a2814ff
 
     const tissue_filter_tag_list = this.generateTagList(
       "tissueTypes",
@@ -1263,16 +1212,10 @@
           </p>
         </div>
         <div className="col s6 download-section-btns">
-<<<<<<< HEAD
-            { this.state.selectedProjectId ? project_menu : null }
-            { table_download_dropdown }
-            { this.state.selectedSampleIds.length > 0  ? compare_button : null }
-            { this.state.selectedProjectId && this.state.allSamples.length == 0 ? delete_project_button : null }
-=======
           {this.state.selectedProjectId ? project_menu : null}
           {table_download_dropdown}
           {this.state.selectedSampleIds.length > 0 ? compare_button : null}
->>>>>>> 7a2814ff
+          { this.state.selectedProjectId && this.state.allSamples.length == 0 ? delete_project_button : null }
         </div>
       </div>
     );
