import React from "react";
import axios from "axios";
import ReactDOM from "react-dom";
import moment from "moment";
import $ from "jquery";
import Materialize from "materialize-css";
import { Sidebar, Popup, Dropdown, Label, Icon } from "semantic-ui-react";
import Nanobar from "nanobar";
import SortHelper from "./SortHelper";
import numberWithCommas from "../helpers/strings";
import ProjectSelection from "./ProjectSelection";
import StringHelper from "../helpers/StringHelper";

class Samples extends React.Component {
  constructor(props, context) {
    super(props, context);
    this.nanobar = new Nanobar({
      id: "prog-bar",
      class: "prog-bar"
    });
    this.csrf = props.csrf;
    this.favoriteProjects = props.favorites || [];
    this.allProjects = props.projects || [];
    this.pageSize = props.pageSize || 30;

    this.checkTheRightBoxes = this.checkTheRightBoxes.bind(this);
    this.handleSearch = this.handleSearch.bind(this);
    this.columnSorting = this.columnSorting.bind(this);
    this.handleSearchChange = this.handleSearchChange.bind(this);
    this.loadMore = this.loadMore.bind(this);
    this.scrollDown = this.scrollDown.bind(this);
    this.fetchResults = this.fetchResults.bind(this);
    this.handleStatusFilterSelect = this.handleStatusFilterSelect.bind(this);
    this.setUrlLocation = this.setUrlLocation.bind(this);
    this.sortSamples = this.sortSamples.bind(this);
    this.switchColumn = this.switchColumn.bind(this);
    this.handleProjectSelection = this.handleProjectSelection.bind(this);
    this.handleAddUser = this.handleAddUser.bind(this);
    this.editableProjects = props.editableProjects;
    this.canEditProject = this.canEditProject.bind(this);
    this.fetchProjectUsers = this.fetchProjectUsers.bind(this);
    this.updateProjectUserState = this.updateProjectUserState.bind(this);
    this.updateUserDisplay = this.updateUserDisplay.bind(this);
    this.resetForm = this.resetForm.bind(this);
    this.selectSample = this.selectSample.bind(this);
    this.compareSamples = this.compareSamples.bind(this);
    this.clearAllFilters = this.clearAllFilters.bind(this);
    this.selectTissueFilter = this.selectTissueFilter.bind(this);
    this.selectHostFilter = this.selectHostFilter.bind(this);
    this.displayMetaDataDropdown = this.displayMetaDataDropdown.bind(this);
    this.handleColumnSelectChange = this.handleColumnSelectChange.bind(this);
    this.columnHidden = this.columnHidden.bind(this);
    this.startReportGeneration = this.startReportGeneration.bind(this);
    this.checkReportDownload = this.checkReportDownload.bind(this);
    this.displayReportProgress = this.displayReportProgress.bind(this);

    this.state = {
      invite_status: null,
      project: null,
      project_users: [],
      totalNumber: null,
      projectId: null,
      displaySelectSamples: true, // this.checkURLContent(),
      selectedProjectId: this.fetchParams("project_id") || null,
      filterParams: this.fetchParams("filter") || "",
      searchParams: this.fetchParams("search") || "",
      sampleIdsParams: this.fetchParams("ids") || [],
      allSamples: [],
      tissueTypes: [],
      hostGenomes: [],
      sort_by: this.fetchParams("sort_by") || "id,desc",
      pagesLoaded: 0,
      pageEnd: false,
      hostFilterChange: false,
      tissueFilterChange: false,
      checkedBoxes: 0,
      allChecked: false,
      selectedSampleIds: [],
      displayDropdown: false,
      selectedTissueFilters: this.fetchParams("tissue")
        ? this.fetchParams("tissue").split(",")
        : [],
      selectedHostIndices: this.fetchParams("host")
        ? this.fetchParams("host")
            .split(",")
            .map(Number)
        : [],
      initialFetchedSamples: [],
      loading: false,
      isRequesting: false,
      displayEmpty: false,
      checkInUpdate: true,
      resetTissues: !(
        this.fetchParams("tissue") && this.fetchParams("tissue").length > 0
      ),
      resetHosts: !(
        this.fetchParams("host") && this.fetchParams("host").length > 0
      ),
      project_id_download_in_progress: null,
      project_add_email_validation: null,
      projectType: this.fetchParams("type") || "all",
      columnsShown: [
        "total_reads",
        "nonhost_reads",
        "quality_control",
        "compression_ratio",
        "host_genome",
        "location",
        "pipeline_status"
      ],
      allColumns: [
        "total_reads",
        "nonhost_reads",
        "quality_control",
        "compression_ratio",
        "host_genome",
        "location",
        "pipeline_status",
        "notes",
        "nucleotide_type",
        "tissue_type"
      ]
    };

    this.sortCount = 0;
    this.COLUMN_DISPLAY_MAP = {
      total_reads: {
        display_name: "Total reads",
        type: "pipeline_data"
      },
      nonhost_reads: {
        display_name: "Non-host reads",
        type: "pipeline_data"
      },
      quality_control: {
        display_name: "Passed QC",
        tooltip: "Passed quality control",
        type: "pipeline_data"
      },
      compression_ratio: {
        display_name: "DCR",
        tooltip: "Duplicate compression ratio",
        type: "pipeline_data"
      },
      pipeline_status: {
        display_name: "Status",
        type: "pipeline_data"
      },
      nucleotide_type: {
        display_name: "Nucleotide type",
        type: "metadata"
      },
      location: {
        display_name: "Location",
        type: "metadata"
      },
      host_genome: {
        display_name: "Host",
        type: "metadata"
      },
      tissue_type: {
        display_name: "Tissue type",
        type: "metadata"
      },
      notes: {
        display_name: "Notes",
        type: "metadata"
      }
    };

    $(document).ready(function() {
      $("select").material_select();
      $(".modal").modal({
        inDuration: 0,
        outDuration: 0
      });
    });
  }

  initializeTooltip() {
    // only updating the tooltip offset when the component is loaded
    $(() => {
      const tooltipIdentifier = $("[rel='tooltip']");
      tooltipIdentifier.tooltip({
        delay: 0,
        html: true,
        placement: "top",
        offset: "0px 50px"
      });
    });
  }

  selectTissueFilter(e) {
    const filterList = this.state.selectedTissueFilters.slice(0);

    let filterIndex;
    let selectedFilter = e.target.getAttribute("data-status");

    if (e.target.checked) {
      filterList.push(selectedFilter);
    } else {
      filterIndex = filterList.indexOf(selectedFilter);
      filterList.splice(filterIndex, 1);
    }
    this.setState(
      {
        selectedTissueFilters: filterList
      },
      () => {
        this.setUrlLocation("none");
      }
    );
  }

  selectHostFilter(e) {
    // current array of options
    const hostList = this.state.selectedHostIndices.slice(0);
    let index;
    // check if the check box is checked or unchecked
    if (e.target.checked) {
      // add the numerical value of the checkbox to options array
      hostList.push(+e.target.id);
    } else {
      // or remove the value from the unchecked checkbox from the array
      index = hostList.indexOf(+e.target.id);
      hostList.splice(index, 1);
    }
    // update the state with the new array of options
    this.setState(
      {
        selectedHostIndices: hostList
      },
      () => {
        this.setUrlLocation("none");
      }
    );
  }

  canEditProject(projectId) {
    return this.editableProjects.indexOf(parseInt(projectId)) > -1;
  }

  displayReportProgress(res) {
    $(".download-progress")
      .html(
        `<i className="fa fa-circle-o-notch fa-spin fa-fw"></i> ${
          res.data.status_display
        }`
      )
      .css("display", "block");
    setTimeout(() => {
      this.checkReportDownload();
    }, 2000);
  }

  startReportGeneration() {
    this.nanobar.go(30);
    axios
      .get(`/projects/${this.state.selectedProjectId}/make_project_reports_csv`)
      .then(res => {
        this.setState({
          project_id_download_in_progress: this.state.selectedProjectId
        });
        this.displayReportProgress(res);
      })
      .catch(() => {});
  }

  checkReportDownload() {
    axios
      .get(
        `/projects/${
          this.state.project_id_download_in_progress
        }/project_reports_csv_status`
      )
      .then(res => {
        let download_status = res.data.status_display;
        if (download_status === "complete") {
          location.href = `/projects/${
            this.state.project_id_download_in_progress
          }/send_project_reports_csv`;
          this.setState({
            project_id_download_in_progress: null
          });
        } else {
          this.displayReportProgress(res);
        }
      })
      .catch(() => {
        this.setState(
          {
            project_id_download_in_progress: null
          },
          () => {
            Materialize.toast(
              `Failed to download report for '${this.state.project.name}'`,
              3000,
              "rounded"
            );
          }
        );
      });
  }

  sortSamples() {
    this.sortCount += 1;
    let new_sort = "";
    if (this.sortCount === 3) {
      this.sortCount = 0;
      new_sort = "id,desc";
    } else {
      new_sort = this.state.sort_by === "name,asc" ? "name,desc" : "name,asc";
    }
    this.setState({ sort_by: new_sort }, () => {
      this.setUrlLocation();
      this.nanobar.go(30);
      this.fetchResults();
    });
  }

  columnSorting(e) {
    const className = e.target.className;
    const pos = className.indexOf("sort_by");
    const sort_query = className.substr(pos).split(" ")[0];
    this.setState({ sort_query });
    SortHelper.applySort(sort_query);
  }

  fetchParams(param) {
    let urlParams = new URLSearchParams(window.location.search);
    return urlParams.get(param);
  }

  updateProjectUserState(email_array) {
    this.setState({ project_users: email_array });
  }

  resetForm() {
    $("#add_user_to_project").val("");
    this.setState({
      project_add_email_validation: null,
      invite_status: null
    });
  }

  fetchProjectUsers(id) {
    if (!id || !this.canEditProject(id)) {
      this.updateProjectUserState([]);
    } else {
      axios
        .get(`/projects/${id}/all_emails.json`)
        .then(res => {
          this.updateProjectUserState(res.data.emails);
        })
        .catch(() => {
          this.updateProjectUserState([]);
        });
    }
  }

  toggleProjectVisbility(projId, publicAccess) {
    if (projId) {
      axios
        .put(`/projects/${projId}.json`, {
          public_access: publicAccess,
          authenticity_token: this.csrf
        })
        .then(() => {
          this.setState({
            project: Object.assign(this.state.project, {
              public_access: publicAccess
            })
          });
        })
        .catch(() => {
          Materialize.toast(
            `Unable to change project visibility for '${
              this.state.project.name
            }'`,
            3000,
            "rounded"
          );
        });
    }
  }

  displayMetaDataDropdown() {
    this.setState({
      displayDropdown: !this.state.displayDropdown
    });
  }

  updateUserDisplay(email_to_add) {
    let new_project_users = this.state.project_users;
    if (!new_project_users.includes(email_to_add)) {
      new_project_users.push(email_to_add);
      this.setState({ project_users: new_project_users });
    }
  }

  handleAddUser(e, waitForEnter) {
    if (waitForEnter && e.keyCode !== 13) {
      return;
    } else {
      let email_to_add = this.refs.add_user.value;
      let project_id = this.state.selectedProjectId;
      const isValidEmail = StringHelper.validateEmail(email_to_add);
      if (isValidEmail) {
        this.setState({
          project_add_email_validation: null,
          invite_status: "sending"
        });
        axios
          .put(`/projects/${project_id}/add_user`, {
            user_email_to_add: email_to_add,
            authenticity_token: this.csrf
          })
          .then(() => {
            this.updateUserDisplay(email_to_add);
            this.setState({
              invite_status: "sent"
            });
          });
      } else {
        this.setState({
          project_add_email_validation: "Invalid email address, try again?"
        });
      }
    }
  }

  handleSearchChange(e) {
    let val = e.target.value;
    if (val !== "") {
      this.setState({ searchParams: val });
    } else {
      this.setState(
        {
          searchParams: ""
        },
        () => {
          this.setUrlLocation();
          this.fetchResults();
        }
      );
    }
  }

  switchColumn(column_name, position) {
    const columnsShown = Object.assign([], this.state.columnsShown);
    columnsShown[position] = column_name;
    this.setState({ columnsShown });
  }

  appendStatusIcon(status) {
    let klass = "";
    switch (status) {
      case "WAITING":
        klass = "waiting fa fa-arrow-up";
        break;
      case "INPROGRESS":
        klass = "uploading fa fa-repeat";
        break;
      case "POST PROCESSING":
        klass = "uploading fa fa-repeat";
        break;
      case "HOST FILTERING":
        klass = "uploading fa fa-repeat";
        break;
      case "ALIGNMENT":
        klass = "uploading fa fa-repeat";
        break;
      case "FAILED":
        klass = "failed fa fa-times";
        break;
      case "COMPLETE":
        klass = "complete fa fa-check";
        break;
      default:
        klass = "waiting fa fa-arrow-up";
    }
    return <i className={klass} aria-hidden="true" />;
  }

  formatRunTime(runtime) {
    runtime = Number(runtime);
    const h = Math.floor(runtime / 3600);
    const m = Math.floor((runtime % 3600) / 60);
    const s = Math.floor((runtime % 3600) % 60);

    const hDisplay = h > 0 ? h + (h === 1 ? " hour, " : " hours, ") : "";
    const mDisplay = m > 0 ? m + (m === 1 ? " minute, " : " minutes, ") : "";
    const sDisplay = s > 0 ? s + (s === 1 ? " second" : " seconds") : "";
    return hDisplay + mDisplay + sDisplay;
  }

  renderPipelineOutput(samples) {
    let BLANK_TEXT = <span className="blank">NA</span>;
    return samples.map((sample, i) => {
      let dbSample = sample.db_sample;
      let derivedOutput = sample.derived_sample_output;
      let runInfo = sample.run_info;
      let uploader = sample.uploader.name;
      let descrip = runInfo.job_status_description;
      let statusClass = !descrip
        ? this.applyChunkStatusClass(runInfo)
        : this.applyClass(descrip);
      let status = !descrip ? this.getChunkedStage(runInfo) : descrip;

      const rowWithChunkStatus = (
        <div className={`${statusClass} status`}>
          {this.appendStatusIcon(status)}
          <span>{status}</span>
        </div>
      );

      const sample_name_info = (
        <span
          onClick={e => this.viewSample(dbSample.id, e)}
          className="sample-name-info"
        >
          <div className="card-label top-label">
            <span className="upload-date">
              Uploaded{" "}
              {moment(dbSample.created_at)
                .startOf("second")
                .fromNow()}
            </span>
          </div>
          <div className="card-label center-label sample-name">
            {dbSample.name}
          </div>
          <div className="card-label author bottom-label author">
            {!uploader || uploader === "" ? (
              ""
            ) : (
              <span>Uploaded by: {uploader}</span>
            )}
          </div>
        </span>
      );
      let stats = derivedOutput.summary_stats;
      const data_values = {
        total_reads: !derivedOutput.pipeline_run
          ? BLANK_TEXT
          : numberWithCommas(derivedOutput.pipeline_run.total_reads),
        nonhost_reads:
          !stats || !stats.remaining_reads
            ? BLANK_TEXT
            : numberWithCommas(stats.remaining_reads),
        nonhost_reads_percent:
          !stats || !stats.percent_remaining ? (
            ""
          ) : (
            <span className="percent">
              {" "}
              {`(${stats.percent_remaining.toFixed(2)}%)`}{" "}
            </span>
          ),
        quality_control:
          !stats || !stats.qc_percent
            ? BLANK_TEXT
            : `${stats.qc_percent.toFixed(2)}%`,
        compression_ratio:
          !stats || !stats.compression_ratio
            ? BLANK_TEXT
            : stats.compression_ratio.toFixed(2),
        tissue_type:
          dbSample && dbSample.sample_tissue
            ? dbSample.sample_tissue
            : BLANK_TEXT,
        nucleotide_type:
          dbSample && dbSample.sample_template
            ? dbSample.sample_template
            : BLANK_TEXT,
        location:
          dbSample && dbSample.sample_location
            ? dbSample.sample_location
            : BLANK_TEXT,
        host_genome:
          derivedOutput && derivedOutput.host_genome_name
            ? derivedOutput.host_genome_name
            : BLANK_TEXT,
        notes:
          dbSample && dbSample.sample_notes ? dbSample.sample_notes : BLANK_TEXT
      };

      return (
        <a className="col s12 no-padding sample-feed" key={i}>
          <div>
            <div className="samples-card white">
              <div className="flex-container">
                <ul className="flex-items">
                  <li className="check-box-container">
                    {this.state.displaySelectSamples ? (
                      <div>
                        <input
                          type="checkbox"
                          data-sample-id={dbSample.id}
                          id={i}
                          onClick={this.selectSample}
                          className="filled-in checkbox"
                          value={
                            this.state.selectedSampleIds.indexOf(dbSample.id) !=
                            -1
                          }
                          disabled={status != "COMPLETE"}
                        />{" "}
                        <label htmlFor={i}>{sample_name_info}</label>
                      </div>
                    ) : (
                      sample_name_info
                    )}
                  </li>
                  {this.state.columnsShown.map((column, pos) => {
                    let column_data = "";
                    if (column === "pipeline_status") {
                      column_data = (
                        <li
                          key={pos}
                          onClick={this.viewSample.bind(this, dbSample.id)}
                        >
                          <div className="card-label top-label">
                            {rowWithChunkStatus}
                          </div>
                          <div className="card-label center-label">
                            {runInfo.total_runtime ? (
                              <span className="time">
                                <i
                                  className="fa fa-clock-o"
                                  aria-hidden="true"
                                />
                                <span className="duration-label">
                                  {this.formatRunTime(runInfo.total_runtime)}
                                </span>
                              </span>
                            ) : null}
                          </div>
                        </li>
                      );
                    } else if (column === "nonhost_reads") {
                      column_data = (
                        <li key={pos}>
                          <div className="card-label center center-label data-label">
                            {data_values[column]}{" "}
                            {data_values["nonhost_reads_percent"]}
                          </div>
                        </li>
                      );
                    } else {
                      column_data = (
                        <li
                          key={pos}
                          onClick={this.viewSample.bind(this, dbSample.id)}
                        >
                          <div className="card-label center center-label data-label">
                            {data_values[column]}
                          </div>
                        </li>
                      );
                    }
                    return column_data;
                  })}
                </ul>
              </div>
            </div>
          </div>
        </a>
      );
    });
  }

  //Load more samples on scroll
  scrollDown() {
    var that = this;
    $(window).scroll(function() {
      if (
        $(window).scrollTop() >
        $(document).height() - $(window).height() - 6000
      ) {
        {
          !that.state.isRequesting && !that.state.pageEnd
            ? that.loadMore()
            : null;
        }
        return false;
      }
    });
  }

  //load more paginated samples
  loadMore() {
    const params = this.getParams();
    this.setState({ isRequesting: true });
    axios
      .get(`/samples?${params}`)
      .then(res => {
        this.setState(prevState => ({
          isRequesting: false,
          allSamples: [...prevState.allSamples, ...res.data.samples],
          pagesLoaded: prevState.pagesLoaded + 1,
          pageEnd: res.data.samples.length < this.pageSize
        }));
      })
      .catch(() => {
        this.setState(prevState => ({
          isRequesting: false,
          allSamples: [...prevState.allSamples],
          pagesLoaded: prevState.pagesLoaded,
          pageEnd: prevState.pageEnd
        }));
      });
  }

  //fetch project, filter and search params
  getParams() {
    let params = `filter=${this.state.filterParams}&page=${this.state
      .pagesLoaded + 1}&search=${this.state.searchParams}&sort_by=${
      this.state.sort_by
    }`;
    let projectId = parseInt(this.state.selectedProjectId);

    if (projectId) {
      params += `&project_id=${projectId}`;
    }
    if (this.state.sampleIdsParams.length) {
      let sampleParams = this.state.sampleIdsParams;
      params += `&ids=${sampleParams}`;
    }

    if (this.state.selectedTissueFilters.length) {
      let tissueParams = this.state.selectedTissueFilters.join(",");
      params += `&tissue=${tissueParams}`;
    } else if (this.state.tissueTypes.length > 0) {
      // initializing or all the tissue types are NA
      params += "&tissue=none";
    }

    if (this.state.selectedHostIndices.length) {
      let hostParams = this.state.selectedHostIndices.join(",");
      params += `&host=${hostParams}`;
    } else if (this.state.hostGenomes.length > 0) {
      // initializing (before first results are selected)
      params += "&host=none";
    }

    return params;
  }

  allTissueTypes(all_tissues) {
    return all_tissues.length == 0 || all_tissues.indexOf("-") >= 0
      ? all_tissues
      : ["-", ...all_tissues];
  }

  //fetch results from filtering, search or switching projects
  fetchResults(cb, reset_filters = false) {
    this.nanobar.go(30);
    // always fetch from page one
    this.state.pagesLoaded = 0;
    this.state.pageEnd = false;
    this.state.isRequesting = true;
    const params = this.getParams();
    axios
      .get(`/samples?${params}`)
      .then(res => {
        this.nanobar.go(100);
        this.setState(prevState => ({
          initialFetchedSamples: res.data.samples,
          allSamples: res.data.samples,
          tissueTypes: this.allTissueTypes(res.data.tissue_types),
          selectedTissueFilters:
            reset_filters || prevState.resetTissues
              ? this.allTissueTypes(res.data.tissue_types)
              : prevState.selectedTissueFilters,
          hostGenomes: res.data.host_genomes,
          selectedHostIndices:
            reset_filters || prevState.resetHosts
              ? res.data.host_genomes.map(h => h.id)
              : prevState.selectedHostIndices,
          displayEmpty: false,
          checkInUpdate: false, //don't trigger more update if it's from the fetchResults
          resetTissues: false,
          resetHosts: false,
          totalNumber: res.data.total_count,
          pagesLoaded: prevState.pagesLoaded + 1,
          pageEnd: res.data.samples.length < this.pageSize,
          isRequesting: false
        }));
        if (!this.state.allSamples.length) {
          this.setState({ displayEmpty: true });
        }
        if (typeof cb === "function") {
          cb();
        }
      })
      .catch(() => {
        this.setState({
          initialFetchedSamples: [],
          allSamples: [],
          displayEmpty: true
        });
        if (typeof cb === "function") {
          cb();
        }
      });
  }

  applyClass(status) {
    if (status === "COMPLETE") {
      return "complete";
    } else if (status === "WAITING") {
      return "waiting";
    } else if (status === "INPROGRESS") {
      return "uploading";
    } else if (status === "FAILED") {
      return "failed";
    }
  }

  applyChunkStatusClass(runInfo) {
    let postProcess = runInfo["Post Processing"];
    let hostFiltering = runInfo["Host Filtering"];
    let alignment = runInfo["GSNAPL/RAPSEARCH alignment"];
    if (postProcess) {
      return postProcess === "LOADED" ? "complete" : "uploading";
    } else if (alignment) {
      return alignment === "FAILED" ? "failed" : "uploading";
    } else if (hostFiltering) {
      return hostFiltering === "FAILED" ? "failed" : "uploading";
    }
  }

  getChunkedStage(runInfo) {
    let postProcess = runInfo["Post Processing"];
    let hostFiltering = runInfo["Host Filtering"];
    let alignment = runInfo["GSNAPL/RAPSEARCH alignment"];
    if (alignment === "FAILED" || hostFiltering === "FAILED") {
      return "FAILED";
    } else if (postProcess) {
      if (postProcess === "LOADED") {
        return "COMPLETE";
      } else if (postProcess === "FAILED") {
        return "COMPLETE*";
      } else {
        return "POST PROCESSING";
      }
    } else if (alignment) {
      return "ALIGNMENT";
    } else if (hostFiltering) {
      return "HOST FILTERING";
    } else {
      return "WAITING";
    }
  }

  //handle search when query is passed
  handleSearch(e) {
    if (e.target.value !== "" && e.key === "Enter") {
      this.nanobar.go(30);
      this.setState(
        {
          searchParams: e.target.value
        },
        () => {
          this.setUrlLocation();
          this.fetchResults();
        }
      );
    }
  }

  fetchProjectDetails(projId, resetFilters = true) {
    if (!projId) {
      this.setState({
        selectedProjectId: null,
        project: null
      });
      this.fetchResults(null, resetFilters);
    } else {
      projId = parseInt(projId);
      axios
        .get(`projects/${projId}.json`)
        .then(res => {
          this.setState({
            project: res.data
          });
          this.fetchProjectUsers(projId);
          this.fetchResults(null, resetFilters);
        })
        .catch(() => {
          this.setState({ project: null });
        });
    }
  }

  viewSample(id, e) {
    e.preventDefault();
    $(".checkAll, .checkbox").prop("checked", false);
    location.href = `/samples/${id}`;
  }

  renderEmptyTable() {
    return (
      <div className="center-align">
        <i className="fa fa-frown-o"> No result found</i>
      </div>
    );
  }

  displayDownloadDropdown() {
    $(".download-dropdown").dropdown({
      constrainWidth: false, // Does not change width of dropdown to that of the activator
      gutter: 0, // Spacing from edge
      belowOrigin: true, // Displays dropdown below the button
      alignment: "left", // Displays dropdown with edge aligned to the left of button
      stopPropagation: true // Stops event propagation
    });
  }

  findSelectedColumns(sel) {
    const res = [];
    for (let i = 0; i < sel.length; i++) {
      const column_name = sel.options[i].value;
      if (sel.options[i].selected && column_name !== "") {
        res.push(column_name);
      }
    }
    return res;
  }

  handleColumnSelectChange(e) {
    const selected_columns = this.findSelectedColumns(e.target);
    this.setState({ columnsShown: selected_columns });
  }

  columnHidden(column) {
    return !this.state.columnsShown.includes(column);
  }

  initializeSelectAll() {
    // select all checkboxes
    var that = this;
    $(".checkAll").click(function(e) {
      var checked = e.currentTarget.checked;
      $(".checkbox:enabled").prop("checked", checked);
      that.setState({
        allChecked: checked
      });
      that.fetchAllSelectedIds(checked);
    });
  }

  checkTheRightBoxes() {
    var that = this;
    $(".checkbox:enabled").each((id, element) => {
      let sample_id = element.getAttribute("data-sample-id");
      const sampleList = that.state.selectedSampleIds;
      if (!sample_id) {
        return;
      }
      let i = parseInt(sample_id);
      if (sampleList.indexOf(i) >= 0) {
        element.checked = true;
      } else {
        element.checked = false;
      }
    });
  }

  fetchAllSelectedIds(checked) {
    var that = this;
    let sampleList = that.state.selectedSampleIds;
    $(".checkbox:enabled").each((id, element) => {
      let sample_id = parseInt(element.getAttribute("data-sample-id"));
      let indx = sampleList.indexOf(sample_id);
      if (checked) {
        if (indx === -1) {
          sampleList.push(+sample_id);
        }
      } else {
        if (indx >= 0) {
          sampleList.splice(indx, 1);
        }
      }
    });
    that.setState({ selectedSampleIds: sampleList });
  }

  compareSamples() {
    if (this.state.selectedSampleIds.length) {
      location.href = `/samples/heatmap?sample_ids=${
        this.state.selectedSampleIds
      }`;
    }
  }

  clearAllFilters() {
    this.setState(
      {
        filterParams: "",
        searchParams: "",
        sampleIdsParams: [],
        selectedTissueFilters: [],
        selectedHostIndices: []
      },
      () => {
        this.setUrlLocation();
        this.fetchResults(null, true);
      }
    );
  }

  selectSample(e) {
    e.stopPropagation();
    $(".checkAll").prop("checked", false);
    this.setState({
      allChecked: false
    });
    // current array of options
    const sampleList = this.state.selectedSampleIds;

    let sample_id = parseInt(e.target.getAttribute("data-sample-id"));
    let index;
    // check if the check box is checked or unchecked

    if (e.target.checked) {
      // add the numerical value of the checkbox to options array
      sampleList.push(+sample_id);
    } else {
      // or remove the value from the unchecked checkbox from the array
      index = sampleList.indexOf(+sample_id);
      sampleList.splice(index, 1);
    }
    var checkedCount = $("input:checkbox:checked").length;
    // update the state with the new array of options
    this.setState({
      selectedSampleIds: sampleList,
      checkedBoxes: checkedCount
<<<<<<< HEAD
    });
=======
     })
>>>>>>> 5c5e7736
  }

  applyExcluded(e, type, state_var) {
    let id = e.target.getAttribute("data-exclude");
    if (type === "int") {
      id = +id;
    }
    let list = Object.assign([], this.state[state_var]);
    let index = list.indexOf(id);
    list.splice(index, 1);
    if (index >= 0) {
      let new_state = {
        [`${state_var}`]: list
      };
      this.setState(new_state, () => {
        this.setUrlLocation("none");
        this.fetchResults();
      });
    }
  }

  generateTagList(
    state_all_options,
    state_selected_options,
    prefix,
    id_field = null,
    name_field = null,
    id_type = null
  ) {
    let result = this.state[state_all_options].map((entry, i) => {
      let id = id_field ? entry[id_field] : entry;
      let name = name_field ? entry[name_field] : entry;
      if (this.state[state_selected_options].indexOf(id) >= 0) {
        return (
          <Label
            className="label-tags"
            size="tiny"
            key={`${state_all_options}_tag_${i}`}
          >
            {`${prefix}${name}`}
            <Icon
              name="close"
              data-exclude={id}
              onClick={e => {
                this.applyExcluded(e, id_type, state_selected_options);
              }}
            />
          </Label>
        );
      } else {
        return null;
      }
    });
    return result;
  }

  renderTable(samples) {
    let project_id = this.state.selectedProjectId
      ? this.state.selectedProjectId
      : "all";
    let search_field_width = "col s3 no-padding";
    let search_field = (
      <div className={search_field_width + " search-field"}>
        <div className="row">
          <i className="fa search-icon left fa-search" />
          <input
            id="search"
            value={this.state.searchParams}
            onChange={this.handleSearchChange}
            onKeyDown={this.handleSearch}
            className="search col s12"
            placeholder="Search"
          />
        </div>
      </div>
    );

    let table_download_dropdown = (
      <div className="download-wrapper">
        <Dropdown
          button
          className="icon link download-btn"
          labeled
          icon={{ className: "cloud download alternate" }}
          text="Download"
        >
          <Dropdown.Menu>
            <Dropdown.Item href={`/projects/${project_id}/csv`}>
              Download Table
            </Dropdown.Item>
            {project_id === "all" ? null : (
              <Dropdown.Item
                onClick={this.startReportGeneration}
                className="download-reports"
              >
                Download Reports
              </Dropdown.Item>
            )}
          </Dropdown.Menu>
        </Dropdown>
      </div>
    );

    let check_all = (
      <div className="check-all">
        <input type="checkbox" id="checkAll" className="filled-in checkAll" />
        <label htmlFor="checkAll" />
      </div>
    );

    let compare_button = (
      <div className="download-table">
        <div className="white">
          <a onClick={this.compareSamples} className="compare center">
            <span>Compare</span>
          </a>
        </div>
      </div>
    );

    const host_filter_tag_list = this.generateTagList(
      "hostGenomes",
      "selectedHostIndices",
      "Host: ",
      "id",
      "name",
      "int"
    );

    const tissue_filter_tag_list = this.generateTagList(
      "tissueTypes",
      "selectedTissueFilters",
      "Tissue: "
    );

    const metaDataFilter = (
      <div className="col s2 wrapper">
        <div
          className={
            this.state.displayDropdown ? "metadata metadata-active" : "metadata"
          }
          onClick={this.displayMetaDataDropdown}
        >
          <div className="metadata-dropdown">Filter</div>
          <i
            className={
              this.state.displayDropdown ? "fa fa-angle-up" : "fa fa-angle-down"
            }
          />
        </div>
        {this.state.displayDropdown ? (
          <div className="row metadata-options">
            <div className="col s6">
              <h6>Host</h6>
              {this.state.hostGenomes.length == 0 ? (
                <div className="options-wrapper">
                  <label>No host genome data present</label>
                </div>
              ) : (
                this.state.hostGenomes.map((host, i) => {
                  let indices = this.state.selectedHostIndices;
                  let res = (
                    <div key={i} className="options-wrapper">
                      <input
                        name="host"
                        type="checkbox"
                        data-id={host.id}
                        checked={indices.indexOf(host.id) < 0 ? "" : "checked"}
                        value={indices.indexOf(i) != -1}
                        onChange={this.selectHostFilter}
                        id={host.id}
                        className="filled-in human"
                      />
                      <label htmlFor={host.id}>{host.name}</label>
                    </div>
                  );
                  return res;
                })
              )}
            </div>
            <div className="col s6">
              <h6>Tissue</h6>
              {this.state.tissueTypes.length == 0 ? (
                <div className="options-wrapper">
                  <label>No tissue data present</label>
                </div>
              ) : (
                this.state.tissueTypes.map((tissue, i) => {
                  let res = (
                    <div key={i} className="options-wrapper">
                      <input
                        name="tissue"
                        type="checkbox"
                        id={tissue}
                        className="filled-in"
                        data-status={tissue}
                        checked={
                          this.state.selectedTissueFilters.indexOf(tissue) < 0
                            ? ""
                            : "checked"
                        }
                        onChange={this.selectTissueFilter}
                      />
                      <label htmlFor={tissue}>{tissue}</label>
                    </div>
                  );
                  return res;
                })
              )}
            </div>
          </div>
        ) : null}
      </div>
    );

    const search_box = (
      <div className="row search-box">
        {this.state.displaySelectSamples ? check_all : null}
        {search_field}
        {metaDataFilter}
      </div>
    );

    let addUser = (
      <div id="modal1" className="modal project-popup">
        <div className="modal-content">
          <div className="project_modal_header">
            Project Members and Access Control
          </div>
          <div className="project_modal_title">
            {this.state.project ? this.state.project.name : null}
          </div>
          <div className="project_modal_visiblity">
            {this.state.project ? (
              this.state.project.public_access ? (
                <span>
                  <i className="tiny material-icons">lock_open</i>
                  <span className="label">Public Project</span>
                </span>
              ) : (
                <span>
                  <i className="tiny material-icons">lock</i>
                  <span className="label">Private Project</span>
                  <a
                    href="#"
                    onClick={() =>
                      this.toggleProjectVisbility(this.state.project.id, 1)
                    }
                  >
                    Make project public
                  </a>
                </span>
              )
            ) : null}
          </div>

          <div className="add_member row">
            <input
              ref="add_user"
              id="add_user_to_project"
              type="email"
              placeholder="Add project members by email"
              onKeyDown={e => this.handleAddUser(e, true)}
              className="validate col s12 browser-default"
            />
            <span className="add_member_action" onClick={this.handleAddUser}>
              Add member
            </span>
            <div className="error-message">
              {this.state.project_add_email_validation}
            </div>
            {this.state.invite_status === "sending" ? (
              <div className="status-message">
                <i className="fa fa-circle-o-notch fa-spin fa-fw" />
                Hang tight, sending invitation...
              </div>
            ) : null}
            {this.state.invite_status === "sent" ? (
              <div className="status-message status teal-text text-darken-2">
                <i className="fa fa-smile-o fa-fw" />
                Yay! User has been added
              </div>
            ) : null}
          </div>

          <div className="members_list">
            <div className="list_title">
              <i className="tiny material-icons">person_add</i> Project Members
            </div>
            <ul>
              {this.state.project_users.length > 0 ? (
                this.state.project_users.map(email => {
                  return <li key={email}>{email}</li>;
                })
              ) : (
                <li key="None">None</li>
              )}
            </ul>
          </div>
          <button className="modal-close">Close</button>
        </div>
      </div>
    );

    let proj_users_count = this.state.project_users.length;
    let proj = this.state.project;
    const project_menu = (
      <div className="right col s12">
        <ul className="project-menu">
          <li>
            {proj ? (
              proj.public_access ? (
                <span>
                  <i className="tiny material-icons">lock_open</i> Public
                  project
                </span>
              ) : (
                <span>
                  <i className="tiny material-icons">lock</i> Private project
                </span>
              )
            ) : null}
          </li>
          <li>
            {proj && this.canEditProject(proj.id) ? (
              proj_users_count ? (
                <span>
<<<<<<< HEAD
                  <i className="tiny material-icons">people</i>
                  {proj_users_count}
                  {proj_users_count > 1 ? " members" : " member"}
=======
                  <i className="tiny material-icons">people</i> {this.state.project_users.length}
                    { (this.state.project_users.length > 1) ? ' members' : ' member'}
>>>>>>> 5c5e7736
                </span>
              ) : (
                <span>No member</span>
              )
            ) : null}
          </li>
          <li className="add-member">
            {proj && this.canEditProject(proj.id) ? (
              <a
                className="modal-trigger"
                href="#modal1"
                onClick={this.resetForm}
              >
                Add user
              </a>
            ) : null}
          </li>
        </ul>
      </div>
    );

    let allSamplesLen = this.state.allSamples.length;
    const projInfo = (
      <div className="row download-section">
        <div className="col s6 wrapper">
          <div
            className={
              !proj ? "proj-title heading all-proj" : "heading proj-title"
            }
          >
            {!proj ? (
              <div className="">All Samples</div>
            ) : (
              <div>
                <span className="">{proj.name}</span>
              </div>
            )}
          </div>
          <p className="subheading col no-padding s12">
            {allSamplesLen === 0
              ? "No sample found"
              : allSamplesLen === 1
                ? "1 sample found"
                : `Showing ${allSamplesLen} out of ${
                    this.state.totalNumber
                  } total samples. ${
                    this.state.selectedSampleIds.length
                  } samples selected.`}
          </p>
        </div>
        <div className="col s6 download-section-btns">
          {this.state.selectedProjectId ? project_menu : null}
          {table_download_dropdown}
          {this.state.selectedSampleIds.length > 0 ? compare_button : null}
        </div>
      </div>
    );

    let filterSelect = this.handleStatusFilterSelect;
    let statuses = ["WAITING", "UPLOADING", "CHECKED", "FAILED", "ALL"];
    let texts = ["Waiting", "In Progress", "Complete", "Failed", "All"];
    let classes = ["waiting", "uploading", "complete", "failed", "all"];

    const filterStatus = (
      <div className="dropdown-status-filtering">
        <li>
          <a className="title">
            <b>Filter status</b>
          </a>
        </li>

        {statuses.map((status, pos) => {
          return (
            <li
              className="filter-item"
              data-status={status}
              onClick={filterSelect}
            >
              <a data-status={status} className={"filter-item " + classes[pos]}>
                {texts[pos]}
              </a>
              <i data-status={status} className="filter fa fa-check hidden" />
            </li>
          );
        })}
        <li className="divider" />
      </div>
    );

    let sort = this.state.sort_by;
    let colMap = this.COLUMN_DISPLAY_MAP;
    const tableHead = (
      <div className="col s12 sample-feed-head no-padding samples-table-head">
        <div className="samples-card white">
          <div className="flex-container">
            <ul className="flex-items">
              <li className="sample-name-info">
                <div className="card-label column-title center-label sample-name">
                  <div className="sort-able" onClick={this.sortSamples}>
                    <span>Name</span>
                    <i
                      className={`fa ${
                        sort === "name,desc"
                          ? "fa fa-sort-alpha-desc"
                          : "fa fa-sort-alpha-asc"
                      }
                  ${
                    sort === "name,desc" || sort === "name,asc"
                      ? "active"
                      : "hidden"
                  }`}
                    />
                  </div>
                </div>
              </li>

              {this.state.columnsShown.map((column_name, pos) => {
                return (
                  <li key={`shown-${pos}`}>
                    {
                      <Popup
                        trigger={
                          <div
                            className="card-label column-title center-label sample-name center menu-dropdown"
                            data-activates={`column-dropdown-${pos}`}
                          >
                            {colMap[column_name].display_name}{" "}
                            <i className="fa fa-caret-down" />
                          </div>
                        }
                        size="mini"
                        className={
                          !colMap[column_name].tooltip ? "hidden-popup" : ""
                        }
                        content={colMap[column_name].tooltip}
                        hideOnScroll
                        inverted
                      />
                    }
                    <ul
                      className="dropdown-content column-dropdown"
                      id={`column-dropdown-${pos}`}
                    >
                      {column_name === "pipeline_status" ? (
                        <div>{filterStatus}</div>
                      ) : null}
                      <li>
                        <a className="title">
                          <b>Switch column</b>
                        </a>
                      </li>
                      {this.state.allColumns.map((name, i) => {
                        return this.state.columnsShown.includes(name) ? (
                          <li
                            key={`all-${i}`}
                            className={`disabled column_name ${
                              column_name === name ? "current" : ""
                            }`}
                          >
                            {colMap[name].display_name}
                            {column_name === name ? (
                              <i className="fa fa-check right" />
                            ) : null}
                          </li>
                        ) : (
                          <li
                            key={`all-${i}`}
                            className="selectable column_name"
                            onClick={() => this.switchColumn(name, pos)}
                          >
                            {colMap[name].display_name}
                          </li>
                        );
                      })}
                    </ul>
                  </li>
                );
              })}
            </ul>
          </div>
        </div>
      </div>
    );

    return (
      <div className="row content-wrapper">
        <div className="project-info col s12">
          {projInfo} {addUser}
        </div>
        <div className="divider" />
        <div className="sample-container no-padding col s12">
          {search_box}
          <div className="filter-tags-list">
            {host_filter_tag_list} {tissue_filter_tag_list}
          </div>
          <div className="sample-table-container row">
            {tableHead}
            {!samples.length && this.state.displayEmpty
              ? this.renderEmptyTable()
              : this.renderPipelineOutput(samples)}
          </div>
        </div>
        {!this.state.pageEnd && this.state.allSamples.length > 14 ? (
          <div className="scroll">
            <i className="fa fa-spinner fa-spin fa-3x" />
          </div>
        ) : (
          ""
        )}
      </div>
    );
  }

  componentDidMount() {
    $(() => {
      const win = $(window);
      const samplesHeader = $(".sample-table-container");
      const siteHeaderHeight = $(".site-header").height();
      const projectWrapper = $(".project-wrapper");
      let prevScrollTop = 0;
      let marginTop = 0;
      win.scroll(() => {
        const scrollTop = win.scrollTop();
        const scrollDirection =
          scrollTop >= prevScrollTop ? "downward" : "upward";
        if (scrollTop > samplesHeader.offset().top) {
          samplesHeader.addClass("shadow");
        } else {
          samplesHeader.removeClass("shadow");
        }
        if (scrollDirection === "downward") {
          const scrollDiff = siteHeaderHeight - scrollTop;
          marginTop = scrollDiff > 0 ? scrollDiff : 0;
        } else {
          const scrollDiff = siteHeaderHeight - scrollTop;
          marginTop =
            scrollDiff < 0 ? 0 : Math.abs(scrollTop - siteHeaderHeight);
        }
        projectWrapper.css({ marginTop });
        prevScrollTop = scrollTop;
      });
      $(".filter").hide();
    });
    this.closeMetaDataDropdown();
    this.initializeSelectAll();
    this.displayDownloadDropdown();
    this.initializeTooltip();
    this.fetchProjectDetails(this.state.selectedProjectId, false);
    this.scrollDown();
    this.displayPipelineStatusFilter();
    this.initializeColumnSelect();
  }

  componentDidUpdate(prevProps, prevState) {
    const prevStatus = prevState.filterParams;
    const currentStatus = this.state.filterParams;
    const prevHostIndices = prevState.selectedHostIndices;
    const prevTissueFilters = prevState.selectedTissueFilters;
    const prevSelectedProject = prevState.selectedProjectId;

    if (prevSelectedProject !== this.state.selectedProjectId) {
      window.scrollTo(0, 0);
    }
    if (prevStatus !== currentStatus) {
      $(`i[data-status="${prevStatus}"]`).removeClass("active");
    } else {
      $(`i[data-status="${currentStatus}"]`).addClass("active");
    }

    if (this.state.checkInUpdate) {
      //fetchResults hasn't run since the host/tissue change
      if (prevHostIndices.length !== this.state.selectedHostIndices.length) {
        this.setState({
          hostFilterChange: true
        });
      }

      if (
        prevTissueFilters.length !== this.state.selectedTissueFilters.length
      ) {
        this.setState({
          tissueFilterChange: true
        });
      }

      if (
        !this.state.displayDropdown &&
        (this.state.hostFilterChange || this.state.tissueFilterChange)
      ) {
        this.setUrlLocation("none");
        this.fetchResults();
        this.state.hostFilterChange = false;
        this.state.tissueFilterChange = false;
      }
    } else {
      this.state.checkInUpdate = true;
    }
    this.checkTheRightBoxes();
  }

  initializeColumnSelect() {
    $(document).ready(function() {
      $("select").material_select();
    });
    $(ReactDOM.findDOMNode(this.refs.columnSelector)).on(
      "change",
      this.handleColumnSelectChange.bind(this)
    );
  }

  // initialize filter dropdown
  displayPipelineStatusFilter() {
    $(".status-dropdown, .menu-dropdown").dropdown({
      belowOrigin: true,
      stopPropagation: false,
      constrainWidth: false
    });
  }

  //handle filtering when a filter is selected from list
  handleStatusFilterSelect(e) {
    let status = e.target.getAttribute("data-status");
    this.setState(
      {
        filterParams: status
      },
      () => {
        this.setUrlLocation();
        this.fetchResults();
      }
    );
  }

  selectionToParamsOrNone(selected_options, value_when_empty = "") {
    return selected_options.length == 0
      ? value_when_empty
      : selected_options.join(",");
  }

  //set Url based on requests
  setUrlLocation(value_when_empty = "") {
    let projectId = parseInt(this.state.selectedProjectId);
    let tissueFilter = this.selectionToParamsOrNone(
      this.state.selectedTissueFilters,
      value_when_empty
    );
    if (this.state.tissueTypes.length == 0) {
      tissueFilter = "";
    }
    const params = {
      project_id: projectId ? projectId : null,
      filter: this.state.filterParams,
      tissue: tissueFilter,
      host: this.selectionToParamsOrNone(
        this.state.selectedHostIndices,
        value_when_empty
      ),
      search: this.state.searchParams,
      ids: this.state.sampleIdsParams,
      sort_by: this.state.sort_by,
      type: this.state.projectType
    };
    window.history.replaceState(null, null, `?${$.param(params)}`);
  }

  handleProjectSelection(id, listType) {
    $(".checkAll").prop("checked", false);
    this.setState(
      {
        selectedProjectId: id,
        projectType: listType,
        filterParams: "",
        searchParams: "",
        checkInUpdate: false,
        allChecked: false,
        selectedTissueFilters: [],
        selectedHostIndices: [],
        tissueTypes: [],
        hostGenomes: [],
        sampleIdsParams: []
      },
      () => {
        this.setUrlLocation();
        this.fetchProjectDetails(id);
      }
    );
  }

  closeMetaDataDropdown() {
    let that = this;
    $(document).on("click", function(event) {
      if ($(event.target).has(".wrapper").length) {
        if (that.state.displayDropdown) {
          that.setState({
            displayDropdown: false
          });
        }
      }
    });
  }

  render() {
    const project_section = (
      <ProjectSelection
        favoriteProjects={this.favoriteProjects}
        allProjects={this.allProjects}
        csrf={this.csrf}
        selectProject={this.handleProjectSelection}
      />
    );

    return (
      <div className="row content-body">
        <Sidebar
          className="col no-padding s2 sidebar"
          animation="push"
          visible
          icon="labeled"
        >
          <div>{project_section}</div>
        </Sidebar>

        <Sidebar.Pusher className="col no-padding samples-content s10">
          {this.renderTable(this.state.allSamples)}
        </Sidebar.Pusher>
      </div>
    );
  }
}

export default Samples;<|MERGE_RESOLUTION|>--- conflicted
+++ resolved
@@ -1037,11 +1037,7 @@
     this.setState({
       selectedSampleIds: sampleList,
       checkedBoxes: checkedCount
-<<<<<<< HEAD
     });
-=======
-     })
->>>>>>> 5c5e7736
   }
 
   applyExcluded(e, type, state_var) {
@@ -1369,14 +1365,8 @@
             {proj && this.canEditProject(proj.id) ? (
               proj_users_count ? (
                 <span>
-<<<<<<< HEAD
-                  <i className="tiny material-icons">people</i>
-                  {proj_users_count}
-                  {proj_users_count > 1 ? " members" : " member"}
-=======
                   <i className="tiny material-icons">people</i> {this.state.project_users.length}
                     { (this.state.project_users.length > 1) ? ' members' : ' member'}
->>>>>>> 5c5e7736
                 </span>
               ) : (
                 <span>No member</span>
