import React from "react";
import axios from "axios";
import ReactDOM from "react-dom";
import moment from "moment";
import $ from "jquery";
import Materialize from "materialize-css";
import {
  Sidebar,
  Popup,
  Dropdown,
  Label,
  Icon,
  Modal,
  Button,
  Form
} from "semantic-ui-react";
import Nanobar from "nanobar";
import colors from "../styles/themes";
import SortHelper from "./SortHelper";
import numberWithCommas from "../helpers/strings";
import ProjectSelection from "./ProjectSelection";
import StringHelper from "../helpers/StringHelper";
import IconComponent from "./IconComponent";
import Cookies from "js-cookie";
import CompareButton from "./controls/CompareButton";

class Samples extends React.Component {
  constructor(props, context) {
    super(props, context);
    this.nanobar = new Nanobar({
      id: "prog-bar",
      class: "prog-bar"
    });
    this.csrf = props.csrf;
    this.admin = props.admin;
    this.favoriteProjects = props.favorites || [];
    this.allProjects = props.projects || [];
    this.pageSize = props.pageSize || 30;
    this.sampleAttributeHelper = {};
    this.sampleAttributesToStore = ["name", "project_id", "pipeline_run_id"];

    this.getSampleAttribute = this.getSampleAttribute.bind(this);
    this.fetchAllSelectedIds = this.fetchAllSelectedIds.bind(this);
    this.handleSearch = this.handleSearch.bind(this);
    this.columnSorting = this.columnSorting.bind(this);
    this.handleSearchChange = this.handleSearchChange.bind(this);
    this.loadMore = this.loadMore.bind(this);
    this.scrollDown = this.scrollDown.bind(this);
    this.fetchResults = this.fetchResults.bind(this);
    this.handleStatusFilterSelect = this.handleStatusFilterSelect.bind(this);
    this.setUrlLocation = this.setUrlLocation.bind(this);
    this.sortSamples = this.sortSamples.bind(this);
    this.switchColumn = this.switchColumn.bind(this);
    this.handleProjectSelection = this.handleProjectSelection.bind(this);
    this.handleAddUser = this.handleAddUser.bind(this);
    this.editableProjects = props.editableProjects;
    this.canEditProject = this.canEditProject.bind(this);
    this.fetchProjectUsers = this.fetchProjectUsers.bind(this);
    this.updateProjectUserState = this.updateProjectUserState.bind(this);
    this.updateUserDisplay = this.updateUserDisplay.bind(this);
    this.selectSample = this.selectSample.bind(this);
    this.compareSamples = this.compareSamples.bind(this);
    this.handleCreateBackground = this.handleCreateBackground.bind(this);
    this.clearAllFilters = this.clearAllFilters.bind(this);
    this.selectTissueFilter = this.selectTissueFilter.bind(this);
    this.selectHostFilter = this.selectHostFilter.bind(this);
    this.displayMetadataDropdown = this.displayMetadataDropdown.bind(this);
    this.handleColumnSelectChange = this.handleColumnSelectChange.bind(this);
    this.columnHidden = this.columnHidden.bind(this);
    this.startReportGeneration = this.startReportGeneration.bind(this);
    this.checkReportDownload = this.checkReportDownload.bind(this);
    this.displayReportProgress = this.displayReportProgress.bind(this);
    this.deleteProject = this.deleteProject.bind(this);
    this.toggleBackgroundFlag = this.toggleBackgroundFlag.bind(this);
    this.getBackgroundIdByName = this.getBackgroundIdByName.bind(this);
    this.state = {
      invite_status: null,
      background_creation_response: {},
      project: null,
      project_users: [],
      totalNumber: null,
      projectId: null,
      displaySelectSamples: true, // this.checkURLContent(),
      selectedProjectId: this.fetchParams("project_id") || null,
      filterParams: this.fetchParams("filter") || "",
      searchParams: this.fetchParams("search") || "",
      sampleIdsParams: this.fetchParams("ids") || [],
      allSamples: [],
      tissueTypes: [],
      hostGenomes: [],
      sort_by: this.fetchParams("sort_by") || "id,desc",
      pagesLoaded: 0,
      pageEnd: false,
      hostFilterChange: false,
      tissueFilterChange: false,
      allChecked: false,
      selectedSampleIds: [],
      displayDropdown: false,
      selectedTissueFilters: this.fetchParams("tissue")
        ? this.fetchParams("tissue").split(",")
        : [],
      selectedHostIndices: this.fetchParams("host")
        ? this.fetchParams("host")
            .split(",")
            .map(Number)
        : [],
      initialFetchedSamples: [],
      loading: false,
      isRequesting: false,
      displayEmpty: false,
      checkInUpdate: true,
      resetTissues: !(
        this.fetchParams("tissue") && this.fetchParams("tissue").length > 0
      ),
      resetHosts: !(
        this.fetchParams("host") && this.fetchParams("host").length > 0
      ),
      project_id_download_in_progress: null,
      project_add_email_validation: null,
      projectType: this.fetchParams("type") || "all",
      columnsShown: [
        "total_reads",
        "nonhost_reads",
        "quality_control",
        "compression_ratio",
        "host_genome",
        "location",
        "pipeline_status"
      ],
      allColumns: [
        "total_reads",
        "nonhost_reads",
        "quality_control",
        "compression_ratio",
        "host_genome",
        "location",
        "pipeline_status",
        "notes",
        "nucleotide_type",
        "tissue_type",
        "sample_library",
        "sample_sequencer",
        "sample_date",
        "sample_input_pg",
        "sample_batch",
        "sample_diagnosis",
        "sample_organism",
        "sample_detection"
      ]
    };

    this.sortCount = 0;
    this.COLUMN_DISPLAY_MAP = {
      total_reads: {
        display_name: "Total reads",
        type: "pipeline_data"
      },
      nonhost_reads: {
        display_name: "Non-host reads",
        type: "pipeline_data"
      },
      quality_control: {
        display_name: "Passed QC",
        tooltip: "Passed quality control",
        type: "pipeline_data"
      },
      compression_ratio: {
        display_name: "DCR",
        tooltip: "Duplicate compression ratio",
        type: "pipeline_data"
      },
      pipeline_status: {
        display_name: "Status",
        type: "pipeline_data"
      },
      nucleotide_type: {
        display_name: "Nucleotide type",
        type: "metadata"
      },
      location: {
        display_name: "Location",
        type: "metadata"
      },
      host_genome: {
        display_name: "Host",
        type: "metadata"
      },
      tissue_type: {
        display_name: "Tissue type",
        type: "metadata"
      },
      notes: {
        display_name: "Notes",
        type: "metadata"
      },
      sample_library: {
        display_name: "Library prep",
        type: "metadata"
      },
      sample_sequencer: {
        display_name: "Sequencer",
        type: "metadata"
      },
      sample_date: {
        display_name: "Collection date",
        type: "metadata"
      },
      sample_input_pg: {
        display_name: "RNA/DNA input (pg)",
        type: "metadata"
      },
      sample_batch: {
        display_name: "Batch",
        type: "metadata"
      },
      sample_diagnosis: {
        display_name: "Clinical diagnosis",
        type: "metadata"
      },
      sample_organism: {
        display_name: "Known organisms",
        type: "metadata"
      },
      sample_detection: {
        display_name: "Detection method",
        type: "metadata"
      }
    };

    $(document).ready(function() {
      $("select").material_select();
      $(".modal").modal({
        inDuration: 0,
        outDuration: 0
      });
    });
  }

  initializeTooltip() {
    // only updating the tooltip offset when the component is loaded
    $(() => {
      const tooltipIdentifier = $("[rel='tooltip']");
      tooltipIdentifier.tooltip({
        delay: 0,
        html: true,
        placement: "top",
        offset: "0px 50px"
      });
    });
  }

  getSampleAttribute(sample, key) {
    let value;
    if (key === "name" || key === "project_id") {
      value = sample.db_sample[key];
    } else if (key === "pipeline_run_id") {
      let pipeline_run = sample.derived_sample_output.pipeline_run;
      if (pipeline_run) {
        value = pipeline_run.id;
      }
    }
    return value;
  }

  selectTissueFilter(e) {
    const filterList = this.state.selectedTissueFilters.slice(0);

    let filterIndex;
    let selectedFilter = e.target.getAttribute("data-status");

    if (e.target.checked) {
      filterList.push(selectedFilter);
    } else {
      filterIndex = filterList.indexOf(selectedFilter);
      filterList.splice(filterIndex, 1);
    }
    this.setState(
      {
        selectedTissueFilters: filterList
      },
      () => {
        this.setUrlLocation("none");
      }
    );
  }

  selectHostFilter(e) {
    // current array of options
    const hostList = this.state.selectedHostIndices.slice(0);

    let target_id = parseInt(e.target.getAttribute("data-host-id"));

    let index;
    // check if the check box is checked or unchecked
    if (e.target.checked) {
      // add the numerical value of the checkbox to options array
      hostList.push(+target_id);
    } else {
      // or remove the value from the unchecked checkbox from the array
      index = hostList.indexOf(+target_id);
      hostList.splice(index, 1);
    }
    // update the state with the new array of options
    this.setState(
      {
        selectedHostIndices: hostList
      },
      () => {
        this.setUrlLocation("none");
      }
    );
  }

  canEditProject(projectId) {
    return this.editableProjects.indexOf(parseInt(projectId)) > -1;
  }

  displayReportProgress(res, status_action, retrieve_action) {
    $(".download-progress")
      .html(
        `<i className="fa fa-circle-o-notch fa-spin fa-fw"></i> ${
          res.data.status_display
        }`
      )
      .css("display", "block");
    setTimeout(() => {
      this.checkReportDownload(status_action, retrieve_action);
    }, 2000);
  }

  startReportGeneration(e) {
    let make_action = e.target.getAttribute("data-make-action");
    let status_action = e.target.getAttribute("data-status-action");
    let retrieve_action = e.target.getAttribute("data-retrieve-action");
    this.nanobar.go(30);

    let url = `/projects/${this.state.selectedProjectId}/${make_action}`;
    const bg_name = Cookies.get("background_name");
    if (bg_name) {
      const bg_id = this.getBackgroundIdByName(bg_name);
      if (bg_id) url += `?background_id=${bg_id}`;
    }
    axios
      .get(url)
      .then(res => {
        this.setState({
          project_id_download_in_progress: this.state.selectedProjectId
        });
        this.displayReportProgress(res, status_action, retrieve_action);
      })
      .catch(() => {});
  }

  checkReportDownload(status_action, retrieve_action) {
    axios
      .get(
        `/projects/${
          this.state.project_id_download_in_progress
        }/${status_action}`
      )
      .then(res => {
        let download_status = res.data.status_display;
        if (download_status === "complete") {
          location.href = `/projects/${
            this.state.project_id_download_in_progress
          }/${retrieve_action}`;
          this.nanobar.go(100);
          this.setState({
            project_id_download_in_progress: null
          });
        } else {
          this.displayReportProgress(res, status_action, retrieve_action);
        }
      })
      .catch(() => {
        this.setState(
          {
            project_id_download_in_progress: null
          },
          () => {
            Materialize.toast(
              `Failed to download file for '${this.state.project.name}'`,
              3000,
              "rounded"
            );
          }
        );
      });
  }

  sortSamples() {
    this.sortCount += 1;
    let new_sort = "";
    if (this.sortCount === 3) {
      this.sortCount = 0;
      new_sort = "id,desc";
    } else {
      new_sort = this.state.sort_by === "name,asc" ? "name,desc" : "name,asc";
    }
    this.setState({ sort_by: new_sort }, () => {
      this.setUrlLocation();
      this.nanobar.go(30);
      this.fetchResults();
    });
  }

  columnSorting(e) {
    const className = e.target.className;
    const pos = className.indexOf("sort_by");
    const sort_query = className.substr(pos).split(" ")[0];
    this.setState({ sort_query });
    SortHelper.applySort(sort_query);
  }

  fetchParams(param) {
    let urlParams = new URLSearchParams(window.location.search);
    return urlParams.get(param);
  }

  updateProjectUserState(email_array) {
    this.setState({ project_users: email_array });
  }
  fetchProjectUsers(id) {
    if (!id || !this.canEditProject(id)) {
      this.updateProjectUserState([]);
    } else {
      axios
        .get(`/projects/${id}/all_emails.json`)
        .then(res => {
          this.updateProjectUserState(res.data.emails);
        })
        .catch(() => {
          this.updateProjectUserState([]);
        });
    }
  }

  toggleProjectVisibility(projId, publicAccess) {
    if (projId) {
      axios
        .put(`/projects/${projId}.json`, {
          public_access: publicAccess,
          authenticity_token: this.csrf
        })
        .then(() => {
          this.setState({
            project: Object.assign(this.state.project, {
              public_access: publicAccess
            })
          });
        })
        .catch(() => {
          Materialize.toast(
            `Unable to change project visibility for '${
              this.state.project.name
            }'`,
            3000,
            "rounded"
          );
        });
    }
  }

  toggleBackgroundFlag() {
    let project_id = this.state.project.id;
    let current_flag = this.state.project.background_flag;
    let new_flag = current_flag ? 0 : 1;
    axios
      .put(`/projects/${project_id}.json`, {
        background_flag: new_flag,
        authenticity_token: this.csrf
      })
      .then(() => {
        this.setState({
          project: Object.assign(this.state.project, {
            background_flag: new_flag
          })
        });
      });
  }

  displayMetadataDropdown() {
    this.setState({
      displayDropdown: !this.state.displayDropdown
    });
  }

  updateUserDisplay(email_to_add) {
    let new_project_users = this.state.project_users;
    if (!new_project_users.includes(email_to_add)) {
      new_project_users.push(email_to_add);
      this.setState({ project_users: new_project_users });
    }
  }

  handleAddUser(email_to_add) {
    let project_id = this.state.selectedProjectId;
    const isValidEmail = StringHelper.validateEmail(email_to_add);
    if (isValidEmail) {
      this.setState({
        project_add_email_validation: null,
        invite_status: "sending"
      });
      axios
        .put(`/projects/${project_id}/add_user`, {
          user_email_to_add: email_to_add,
          authenticity_token: this.csrf
        })
        .then(() => {
          this.updateUserDisplay(email_to_add);
          this.setState({
            invite_status: "sent"
          });
        });
    } else {
      this.setState({
        project_add_email_validation: "Invalid email address, try again?"
      });
    }
  }

  handleSearchChange(e) {
    let val = e.target.value;
    if (val !== "") {
      this.setState({ searchParams: val });
    } else {
      this.setState(
        {
          searchParams: ""
        },
        () => {
          this.setUrlLocation();
          this.fetchResults();
        }
      );
    }
  }

  switchColumn(column_name, position) {
    const columnsShown = Object.assign([], this.state.columnsShown);
    columnsShown[position] = column_name;
    this.setState({ columnsShown });
  }

  statusDisplay(status) {
    let statusClass;
    let statusIcon;
    switch (status) {
      case "WAITING":
        statusClass = "waiting";
        statusIcon = "fa fa-arrow-up";
        break;
      case "FAILED":
        statusClass = "failed";
        statusIcon = "fa fa-times";
        break;
      case "COMPLETE":
        statusClass = "complete";
        statusIcon = "fa fa-check";
        break;
      case "COMPLETE*":
        statusClass = "complete";
        statusIcon = "fa fa-check";
        break;
      default:
        statusClass = "uploading";
        statusIcon = "fa fa-repeat";
    }
    return (
      <div className={`${statusClass} status`}>
        <i className={`${statusClass} ${statusIcon}`} aria-hidden="true" />
        <span>{status}</span>
      </div>
    );
  }

  formatRunTime(runtime) {
    runtime = Number(runtime);
    const h = Math.floor(runtime / 3600);
    const m = Math.floor((runtime % 3600) / 60);
    const s = Math.floor((runtime % 3600) % 60);

    const hDisplay = h > 0 ? h + (h === 1 ? " hour, " : " hours, ") : "";
    const mDisplay = m > 0 ? m + (m === 1 ? " minute, " : " minutes, ") : "";
    const sDisplay = s > 0 ? s + (s === 1 ? " second" : " seconds") : "";
    return hDisplay + mDisplay + sDisplay;
  }

  renderPipelineOutput(samples) {
    let BLANK_TEXT = <span className="blank">—</span>;
    return samples.map((sample, i) => {
      let dbSample = sample.db_sample;
      let derivedOutput = sample.derived_sample_output;
      let runInfo = sample.run_info;
      let uploader = sample.uploader.name;
      let status = runInfo.result_status_description;

      const stageStatus = this.statusDisplay(status);

      const sample_name_info = (
        <SampleNameInfo parent={this} dbSample={dbSample} uploader={uploader} />
      );
      let stats = derivedOutput.summary_stats;
      const data_values = PipelineOutputDataValues({
        derivedOutput,
        BLANK_TEXT,
        stats,
        dbSample
      });

      return (
        <PipelineOutputCards
          i={i}
          key={i}
          sample={sample}
          report_ready={sample.run_info.report_ready}
          sample_name_info={sample_name_info}
          stageStatus={stageStatus}
          total_runtime={runInfo.total_runtime}
          data_values={data_values}
          parent={this}
        />
      );
    });
  }

  //Load more samples on scroll
  scrollDown() {
    var that = this;
    $(window).scroll(function() {
      if (
        $(window).scrollTop() >
        $(document).height() - $(window).height() - 6000
      ) {
        {
          !that.state.isRequesting && !that.state.pageEnd
            ? that.loadMore()
            : null;
        }
        return false;
      }
    });
  }

  //load more paginated samples
  loadMore() {
    const params = this.getParams();
    this.setState({ isRequesting: true });
    axios
      .get(`/samples?${params}`)
      .then(res => {
        this.setState(prevState => ({
          isRequesting: false,
          allSamples: [...prevState.allSamples, ...res.data.samples],
          pagesLoaded: prevState.pagesLoaded + 1,
          pageEnd: res.data.samples.length < this.pageSize
        }));
      })
      .catch(() => {
        this.setState(prevState => ({
          isRequesting: false,
          allSamples: [...prevState.allSamples],
          pagesLoaded: prevState.pagesLoaded,
          pageEnd: prevState.pageEnd
        }));
      });
  }

  //fetch project, filter and search params
  getParams() {
    let params = `filter=${this.state.filterParams}&page=${this.state
      .pagesLoaded + 1}&search=${this.state.searchParams}&sort_by=${
      this.state.sort_by
    }`;
    let projectId = parseInt(this.state.selectedProjectId);

    if (projectId) {
      params += `&project_id=${projectId}`;
    }
    if (this.state.sampleIdsParams.length) {
      let sampleParams = this.state.sampleIdsParams;
      params += `&ids=${sampleParams}`;
    }

    if (this.state.selectedTissueFilters.length) {
      let tissueParams = this.state.selectedTissueFilters.join(",");
      params += `&tissue=${tissueParams}`;
    } else if (this.state.tissueTypes.length > 0) {
      // initializing or all the tissue types are NA
      params += "&tissue=none";
    }

    if (this.state.selectedHostIndices.length) {
      let hostParams = this.state.selectedHostIndices.join(",");
      params += `&host=${hostParams}`;
    } else if (this.state.hostGenomes.length > 0) {
      // initializing (before first results are selected)
      params += "&host=none";
    }

    return params;
  }

  allTissueTypes(all_tissues) {
    return all_tissues.length == 0 || all_tissues.indexOf("Not set") >= 0
      ? all_tissues
      : ["Not set", ...all_tissues];
  }

  //fetch results from filtering, search or switching projects
  fetchResults(cb, reset_filters = false) {
    this.nanobar.go(30);
    // always fetch from page one
    this.state.pagesLoaded = 0;
    this.state.pageEnd = false;
    this.state.isRequesting = true;
    const params = this.getParams();
    axios
      .get(`/samples?${params}`)
      .then(res => {
        this.nanobar.go(100);
        this.setState(prevState => ({
          initialFetchedSamples: res.data.samples,
          allSamples: res.data.samples,
          tissueTypes: this.allTissueTypes(res.data.tissue_types),
          selectedTissueFilters:
            reset_filters || prevState.resetTissues
              ? this.allTissueTypes(res.data.tissue_types)
              : prevState.selectedTissueFilters,
          hostGenomes: res.data.host_genomes,
          selectedHostIndices:
            reset_filters || prevState.resetHosts
              ? res.data.host_genomes.map(h => h.id)
              : prevState.selectedHostIndices,
          displayEmpty: false,
          checkInUpdate: false, //don't trigger more update if it's from the fetchResults
          resetTissues: false,
          resetHosts: false,
          totalNumber: res.data.total_count,
          pagesLoaded: prevState.pagesLoaded + 1,
          pageEnd: res.data.samples.length < this.pageSize,
          isRequesting: false
        }));
        if (!this.state.allSamples.length) {
          this.setState({ displayEmpty: true });
        }
        if (typeof cb === "function") {
          cb();
        }
      })
      .catch(() => {
        this.setState({
          initialFetchedSamples: [],
          allSamples: [],
          displayEmpty: true
        });
        if (typeof cb === "function") {
          cb();
        }
      });
  }

  //handle search when query is passed
  handleSearch(e) {
    if (e.target.value !== "" && e.key === "Enter") {
      this.nanobar.go(30);
      this.setState(
        {
          searchParams: e.target.value
        },
        () => {
          this.setUrlLocation();
          this.fetchResults();
        }
      );
    }
  }

  fetchProjectDetails(projId, resetFilters = true) {
    if (!projId) {
      this.setState({
        selectedProjectId: null,
        project: null
      });
      this.fetchResults(null, resetFilters);
    } else {
      projId = parseInt(projId);
      axios
        .get(`projects/${projId}.json`)
        .then(res => {
          this.setState({
            project: res.data
          });
          this.fetchProjectUsers(projId);
          this.fetchResults(null, resetFilters);
        })
        .catch(() => {
          this.setState({ project: null });
        });
    }
  }

  viewSample(id, e) {
    e.preventDefault();
    // _satellite.track('viewsample')

    window.open(`/samples/${id}`);
  }

  renderEmptyTable() {
    return (
      <div className="center-align">
        <i className="fa fa-frown-o"> No result found</i>
      </div>
    );
  }

  displayDownloadDropdown() {
    $(".download-dropdown").dropdown({
      constrainWidth: false, // Does not change width of dropdown to that of the activator
      gutter: 0, // Spacing from edge
      belowOrigin: true, // Displays dropdown below the button
      alignment: "left", // Displays dropdown with edge aligned to the left of button
      stopPropagation: true // Stops event propagation
    });
  }

  findSelectedColumns(sel) {
    const res = [];
    for (let i = 0; i < sel.length; i++) {
      const column_name = sel.options[i].value;
      if (sel.options[i].selected && column_name !== "") {
        res.push(column_name);
      }
    }
    return res;
  }

  handleColumnSelectChange(e) {
    const selected_columns = this.findSelectedColumns(e.target);
    this.setState({ columnsShown: selected_columns });
  }

  columnHidden(column) {
    return !this.state.columnsShown.includes(column);
  }

  fetchAllSelectedIds(e) {
    // Selects all samples and records the attributes in sampleAttributesToStore for each sample
    let sampleList = this.state.selectedSampleIds;
    const checked = e.target.checked;
    const allSamples = this.state.allSamples;
    for (let sample of allSamples) {
      if (sample.run_info.report_ready != 1) {
        continue;
      }
      let sample_id = sample.db_sample.id;
      if (checked) {
        if (sampleList.indexOf(sample_id) === -1) {
          sampleList.push(sample_id);
          // Also keep track of certain data for the sample that was just added
          let attributeHash = {};
          for (let key of this.sampleAttributesToStore) {
            attributeHash[key] = this.getSampleAttribute(sample, key);
          }
          this.sampleAttributeHelper[sample_id] = attributeHash;
        }
      } else {
        let index = sampleList.indexOf(sample_id);
        if (index >= 0) {
          sampleList.splice(index, 1);
          delete this.sampleAttributeHelper[sample_id];
        }
      }
    }
    this.setState({
      allChecked: checked,
      selectedSampleIds: sampleList
    });
  }

  compareSamples() {
    if (this.state.selectedSampleIds.length) {
      window.open(`/samples/heatmap?sampleIds=${this.state.selectedSampleIds}`);
    }
  }

  handleCreateBackground(name, description, sample_ids) {
    var that = this;
    axios
      .post("/backgrounds", {
        name: name,
        description: description,
        sample_ids: sample_ids,
        authenticity_token: this.csrf
      })
      .then(response => {
        that.setState({
          background_creation_response: response.data
        });
      })
      .catch(error => {
        that.setState({
          background_creation_response: { message: "Something went wrong." }
        });
      });
  }

  clearAllFilters() {
    this.setState(
      {
        filterParams: "",
        searchParams: "",
        sampleIdsParams: [],
        selectedTissueFilters: [],
        selectedHostIndices: []
      },
      () => {
        this.setUrlLocation();
        this.fetchResults(null, true);
      }
    );
  }

  selectSample(e) {
    // Stores selected sample IDs and records the attributes in sampleAttributesToStore for each sample
    const sampleList = this.state.selectedSampleIds;
    let attributeHash = {};

    let sample_id = parseInt(e.target.getAttribute("data-sample-id"));

    if (e.target.checked) {
      // add the numerical value of the checkbox to options array
      if (sampleList.indexOf(sample_id) < 0) {
        sampleList.push(+sample_id);
        // also keep track of certain data for the sample that was just added
        for (let key of this.sampleAttributesToStore) {
          attributeHash[key] = e.target.getAttribute("data-sample-" + key);
        }
        this.sampleAttributeHelper[sample_id] = attributeHash;
      }
    } else {
      // or remove the value from the unchecked checkbox from the array
      let index = sampleList.indexOf(+sample_id);
      if (index >= 0) {
        sampleList.splice(index, 1);
        delete this.sampleAttributeHelper[sample_id];
      }
    }
    // update the state with the new array of options
    this.setState({
      allChecked: false,
      selectedSampleIds: sampleList
    });
  }

  applyExcluded(e, type, state_var) {
    let id = e.target.getAttribute("data-exclude");
    if (type === "int") {
      id = +id;
    }
    let list = Object.assign([], this.state[state_var]);
    let index = list.indexOf(id);
    list.splice(index, 1);
    if (index >= 0) {
      let new_state = {
        [`${state_var}`]: list
      };
      this.setState(new_state, () => {
        this.setUrlLocation("none");
        this.fetchResults();
      });
    }
  }

  generateTagList(
    state_all_options,
    state_selected_options,
    prefix,
    id_field = null,
    name_field = null,
    id_type = null
  ) {
    let result = this.state[state_all_options].map((entry, i) => {
      let id = id_field ? entry[id_field] : entry;
      let name = name_field ? entry[name_field] : entry;
      if (this.state[state_selected_options].indexOf(id) >= 0) {
        return (
          <LabelTagMarkup
            state_all_options={state_all_options}
            key={i}
            i={i}
            name={name}
            prefix={prefix}
            id={id}
            id_type={id_type}
            state_selected_options={state_selected_options}
            parent={this}
          />
        );
      } else {
        return null;
      }
    });
    return result;
  }

  deleteProject(e) {
    let projectId = this.state.selectedProjectId;
    axios
      .delete(`/projects/${projectId}.json`, {
        data: { authenticity_token: this.csrf }
      })
      .then(res => {
        location.href = "/";
      })
      .catch(err => {});
  }

  renderTable(samples) {
    let project_id = this.state.selectedProjectId
      ? this.state.selectedProjectId
      : "all";
    let search_field = (
      <TableSearchField searchParams={this.state.searchParams} parent={this} />
    );

    let table_download_dropdown = (
      <TableDownloadDropdown project_id={project_id} parent={this} />
    );

    let check_all = (
      <div className="check-all">
        <input
          type="checkbox"
          id="checkAll"
          className="filled-in checkAll"
          checked={this.state.allChecked}
          onClick={this.fetchAllSelectedIds}
        />
        <label htmlFor="checkAll" />
      </div>
    );

<<<<<<< HEAD
    // const compare_button_inner = (
    //   <span>
    //     <span
    //       className="img-container compare-container"
    //       dangerouslySetInnerHTML={{
    //         __html: IconComponent.compare(colors.disabledGray)
    //       }}
    //     />
    //     <span>Compare</span>
    //   </span>
    // );

    // let compareButton = (
    //   <div className="compare-area">
    //     <div className="white">
    //       {this.state.selectedSampleIds.length > 0 ? (
    //         <a onClick={this.compareSamples} className="compare center">
    //           {compare_button_inner}
    //         </a>
    //       ) : (
    //         <a className="compare center btn-disabled">
    //           {compare_button_inner}
    //         </a>
    //       )}

    //     </div>
    //   </div>
    // );

    let compareButton = (
      <CompareButton
        disabled={this.state.selectedSampleIds > 1}
        onClick={this.compareSamples}
=======
    let compare_icon = (
      <span
        className="img-container compare-container"
        dangerouslySetInnerHTML={{
          __html: IconComponent.compare(colors.disabledGray)
        }}
      />
    );

    let compare_button = (
      <ActiveInactiveButton
        label="Compare"
        onClick={this.compareSamples}
        enabled={this.state.selectedSampleIds.length > 0}
        icon={compare_icon}
        outerClass="compare-area"
        enabledClass="compare center"
        disabledClass="compare center btn-disabled"
>>>>>>> 5359f015
      />
    );

    let delete_project_button = (
      <div className="compare-area">
        <div className="white">
          <a onClick={this.deleteProject} className="compare center">
            <span>Delete project</span>
          </a>
        </div>
      </div>
    );

    const host_filter_tag_list = this.generateTagList(
      "hostGenomes",
      "selectedHostIndices",
      "Host: ",
      "id",
      "name",
      "int"
    );

    const tissue_filter_tag_list = this.generateTagList(
      "tissueTypes",
      "selectedTissueFilters",
      "Tissue: "
    );

    const search_box = (
      <div className="row search-box">
        {this.state.displaySelectSamples ? check_all : null}
        {search_field}
        {<MetadataFilter parent={this} />}
      </div>
    );

    let proj_users_count = this.state.project_users.length;
    let proj = this.state.project;
    const project_menu = (
      <ProjectHeaderMenu
        proj={proj}
        proj_users_count={proj_users_count}
        parent={this}
      />
    );

    let samplesCount = this.state.allSamples.length;
    const selectedStr = this.state.selectedSampleIds.length
      ? `${this.state.selectedSampleIds.length} samples selected.`
      : "";

    const projInfo = (
      <ProjectInfoHeading
        proj={proj}
        samplesCount={samplesCount}
        selectedStr={selectedStr}
        project_menu={project_menu}
        table_download_dropdown={table_download_dropdown}
        compare_button={compareButton}
        delete_project_button={delete_project_button}
        parent={this}
        state={this.state}
        canEditProject={this.canEditProject}
      />
    );

    let filterSelect = this.handleStatusFilterSelect;
    let status_filter_options = ["In Progress", "Complete", "Failed", "All"];
    let status_filter_css_classes = ["uploading", "complete", "failed", "all"];

    const filterStatus = (
      <JobStatusFilters
        status_filter_options={status_filter_options}
        filterSelect={filterSelect}
        status_filter_css_classes={status_filter_css_classes}
      />
    );

    const tableHead = (
      <TableColumnHeaders
        sort={this.state.sort_by}
        colMap={this.COLUMN_DISPLAY_MAP}
        filterStatus={filterStatus}
        state={this.state}
        parent={this}
      />
    );

    return (
      <FilterListMarkup
        projInfo={projInfo}
        search_box={search_box}
        host_filter_tag_list={host_filter_tag_list}
        tissue_filter_tag_list={tissue_filter_tag_list}
        tableHead={tableHead}
        samples={samples}
        parent={this}
      />
    );
  }

  componentDidUpdate(prevProps, prevState) {
    const prevStatus = prevState.filterParams;
    const currentStatus = this.state.filterParams;
    const prevHostIndices = prevState.selectedHostIndices;
    const prevTissueFilters = prevState.selectedTissueFilters;
    const prevSelectedProject = prevState.selectedProjectId;

    if (prevSelectedProject !== this.state.selectedProjectId) {
      window.scrollTo(0, 0);
    }
    if (prevStatus !== currentStatus) {
      $(`i[data-status="${prevStatus}"]`).removeClass("active");
    } else {
      $(`i[data-status="${currentStatus}"]`).addClass("active");
    }

    if (this.state.checkInUpdate) {
      //fetchResults hasn't run since the host/tissue change
      if (prevHostIndices.length !== this.state.selectedHostIndices.length) {
        this.setState({
          hostFilterChange: true
        });
      }

      if (
        prevTissueFilters.length !== this.state.selectedTissueFilters.length
      ) {
        this.setState({
          tissueFilterChange: true
        });
      }

      if (this.state.hostFilterChange || this.state.tissueFilterChange) {
        this.setUrlLocation("none");
        this.fetchResults();
        this.state.hostFilterChange = false;
        this.state.tissueFilterChange = false;
      }
    } else {
      this.state.checkInUpdate = true;
    }
  }

  componentDidMount() {
    $(() => {
      const win = $(window);
      const samplesHeader = $(".sample-table-container");
      const siteHeaderHeight = $(".site-header").height();
      const projectWrapper = $(".project-wrapper");
      let prevScrollTop = 0;
      let marginTop = 0;
      win.scroll(() => {
        const scrollTop = win.scrollTop();
        const scrollDirection =
          scrollTop >= prevScrollTop ? "downward" : "upward";
        if (scrollTop > samplesHeader.offset().top) {
          samplesHeader.addClass("shadow");
        } else {
          samplesHeader.removeClass("shadow");
        }
        if (scrollDirection === "downward") {
          const scrollDiff = siteHeaderHeight - scrollTop;
          marginTop = scrollDiff > 0 ? scrollDiff : 0;
        } else {
          const scrollDiff = siteHeaderHeight - scrollTop;
          marginTop =
            scrollDiff < 0 ? 0 : Math.abs(scrollTop - siteHeaderHeight);
        }
        projectWrapper.css({ marginTop });
        prevScrollTop = scrollTop;
      });
      $(".filter").hide();
    });
    this.closeMetadataDropdown();
    this.displayDownloadDropdown();
    this.initializeTooltip();
    this.fetchProjectDetails(this.state.selectedProjectId, false);
    this.scrollDown();
    this.displayPipelineStatusFilter();
    this.initializeColumnSelect();
  }

  initializeColumnSelect() {
    $(document).ready(function() {
      $("select").material_select();
    });
    $(ReactDOM.findDOMNode(this.refs.columnSelector)).on(
      "change",
      this.handleColumnSelectChange.bind(this)
    );
  }

  // initialize filter dropdown
  displayPipelineStatusFilter() {
    $(".status-dropdown, .menu-dropdown").dropdown({
      belowOrigin: true,
      stopPropagation: false,
      constrainWidth: false
    });
  }

  //handle filtering when a filter is selected from list
  handleStatusFilterSelect(e) {
    let status = e.target.getAttribute("data-status");
    this.setState(
      {
        filterParams: status
      },
      () => {
        this.setUrlLocation();
        this.fetchResults();
      }
    );
  }

  selectionToParamsOrNone(selected_options, value_when_empty = "") {
    return selected_options.length == 0
      ? value_when_empty
      : selected_options.join(",");
  }

  //set Url based on requests
  setUrlLocation(value_when_empty = "") {
    let projectId = parseInt(this.state.selectedProjectId);
    let tissueFilter = this.selectionToParamsOrNone(
      this.state.selectedTissueFilters,
      value_when_empty
    );
    if (this.state.tissueTypes.length == 0) {
      tissueFilter = "";
    }
    const params = {
      project_id: projectId ? projectId : null,
      filter: this.state.filterParams,
      tissue: tissueFilter,
      host: this.selectionToParamsOrNone(
        this.state.selectedHostIndices,
        value_when_empty
      ),
      search: this.state.searchParams,
      ids: this.state.sampleIdsParams,
      sort_by: this.state.sort_by,
      type: this.state.projectType
    };
    window.history.replaceState(null, null, `?${$.param(params)}`);
  }

  handleProjectSelection(id, listType) {
    this.setState(
      {
        selectedProjectId: id,
        projectType: listType,
        filterParams: "",
        searchParams: "",
        checkInUpdate: false,
        allChecked: false,
        selectedTissueFilters: [],
        selectedHostIndices: [],
        tissueTypes: [],
        hostGenomes: [],
        sampleIdsParams: []
      },
      () => {
        this.setUrlLocation();
        this.fetchProjectDetails(id);
      }
    );
  }

  closeMetadataDropdown() {
    let that = this;
    $(document).on("click", function(event) {
      if ($(event.target).has(".wrapper").length) {
        if (that.state.displayDropdown) {
          that.setState({
            displayDropdown: false
          });
        }
      }
    });
  }

  // Select the background ID with the matching name.
  getBackgroundIdByName(name) {
    let match = this.props.allBackgrounds.filter(b => b["name"] === name);
    if (match && match[0] && match[0]["id"]) {
      return match[0]["id"];
    }
  }

  render() {
    const project_section = (
      <ProjectSelection
        favoriteProjects={this.favoriteProjects}
        allProjects={this.allProjects}
        csrf={this.csrf}
        selectProject={this.handleProjectSelection}
      />
    );

    return (
      <div className="row content-body">
        <Sidebar
          className="col no-padding s2 sidebar"
          animation="push"
          visible
          icon="labeled"
        >
          <div>{project_section}</div>
        </Sidebar>

        <Sidebar.Pusher className="col no-padding samples-content s10">
          {this.renderTable(this.state.allSamples)}
        </Sidebar.Pusher>
      </div>
    );
  }
}

function LabelTagMarkup({
  state_all_options,
  i,
  name,
  prefix,
  id,
  id_type,
  state_selected_options,
  parent
}) {
  return (
    <Label
      className="label-tags"
      size="tiny"
      key={`${state_all_options}_tag_${i}`}
    >
      {`${prefix}${name}`}
      <Icon
        name="close"
        data-exclude={id}
        onClick={e => {
          parent.applyExcluded(e, id_type, state_selected_options);
        }}
      />
    </Label>
  );
}

function FilterItemMarkup({
  status,
  filterSelect,
  status_filter_css_classes,
  pos
}) {
  return (
    <li
      className="filter-item"
      key={pos}
      data-status={status}
      onClick={filterSelect}
    >
      <a
        data-status={status}
        className={"filter-item " + status_filter_css_classes[pos]}
      >
        {status}
      </a>
      <i data-status={status} className="filter fa fa-check hidden" />
    </li>
  );
}

function ColumnDropdown({
  pos,
  colMap,
  column_name,
  filterStatus,
  allColumns,
  columnsShown,
  parent
}) {
  return (
    <li key={`shown-${pos}`}>
      <ColumnPopups pos={pos} colMap={colMap} column_name={column_name} />
      <ul
        className="dropdown-content column-dropdown"
        id={`column-dropdown-${pos}`}
      >
        {column_name === "pipeline_status" ? <div>{filterStatus}</div> : null}
        <li>
          <a className="title">
            <b>Switch column</b>
          </a>
        </li>
        {allColumns.map((name, i) => {
          return (
            <ColumnEntries
              columnsShown={columnsShown}
              name={name}
              key={i}
              i={i}
              column_name={column_name}
              colMap={colMap}
              pos={pos}
              parent={parent}
            />
          );
        })}
      </ul>
    </li>
  );
}

function FilterListMarkup({
  projInfo,
  search_box,
  host_filter_tag_list,
  tissue_filter_tag_list,
  tableHead,
  samples,
  parent
}) {
  return (
    <div className="row content-wrapper">
      <div className="project-info col s12">{projInfo}</div>
      <div className="divider" />
      <div className="sample-container no-padding col s12">
        {search_box}
        <div className="filter-tags-list">
          {host_filter_tag_list} {tissue_filter_tag_list}
        </div>
        <div className="sample-table-container row">
          {tableHead}
          {!samples.length && parent.state.displayEmpty
            ? parent.renderEmptyTable()
            : parent.renderPipelineOutput(samples)}
        </div>
      </div>
      {!parent.state.pageEnd && parent.state.allSamples.length > 14 ? (
        <div className="scroll">
          <i className="fa fa-spinner fa-spin fa-3x" />
        </div>
      ) : (
        ""
      )}
    </div>
  );
}

function ColumnEntries({
  columnsShown,
  name,
  i,
  column_name,
  colMap,
  pos,
  parent
}) {
  return columnsShown.includes(name) ? (
    <li
      key={`all-${i}`}
      className={`disabled column_name ${
        column_name === name ? "current" : ""
      }`}
    >
      {colMap[name].display_name}
      {column_name === name ? <i className="fa fa-check right" /> : null}
    </li>
  ) : (
    <li
      key={`all-${i}`}
      className="selectable column_name"
      onClick={() => parent.switchColumn(name, pos)}
    >
      {colMap[name].display_name}
    </li>
  );
}

function SampleNameInfo({ parent, dbSample, uploader }) {
  return (
    <span
      onClick={e => parent.viewSample(dbSample.id, e)}
      className="sample-name-info"
    >
      <div className="card-label top-label">
        <span className="upload-date">
          Uploaded{" "}
          {moment(dbSample.created_at)
            .startOf("second")
            .fromNow()}
        </span>
      </div>
      <div className="card-label center-label sample-name bold-label">
        {dbSample.name}
      </div>
      <div className="card-label author bottom-label">
        {!uploader || uploader === "" ? (
          ""
        ) : (
          <span>Uploaded by: {uploader}</span>
        )}
      </div>
    </span>
  );
}

function PipelineOutputDataValues({
  derivedOutput,
  BLANK_TEXT,
  stats,
  dbSample
}) {
  let res = {
    total_reads: !derivedOutput.pipeline_run
      ? BLANK_TEXT
      : numberWithCommas(derivedOutput.pipeline_run.total_reads),
    nonhost_reads:
      !stats || !stats.adjusted_remaining_reads
        ? BLANK_TEXT
        : numberWithCommas(stats.adjusted_remaining_reads),
    nonhost_reads_percent:
      !stats || !stats.percent_remaining ? (
        ""
      ) : (
        <span className="percent">
          {" "}
          {`${stats.percent_remaining.toFixed(2)}%`}{" "}
        </span>
      ),
    quality_control:
      !stats || !stats.qc_percent
        ? BLANK_TEXT
        : `${stats.qc_percent.toFixed(2)}%`,
    compression_ratio:
      !stats || !stats.compression_ratio
        ? BLANK_TEXT
        : stats.compression_ratio.toFixed(2),
    tissue_type:
      dbSample && dbSample.sample_tissue ? dbSample.sample_tissue : BLANK_TEXT,
    nucleotide_type:
      dbSample && dbSample.sample_template
        ? dbSample.sample_template
        : BLANK_TEXT,
    location:
      dbSample && dbSample.sample_location
        ? dbSample.sample_location
        : BLANK_TEXT,
    host_genome:
      derivedOutput && derivedOutput.host_genome_name
        ? derivedOutput.host_genome_name
        : BLANK_TEXT,
    notes:
      dbSample && dbSample.sample_notes ? dbSample.sample_notes : BLANK_TEXT
  };

  // Add more fields or blank_text values
  let fields = [
    "sample_library",
    "sample_sequencer",
    "sample_date",
    "sample_input_pg",
    "sample_batch",
    "sample_diagnosis",
    "sample_organism",
    "sample_detection"
  ];
  fields.forEach(function(field) {
    AddValOrBlank(res, dbSample, field);
  });
  return res;
}

function AddValOrBlank(all, sample, key) {
  let BLANK_TEXT = <span className="blank">—</span>;
  if (sample && sample[key]) {
    all[key] = sample[key];
  } else {
    all[key] = BLANK_TEXT;
  }
}

function PipelineOutputCards({
  i,
  sample,
  report_ready,
  sample_name_info,
  stageStatus,
  total_runtime,
  data_values,
  parent
}) {
  let dbSample = sample.db_sample;
  return (
    <a className="col s12 no-padding sample-feed" key={i}>
      <div>
        <div className="samples-card white">
          <div className="flex-container">
            <ul className="flex-items">
              <SampleCardCheckboxes
                sample={sample}
                report_ready={report_ready}
                sample_name_info={sample_name_info}
                i={i}
                parent={parent}
              />
              <SampleDetailedColumns
                dbSample={dbSample}
                stageStatus={stageStatus}
                total_runtime={total_runtime}
                data_values={data_values}
                parent={parent}
              />
            </ul>
          </div>
        </div>
      </div>
    </a>
  );
}

function MetadataFilter({ parent }) {
  return (
    <Dropdown text="Filter" className="col s2 wrapper all-filter-btn">
      <Dropdown.Menu>
        <MetadataFilterDropdowns parent={parent} />
      </Dropdown.Menu>
    </Dropdown>
  );
}

function TableSearchField({ searchParams, parent }) {
  let search_field_width = "col s3 no-padding";
  return (
    <div className={search_field_width + " search-field"}>
      <div className="row">
        <i className="fa search-icon left fa-search" />
        <input
          id="search"
          value={searchParams}
          onChange={parent.handleSearchChange}
          onKeyDown={parent.handleSearch}
          className="search col s12"
          placeholder="Search"
        />
      </div>
    </div>
  );
}

function TableDownloadDropdown({ project_id, parent }) {
  let renderText = (
    <span>
      {"Download"}
      <Icon name="angle down" />
    </span>
  );
  return (
    <div className="download-wrapper">
      <Dropdown
        button
        className="icon link download-btn"
        labeled
        icon={{ className: "cloud download alternate" }}
        trigger={renderText}
      >
        <Dropdown.Menu>
          <Dropdown.Item href={`/projects/${project_id}/csv`}>
            Sample Table
          </Dropdown.Item>
          {project_id === "all" ? null : (
            <Dropdown.Item
              data-make-action="make_project_reports_csv"
              data-status-action="project_reports_csv_status"
              data-retrieve-action="send_project_reports_csv"
              onClick={parent.startReportGeneration}
              className="download-reports"
            >
              Reports
            </Dropdown.Item>
          )}
          {project_id === "all" || parent.admin != 1 ? null : (
            <Dropdown.Item
              data-make-action="make_host_gene_counts"
              data-status-action="host_gene_counts_status"
              data-retrieve-action="send_host_gene_counts"
              onClick={parent.startReportGeneration}
              className="download-reports"
            >
              Host Gene Counts
            </Dropdown.Item>
          )}
        </Dropdown.Menu>
      </Dropdown>
    </div>
  );
}

class BackgroundModal extends React.Component {
  constructor(props) {
    super(props);
    this.state = {
      modalOpen: false,
      name: "",
      description: ""
    };
    this.handleOpen = this.handleOpen.bind(this);
    this.handleClose = this.handleClose.bind(this);
    this.handleChange = this.handleChange.bind(this);
    this.handleSubmit = this.handleSubmit.bind(this);
    this.renderTextField = this.renderTextField.bind(this);
    this.renderSampleList = this.renderSampleList.bind(this);
    this.sample_ids = props.parent.state.selectedSampleIds;
    this.sampleAttributeHelper = props.parent.sampleAttributeHelper;
  }
  renderSampleList() {
    let sample_list = [];
    for (let sample_id of this.sample_ids) {
      if (this.sampleAttributeHelper.hasOwnProperty(sample_id)) {
        let sample_attributes = this.sampleAttributeHelper[sample_id];
        let sample_name = sample_attributes.name;
        let sample_details =
          " (project_id: " +
          sample_attributes.project_id +
          ", " +
          " pipeline_run_id: " +
          sample_attributes.pipeline_run_id +
          ")";
        let sample_display = this.props.parent.admin ? (
          <span>
            {sample_name}
            <span className="secondary-text">{sample_details}</span>
          </span>
        ) : (
          <span>{sample_name}</span>
        );
        sample_list.push(sample_display);
      }
    }
    return (
      <div className="background-modal-contents">
        <div className="label-text">Selected samples:</div>
        <ul>
          {sample_list.map((text, index) => (
            <li key={`background_sample_${index}`}>{text}</li>
          ))}
        </ul>
      </div>
    );
  }
  handleOpen() {
    this.setState({
      modalOpen: true,
      name: "",
      description: ""
    });
    this.props.parent.setState({
      background_creation_response: {}
    });
  }
  handleClose() {
    this.sample_names = [];
    this.setState({
      modalOpen: false,
      name: "",
      description: ""
    });
  }
  handleChange(e, { name, value }) {
    this.setState({ [e.target.id]: value });
  }
  handleSubmit() {
    this.props.parent.handleCreateBackground(
      this.state.new_background_name,
      this.state.new_background_description,
      this.props.parent.state.selectedSampleIds
    );
  }
  renderTextField(label, optional, id, rows) {
    return (
      <div className="background-modal-contents">
        <div className="label-text">
          {label}
          <span className="secondary-text">{optional ? " Optional" : ""}</span>
        </div>
        <Form.TextArea
          autoHeight
          className={`col s12 browser-default`}
          rows={rows}
          id={id}
          onChange={this.handleChange}
        />
      </div>
    );
  }

  render() {
    let background_creation_response = this.props.parent.state
      .background_creation_response;
    return (
      <Modal
        trigger={
          <ActiveInactiveButton
            label="Create Collection"
            onClick={this.handleOpen}
            enabled={this.sample_ids.length > 1}
            outerClass="background-area"
            enabledClass="background center"
            disabledClass="background center btn-disabled"
          />
        }
        open={this.state.modalOpen}
        onClose={this.handleClose}
        className="modal project-popup add-user-modal"
      >
        <Modal.Header className="project_modal_header">
          Create a Collection
        </Modal.Header>
        <Modal.Content className="modal-content">
          <div>
            A collection is a group of samples. You can use this collection as a
            background model to be selected on a sample report page. It'll
            update the calculated z-score to indicate how much the the sample
            deviates from the norm for that collection.
          </div>
          <Form onSubmit={this.handleSubmit}>
            {this.renderTextField("Name", false, "new_background_name", 1)}
            {this.renderTextField(
              "Description",
              true,
              "new_background_description",
              7
            )}
            {this.renderSampleList()}
            <div className="background-button-section">
              <Button className="create-background" type="submit">
                Create
              </Button>
              <Button className="cancel-background" onClick={this.handleClose}>
                Cancel
              </Button>
            </div>
          </Form>
          {background_creation_response.status === "ok" ? (
            <div className="status-message status teal-text text-darken-2">
              <i className="fa fa-smile-o fa-fw" />
              Collection is being created and will be visible on the report page
              once statistics have been computed.
            </div>
          ) : background_creation_response.message ? (
            <div className="status-message">
              <i className="fa fa-close fa-fw" />
              {background_creation_response.message.join("; ")}
            </div>
          ) : null}
        </Modal.Content>
      </Modal>
    );
  }
}

class AddUserModal extends React.Component {
  constructor(props) {
    super(props);
    this.state = { modalOpen: false, email: "" };
    this.handleOpen = this.handleOpen.bind(this);
    this.handleClose = this.handleClose.bind(this);
    this.handleChange = this.handleChange.bind(this);
    this.handleSubmit = this.handleSubmit.bind(this);
  }
  handleOpen() {
    this.setState({ modalOpen: true, email: "" });
    this.props.parent.setState({
      invite_status: "",
      project_add_email_validation: ""
    });
  }
  handleClose() {
    this.setState({ modalOpen: false, email: "" });
  }
  handleChange(e, { name, value }) {
    this.setState({ email: value });
  }
  handleSubmit() {
    this.props.parent.handleAddUser(this.state.email);
  }

  render() {
    return (
      <Modal
        trigger={<a onClick={this.handleOpen}>Add User</a>}
        open={this.state.modalOpen}
        onClose={this.handleClose}
        className="modal project-popup add-user-modal"
      >
        <Modal.Header className="project_modal_header">
          Project Members and Access Control
        </Modal.Header>
        <Modal.Content className="modal-content">
          <div className="project_modal_title">
            {this.props.state.project ? this.props.state.project.name : null}
          </div>
          <div className="project_modal_visibility">
            {this.props.state.project ? (
              this.props.state.project.public_access ? (
                <span>
                  <i className="tiny material-icons">lock_open</i>
                  <span className="label">Public Project</span>
                </span>
              ) : (
                <span>
                  <i className="tiny material-icons">lock</i>
                  <span className="label">Private Project</span>
                  <a
                    href="#"
                    onClick={() =>
                      this.props.parent.toggleProjectVisibility(
                        this.props.state.project.id,
                        1
                      )
                    }
                  >
                    Make project public
                  </a>
                </span>
              )
            ) : null}
          </div>
          <AddUserModalMemberArea state={this.props.state} parent={this} />
          <input
            type="checkbox"
            id="background_flag"
            onChange={this.props.parent.toggleBackgroundFlag}
            className="filled-in checkbox"
            checked={this.props.state.project.background_flag}
          />
          <label htmlFor="background_flag">
            Expose project-specific background
          </label>
        </Modal.Content>
        <Modal.Actions>
          <button className="modal-close" onClick={this.handleClose}>
            Close
          </button>
        </Modal.Actions>
      </Modal>
    );
  }
}

function ProjectHeaderMenu({ proj, proj_users_count, parent }) {
  return (
    <div className="right col s12">
      <ul className="project-menu">
        <li>
          {proj ? (
            proj.public_access ? (
              <span>
                <i className="tiny material-icons">lock_open</i> Public project
              </span>
            ) : (
              <span>
                <i className="tiny material-icons">lock</i> Private project
              </span>
            )
          ) : null}
        </li>
        <li>
          {proj && parent.canEditProject(proj.id) ? (
            proj_users_count ? (
              <span>
                <i className="tiny material-icons">people</i>{" "}
                {parent.state.project_users.length}
                {parent.state.project_users.length > 1 ? " members" : " member"}
              </span>
            ) : (
              <span>No member</span>
            )
          ) : null}
        </li>
        <li className="add-member">
          {proj && parent.canEditProject(proj.id) ? (
            <AddUserModal parent={parent} state={parent.state} />
          ) : null}
        </li>
      </ul>
    </div>
  );
}

function ProjectInfoHeading({
  proj,
  samplesCount,
  selectedStr,
  project_menu,
  table_download_dropdown,
  compare_button,
  delete_project_button,
  parent,
  state,
  canEditProject
}) {
  return (
    <div className="row download-section">
      <div className="col s6 wrapper">
        <div
          className={
            !proj ? "proj-title heading all-proj" : "heading proj-title"
          }
        >
          {!proj ? (
            <div className="">All Samples</div>
          ) : (
            <div>
              <span className="">{proj.name}</span>
            </div>
          )}
        </div>
        <p className="subheading col no-padding s12">
          {samplesCount === 0
            ? "No sample found"
            : samplesCount === 1
              ? "1 sample found"
              : `Showing ${samplesCount} out of ${
                  state.totalNumber
                } total samples. ${selectedStr}`}
        </p>
      </div>
      <div className="col s6 download-section-btns">
        {state.selectedProjectId ? project_menu : null}
        {table_download_dropdown}
        {compare_button}
        <BackgroundModal parent={parent} />
        {state.selectedProjectId &&
        canEditProject(state.selectedProjectId) &&
        state.project &&
        state.project.total_sample_count == 0
          ? delete_project_button
          : null}
      </div>
    </div>
  );
}

function TableColumnHeaders({ sort, colMap, filterStatus, state, parent }) {
  return (
    <div className="col s12 sample-feed-head no-padding samples-table-head">
      <div className="samples-card white">
        <div className="flex-container">
          <ul className="flex-items">
            <li>
              <div className="card-label column-title center-label sample-name">
                <div className="sort-able" onClick={parent.sortSamples}>
                  <span>Name</span>
                  <i
                    className={`fa ${
                      sort === "name,desc"
                        ? "fa fa-sort-alpha-desc"
                        : "fa fa-sort-alpha-asc"
                    }
                  ${
                    sort === "name,desc" || sort === "name,asc"
                      ? "active"
                      : "hidden"
                  }`}
                  />
                </div>
              </div>
            </li>

            {state.columnsShown.map((column_name, pos) => {
              return (
                <ColumnDropdown
                  pos={pos}
                  key={pos}
                  colMap={colMap}
                  column_name={column_name}
                  filterStatus={filterStatus}
                  allColumns={state.allColumns}
                  columnsShown={state.columnsShown}
                  parent={parent}
                />
              );
            })}
          </ul>
        </div>
      </div>
    </div>
  );
}

function JobStatusFilters({
  status_filter_options,
  filterSelect,
  status_filter_css_classes
}) {
  return (
    <div className="dropdown-status-filtering">
      <li>
        <a className="title">
          <b>Filter status</b>
        </a>
      </li>

      {status_filter_options.map((status, pos) => {
        return FilterItemMarkup({
          status,
          filterSelect,
          status_filter_css_classes,
          pos
        });
      })}
      <li className="divider" />
    </div>
  );
}

function ColumnPopups({ pos, colMap, column_name }) {
  return (
    <Popup
      trigger={
        <div
          className="card-label column-title center-label sample-name center menu-dropdown"
          data-activates={`column-dropdown-${pos}`}
        >
          {colMap[column_name].display_name} <i className="fa fa-caret-down" />
        </div>
      }
      size="mini"
      className={!colMap[column_name].tooltip ? "hidden-popup" : ""}
      content={colMap[column_name].tooltip}
      hideOnScroll
      inverted
    />
  );
}

function SampleCardCheckboxes({
  sample,
  report_ready,
  sample_name_info,
  i,
  parent
}) {
  let sampleAttributeProps = {};
  for (let key of parent.sampleAttributesToStore) {
    sampleAttributeProps["data-sample-" + key] = parent.getSampleAttribute(
      sample,
      key
    );
  }
  return (
    <li className="check-box-container">
      {parent.state.displaySelectSamples ? (
        <div>
          <input
            {...sampleAttributeProps}
            type="checkbox"
            id={i}
            onClick={parent.selectSample}
            key={`sample_${sample.db_sample.id}`}
            data-sample-id={sample.db_sample.id}
            className="filled-in checkbox"
            checked={
              parent.state.selectedSampleIds.indexOf(sample.db_sample.id) >= 0
            }
            disabled={report_ready != 1}
          />{" "}
          <label htmlFor={i}>{sample_name_info}</label>
        </div>
      ) : (
        sample_name_info
      )}
    </li>
  );
}

function SampleDetailedColumns({
  dbSample,
  stageStatus,
  total_runtime,
  data_values,
  parent
}) {
  return parent.state.columnsShown.map((column, pos) => {
    let column_data = "";
    if (column === "pipeline_status") {
      column_data = (
        <li key={pos} onClick={parent.viewSample.bind(parent, dbSample.id)}>
          <div className="card-label top-label">{stageStatus}</div>
          <div className="card-label center-label">
            {total_runtime ? (
              <span className="time">
                <i className="fa fa-clock-o" aria-hidden="true" />
                <span className="duration-label">
                  {parent.formatRunTime(total_runtime)}
                </span>
              </span>
            ) : null}
          </div>
        </li>
      );
    } else if (column === "nonhost_reads") {
      column_data = (
        <li key={pos}>
          <div className="card-label center center-label data-label bold-label">
            {data_values[column]}
          </div>
          <div className="card-label center center-label data-label">
            {data_values["nonhost_reads_percent"]}
          </div>
        </li>
      );
    } else {
      column_data = (
        <li key={pos} onClick={parent.viewSample.bind(parent, dbSample.id)}>
          <div className="card-label center center-label data-label bold-label">
            {data_values[column]}
          </div>
        </li>
      );
    }
    return column_data;
  });
}

function MetadataFilterDropdowns({ parent }) {
  return (
    <div className="row metadata-options">
      <div className="col s6">
        <h6>Host</h6>
        {parent.state.hostGenomes.length == 0 ? (
          <div className="options-wrapper">
            <label>No host genome data present</label>
          </div>
        ) : (
          parent.state.hostGenomes.map((host, i) => {
            let indices = parent.state.selectedHostIndices;
            let host_label = `host-${host.id}`;
            let res = (
              <div key={"host-" + i} className="options-wrapper">
                <input
                  name="host"
                  type="checkbox"
                  data-id={host_label}
                  data-host-id={host.id}
                  checked={indices.indexOf(host.id) < 0 ? "" : "checked"}
                  value={indices.indexOf(i) != -1}
                  onChange={parent.selectHostFilter}
                  id={host_label}
                  className="filled-in human"
                />
                <label htmlFor={host_label}>{host.name}</label>
              </div>
            );
            return res;
          })
        )}
      </div>
      <div className="col s6">
        <h6>Tissue</h6>
        {parent.state.tissueTypes.length == 0 ? (
          <div className="options-wrapper">
            <label>No tissue data present</label>
          </div>
        ) : (
          parent.state.tissueTypes.map((tissue, i) => {
            let res = (
              <div key={i} className="options-wrapper">
                <input
                  name="tissue"
                  type="checkbox"
                  id={tissue}
                  className="filled-in"
                  data-status={tissue}
                  checked={
                    parent.state.selectedTissueFilters.indexOf(tissue) < 0
                      ? ""
                      : "checked"
                  }
                  onChange={parent.selectTissueFilter}
                />
                <label htmlFor={tissue}>{tissue}</label>
              </div>
            );
            return res;
          })
        )}
      </div>
    </div>
  );
}

function AddUserModalMemberArea({ state, parent }) {
  return (
    <div>
      <div className="add_member row">
        <Form onSubmit={parent.handleSubmit}>
          <Form.Field>
            <Form.Input
              placeholder="Add project members by email"
              className="validate col s12 browser-default"
              id="add_user_to_project"
              type="email"
              onChange={parent.handleChange}
            />
          </Form.Field>
          <Button className="add_member_action" type="submit">
            Add member
          </Button>
        </Form>
        <div className="error-message">
          {state.project_add_email_validation}
        </div>
        {state.invite_status === "sending" ? (
          <div className="status-message">
            <i className="fa fa-circle-o-notch fa-spin fa-fw" />
            Hang tight, sending invitation...
          </div>
        ) : null}
        {state.invite_status === "sent" ? (
          <div className="status-message status teal-text text-darken-2">
            <i className="fa fa-smile-o fa-fw" />
            Yay! User has been added
          </div>
        ) : null}
      </div>
      <div className="members_list">
        <div className="list_title">
          <i className="tiny material-icons">person_add</i> Project Members
        </div>
        <ul>
          {state.project_users.length > 0 ? (
            state.project_users.map(email => {
              return <li key={email}>{email}</li>;
            })
          ) : (
            <li key="None">None</li>
          )}
        </ul>
      </div>
    </div>
  );
}

function ActiveInactiveButton({
  label,
  onClick,
  enabled,
  icon,
  outerClass,
  enabledClass,
  disabledClass
}) {
  let button_inner = (
    <span>
      {icon}
      <span>{label}</span>
    </span>
  );
  return (
    <div className={outerClass}>
      <div className="white">
        {enabled ? (
          <a onClick={onClick} className={enabledClass}>
            {button_inner}
          </a>
        ) : (
          <a className={disabledClass}>{button_inner}</a>
        )}
      </div>
    </div>
  );
}

export default Samples;<|MERGE_RESOLUTION|>--- conflicted
+++ resolved
@@ -1042,7 +1042,6 @@
       </div>
     );
 
-<<<<<<< HEAD
     // const compare_button_inner = (
     //   <span>
     //     <span
@@ -1076,26 +1075,6 @@
       <CompareButton
         disabled={this.state.selectedSampleIds > 1}
         onClick={this.compareSamples}
-=======
-    let compare_icon = (
-      <span
-        className="img-container compare-container"
-        dangerouslySetInnerHTML={{
-          __html: IconComponent.compare(colors.disabledGray)
-        }}
-      />
-    );
-
-    let compare_button = (
-      <ActiveInactiveButton
-        label="Compare"
-        onClick={this.compareSamples}
-        enabled={this.state.selectedSampleIds.length > 0}
-        icon={compare_icon}
-        outerClass="compare-area"
-        enabledClass="compare center"
-        disabledClass="compare center btn-disabled"
->>>>>>> 5359f015
       />
     );
 
