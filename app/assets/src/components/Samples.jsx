import React from "react";
import axios from "axios";
import ReactDOM from "react-dom";
import moment from "moment";
import cx from "classnames";
import $ from "jquery";
import Materialize from "materialize-css";
import { intersection, union, difference, map, keyBy, take } from "lodash";
// TODO(mark): Refactor lodash/fp functions into a file of immutable utilities.
import { merge } from "lodash/fp";
import { Sidebar, Popup, Label, Icon, Modal, Form } from "semantic-ui-react";
import Nanobar from "nanobar";
import SortHelper from "./SortHelper";
import numberWithCommas from "../helpers/strings";
import ProjectSelection from "./ProjectSelection";
import StringHelper from "../helpers/StringHelper";
import Cookies from "js-cookie";
import CompareButton from "./ui/controls/buttons/CompareButton";
import PhylogenyButton from "./ui/controls/buttons/PhylogenyButton";
import DownloadButtonDropdown from "./ui/controls/dropdowns/DownloadButtonDropdown";
import PrimaryButton from "./ui/controls/buttons/PrimaryButton";
import SecondaryButton from "./ui/controls/buttons/SecondaryButton";
import MultipleDropdown from "./ui/controls/dropdowns/MultipleDropdown";
import PhyloTreeCreationModal from "./views/phylo_tree/PhyloTreeCreationModal";
// TODO(mark): Convert styles/samples.scss to CSS modules.
import cs from "./samples.scss";

class Samples extends React.Component {
  constructor(props, context) {
    super(props, context);
    this.nanobar = new Nanobar({
      id: "prog-bar",
      class: "prog-bar"
    });
    this.csrf = props.csrf;
    this.admin = props.admin;
    this.allowedFeatures = props.allowedFeatures;
    this.favoriteProjects = props.favorites || [];
    this.allProjects = props.projects || [];
    this.pageSize = props.pageSize || 30;

    this.getSampleAttribute = this.getSampleAttribute.bind(this);
    this.handleSearch = this.handleSearch.bind(this);
    this.columnSorting = this.columnSorting.bind(this);
    this.handleSearchChange = this.handleSearchChange.bind(this);
    this.loadMore = this.loadMore.bind(this);
    this.scrollDown = this.scrollDown.bind(this);
    this.handleStatusFilterSelect = this.handleStatusFilterSelect.bind(this);
    this.setUrlLocation = this.setUrlLocation.bind(this);
    this.sortSamples = this.sortSamples.bind(this);
    this.switchColumn = this.switchColumn.bind(this);
    this.handleProjectSelection = this.handleProjectSelection.bind(this);
    this.handleAddUser = this.handleAddUser.bind(this);
    this.editableProjects = props.editableProjects;
    this.canEditProject = this.canEditProject.bind(this);
    this.fetchProjectUsers = this.fetchProjectUsers.bind(this);
    this.updateProjectUserState = this.updateProjectUserState.bind(this);
    this.updateUserDisplay = this.updateUserDisplay.bind(this);
    this.selectSample = this.selectSample.bind(this);
    this.compareSamples = this.compareSamples.bind(this);
    this.handleCreateBackground = this.handleCreateBackground.bind(this);
    this.clearAllFilters = this.clearAllFilters.bind(this);
    this.selectTissueFilter = this.selectTissueFilter.bind(this);
    this.selectHostFilter = this.selectHostFilter.bind(this);
    this.displayMetadataDropdown = this.displayMetadataDropdown.bind(this);
    this.handleColumnSelectChange = this.handleColumnSelectChange.bind(this);
    this.columnHidden = this.columnHidden.bind(this);
    this.startReportGeneration = this.startReportGeneration.bind(this);
    this.checkReportDownload = this.checkReportDownload.bind(this);
    this.displayReportProgress = this.displayReportProgress.bind(this);
    this.deleteProject = this.deleteProject.bind(this);
<<<<<<< HEAD
    this.toggleBackgroundFlag = this.toggleBackgroundFlag.bind(this);
=======
    this.getBackgroundIdByName = this.getBackgroundIdByName.bind(this);
>>>>>>> 669a3730
    this.state = {
      invite_status: null,
      background_creation_response: {},
      project: null,
      project_users: [],
      // Number of samples in the current query, as defined by the filters.
      numFilteredSamples: 0,
      // Total number of samples in the current project.
      numTotalSamples: 0,
      projectId: null,
      displaySelectSamples: true, // this.checkURLContent(),
      selectedProjectId: this.fetchParams("project_id") || null,
      filterParams: this.fetchParams("filter") || "",
      searchParams: this.fetchParams("search") || "",
      sampleIdsParams: this.fetchParams("ids") || [],
      // The list of fetched sample ids, in the order to be displayed
      fetchedSampleIds: [],
      // A map of fetched sample id to sample data.
      fetchedSamples: {},
      tissueTypes: [],
      hostGenomes: [],
      sort_by: this.fetchParams("sort_by") || "id,desc",
      pagesLoaded: 0,
      pageEnd: false,
      hostFilterChange: false,
      tissueFilterChange: false,
      // Ids for ready samples in the entire current query, not just the current page.
      // Used for the 'toggle all selected' checkbox.
      readySampleIdsForFilter: [],
      selectedSampleIds: [],
      displayDropdown: false,
      selectedTissueFilters: this.fetchParams("tissue")
        ? this.fetchParams("tissue").split(",")
        : [],
      selectedHostIndices: this.fetchParams("host")
        ? this.fetchParams("host")
            .split(",")
            .map(Number)
        : [],
      loading: false,
      isRequesting: false,
      // Whether a filter is currently being applied for the fetched samples.
      // Determines whether to show the 'X samples matching filters' label.
      areSamplesFiltered: false,
      displayEmpty: false,
      checkInUpdate: true,
      resetTissues: !(
        this.fetchParams("tissue") && this.fetchParams("tissue").length > 0
      ),
      resetHosts: !(
        this.fetchParams("host") && this.fetchParams("host").length > 0
      ),
      project_id_download_in_progress: null,
      project_add_email_validation: null,
      projectType: this.fetchParams("type") || "all",
      columnsShown: [
        "total_reads",
        "nonhost_reads",
        "quality_control",
        "compression_ratio",
        "host_genome",
        "location",
        "pipeline_status"
      ],
      allColumns: [
        "total_reads",
        "nonhost_reads",
        "quality_control",
        "compression_ratio",
        "host_genome",
        "location",
        "pipeline_status",
        "notes",
        "nucleotide_type",
        "tissue_type",
        "sample_library",
        "sample_sequencer",
        "sample_date",
        "sample_input_pg",
        "sample_batch",
        "sample_diagnosis",
        "sample_organism",
        "sample_detection"
      ]
    };

    this.sortCount = 0;
    this.COLUMN_DISPLAY_MAP = {
      total_reads: {
        display_name: "Total reads",
        type: "pipeline_data"
      },
      nonhost_reads: {
        display_name: "Non-host reads",
        type: "pipeline_data"
      },
      quality_control: {
        display_name: "Passed QC",
        tooltip: "Passed quality control",
        type: "pipeline_data"
      },
      compression_ratio: {
        display_name: "DCR",
        tooltip: "Duplicate compression ratio",
        type: "pipeline_data"
      },
      pipeline_status: {
        display_name: "Status",
        type: "pipeline_data"
      },
      nucleotide_type: {
        display_name: "Nucleotide type",
        type: "metadata"
      },
      location: {
        display_name: "Location",
        type: "metadata"
      },
      host_genome: {
        display_name: "Host",
        type: "metadata"
      },
      tissue_type: {
        display_name: "Tissue type",
        type: "metadata"
      },
      notes: {
        display_name: "Notes",
        type: "metadata"
      },
      sample_library: {
        display_name: "Library prep",
        type: "metadata"
      },
      sample_sequencer: {
        display_name: "Sequencer",
        type: "metadata"
      },
      sample_date: {
        display_name: "Collection date",
        type: "metadata"
      },
      sample_input_pg: {
        display_name: "RNA/DNA input (pg)",
        type: "metadata"
      },
      sample_batch: {
        display_name: "Batch",
        type: "metadata"
      },
      sample_diagnosis: {
        display_name: "Clinical diagnosis",
        type: "metadata"
      },
      sample_organism: {
        display_name: "Known organisms",
        type: "metadata"
      },
      sample_detection: {
        display_name: "Detection method",
        type: "metadata"
      }
    };

    $(document).ready(function() {
      $("select").material_select();
    });
  }

  initializeTooltip() {
    // only updating the tooltip offset when the component is loaded
    $(() => {
      const tooltipIdentifier = $("[rel='tooltip']");
      tooltipIdentifier.tooltip({
        delay: 0,
        html: true,
        placement: "top",
        offset: "0px 50px"
      });
    });
  }

  getSampleAttribute(sample, key) {
    let value;
    if (key === "name" || key === "project_id") {
      value = sample.db_sample[key];
    } else if (key === "pipeline_run_id") {
      let pipeline_run = sample.derived_sample_output.pipeline_run;
      if (pipeline_run) {
        value = pipeline_run.id;
      }
    }
    return value;
  }

  selectTissueFilter(_, tissues) {
    this.setState({ selectedTissueFilters: tissues }, () =>
      this.setUrlLocation()
    );
  }

  selectHostFilter(_, hosts) {
    this.setState({ selectedHostIndices: hosts }, () => this.setUrlLocation());
  }

  canEditProject(projectId) {
    return this.editableProjects.indexOf(parseInt(projectId)) > -1;
  }

  // TODO(mark): Rename function. Report progress display was removed.
  // But we still need to call checkReportDownload.
  displayReportProgress(res, status_action, retrieve_action) {
    setTimeout(() => {
      this.checkReportDownload(status_action, retrieve_action);
    }, 2000);
  }

  startReportGeneration(option) {
    let project_id = this.state.selectedProjectId
      ? this.state.selectedProjectId
      : "all";

    switch (option) {
      case "samples_table":
        location.href = `/projects/${project_id}/csv`;
        break;
      case "project_reports":
        this.generateReport(
          "make_project_reports_csv",
          "project_reports_csv_status",
          "send_project_reports_csv"
        );
        break;
      case "host_gene_counts":
        this.generateReport(
          "make_host_gene_counts",
          "host_gene_counts_status",
          "send_host_gene_counts"
        );
        break;
      default:
        break;
    }
  }

  generateReport(makeAction, statusAction, retrieveAction) {
    this.nanobar.go(30);

    let url = `/projects/${this.state.selectedProjectId}/${makeAction}`;
    const bg_id = Cookies.get("background_id");
    if (bg_id) url += `?background_id=${bg_id}`;
    axios
      .get(url)
      .then(res => {
        this.setState({
          project_id_download_in_progress: this.state.selectedProjectId
        });
        this.displayReportProgress(res, statusAction, retrieveAction);
      })
      .catch(() => {});
  }

  checkReportDownload(status_action, retrieve_action) {
    axios
      .get(
        `/projects/${
          this.state.project_id_download_in_progress
        }/${status_action}`
      )
      .then(res => {
        let download_status = res.data.status_display;
        if (download_status === "complete") {
          location.href = `/projects/${
            this.state.project_id_download_in_progress
          }/${retrieve_action}`;
          this.nanobar.go(100);
          this.setState({
            project_id_download_in_progress: null
          });
        } else {
          this.displayReportProgress(res, status_action, retrieve_action);
        }
      })
      .catch(() => {
        this.setState(
          {
            project_id_download_in_progress: null
          },
          () => {
            Materialize.toast(
              `Failed to download file for '${this.state.project.name}'`,
              3000,
              "rounded"
            );
          }
        );
      });
  }

  sortSamples() {
    this.sortCount += 1;
    let new_sort = "";
    if (this.sortCount === 3) {
      this.sortCount = 0;
      new_sort = "id,desc";
    } else {
      new_sort = this.state.sort_by === "name,asc" ? "name,desc" : "name,asc";
    }
    this.setState({ sort_by: new_sort }, () => {
      this.setUrlLocation();
      this.nanobar.go(30);
      this.fetchResults();
    });
  }

  columnSorting(e) {
    const className = e.target.className;
    const pos = className.indexOf("sort_by");
    const sort_query = className.substr(pos).split(" ")[0];
    this.setState({ sort_query });
    SortHelper.applySort(sort_query);
  }

  fetchParams(param) {
    let urlParams = new URLSearchParams(window.location.search);
    return urlParams.get(param);
  }

  updateProjectUserState(user_array) {
    this.setState({ project_users: user_array });
  }

  fetchProjectUsers(id) {
    if (!id || !this.canEditProject(id)) {
      this.updateProjectUserState([]);
    } else {
      axios
        .get(`/projects/${id}/all_users.json`)
        .then(res => {
          this.updateProjectUserState(res.data.users);
        })
        .catch(() => {
          this.updateProjectUserState([]);
        });
    }
  }

  toggleProjectVisibility(projId, publicAccess) {
    if (projId) {
      axios
        .put(`/projects/${projId}.json`, {
          public_access: publicAccess,
          authenticity_token: this.csrf
        })
        .then(() => {
          this.setState({
            project: Object.assign(this.state.project, {
              public_access: publicAccess
            })
          });
        })
        .catch(() => {
          Materialize.toast(
            `Unable to change project visibility for '${
              this.state.project.name
            }'`,
            3000,
            "rounded"
          );
        });
    }
  }

  displayMetadataDropdown() {
    this.setState({
      displayDropdown: !this.state.displayDropdown
    });
  }

  updateUserDisplay(name_to_add, email_to_add) {
    let project_emails = this.state.project_users.map(user => user.email);
    if (!project_emails.includes(email_to_add)) {
      let new_project_users = this.state.project_users;
      new_project_users.push({ name: name_to_add, email: email_to_add });
      this.setState({ project_users: new_project_users });
    }
  }

  handleAddUser(name_to_add, email_to_add) {
    let project_id = this.state.selectedProjectId;
    const isValidEmail = StringHelper.validateEmail(email_to_add);
    const isValidName = StringHelper.validateName(name_to_add);
    if (isValidEmail && isValidName) {
      this.setState({
        project_add_email_validation: null,
        invite_status: "sending"
      });
      axios
        .put(`/projects/${project_id}/add_user`, {
          user_name_to_add: name_to_add,
          user_email_to_add: email_to_add,
          authenticity_token: this.csrf
        })
        .then(() => {
          this.updateUserDisplay(name_to_add, email_to_add);
          this.setState({
            invite_status: "sent"
          });
        });
    } else {
      this.setState({
        project_add_email_validation: "Invalid name or email address"
      });
    }
  }

  handleSearchChange(e) {
    let val = e.target.value;
    if (val !== "") {
      this.setState({ searchParams: val });
    } else {
      this.setState(
        {
          searchParams: ""
        },
        () => {
          this.setUrlLocation();
          this.fetchResults();
        }
      );
    }
  }

  switchColumn(column_name, position) {
    const columnsShown = Object.assign([], this.state.columnsShown);
    columnsShown[position] = column_name;
    this.setState({ columnsShown });
  }

  statusDisplay(status) {
    let statusClass;
    let statusIcon;
    switch (status) {
      case "WAITING":
        statusClass = "waiting";
        statusIcon = "fa fa-arrow-up";
        break;
      case "FAILED":
        statusClass = "failed";
        statusIcon = "fa fa-times";
        break;
      case "COMPLETE":
        statusClass = "complete";
        statusIcon = "fa fa-check";
        break;
      case "COMPLETE*":
        statusClass = "complete";
        statusIcon = "fa fa-check";
        break;
      default:
        statusClass = "uploading";
        statusIcon = "fa fa-repeat";
    }
    return (
      <div className={`${statusClass} status`}>
        <i className={`${statusClass} ${statusIcon}`} aria-hidden="true" />
        <span>{status}</span>
      </div>
    );
  }

  formatRunTime(runtime) {
    runtime = Number(runtime);
    const h = Math.floor(runtime / 3600);
    const m = Math.floor((runtime % 3600) / 60);

    const hDisplay = h > 0 ? h + (h === 1 ? " hour, " : " hours, ") : "";
    const mDisplay = m > 0 ? m + (m === 1 ? " minute" : " minutes") : "";
    return hDisplay + mDisplay;
  }

  renderPipelineOutput(samples) {
    let BLANK_TEXT = <span className="blank">—</span>;
    return samples.map((sample, i) => {
      let dbSample = sample.db_sample;
      let derivedOutput = sample.derived_sample_output;
      let runInfo = sample.run_info;
      let uploader = sample.uploader.name;
      let status = runInfo.result_status_description;

      const stageStatus = this.statusDisplay(status);

      const sample_name_info = (
        <SampleNameInfo parent={this} dbSample={dbSample} uploader={uploader} />
      );
      let stats = derivedOutput.summary_stats;
      const data_values = PipelineOutputDataValues({
        derivedOutput,
        BLANK_TEXT,
        stats,
        dbSample
      });

      return (
        <PipelineOutputCards
          i={i}
          key={i}
          sample={sample}
          report_ready={sample.run_info.report_ready}
          sample_name_info={sample_name_info}
          stageStatus={stageStatus}
          total_runtime={runInfo.total_runtime}
          data_values={data_values}
          parent={this}
        />
      );
    });
  }

  //Load more samples on scroll
  scrollDown() {
    var that = this;
    $(window).scroll(function() {
      if (
        $(window).scrollTop() >
        $(document).height() - $(window).height() - 6000
      ) {
        {
          !that.state.isRequesting && !that.state.pageEnd
            ? that.loadMore()
            : null;
        }
        return false;
      }
    });
  }

  //load more paginated samples
  loadMore() {
    const params = this.getParams();
    this.setState({ isRequesting: true });
    axios
      .get(`/samples?${params}`)
      .then(res => {
        this.setState(prevState => ({
          isRequesting: false,
          fetchedSamples: merge(
            prevState.fetchedSamples,
            keyBy(res.data.samples, "db_sample.id")
          ),
          fetchedSampleIds: [
            ...prevState.fetchedSampleIds,
            ...map(res.data.samples, "db_sample.id")
          ],
          pagesLoaded: prevState.pagesLoaded + 1,
          pageEnd: res.data.samples.length < this.pageSize
        }));
      })
      .catch(() => {
        this.setState({
          isRequesting: false
        });
      });
  }

  //fetch project, filter and search params
  getParams() {
    let params = `filter=${this.state.filterParams}&page=${this.state
      .pagesLoaded + 1}&search=${this.state.searchParams}&sort_by=${
      this.state.sort_by
    }`;
    let projectId = parseInt(this.state.selectedProjectId);

    if (projectId) {
      params += `&project_id=${projectId}`;
    }
    if (this.state.sampleIdsParams.length) {
      let sampleParams = this.state.sampleIdsParams;
      params += `&ids=${sampleParams}`;
    }

    if (this.state.selectedTissueFilters.length) {
      let tissueParams = this.state.selectedTissueFilters.join(",");
      params += `&tissue=${tissueParams}`;
    }

    if (this.state.selectedHostIndices.length) {
      let hostParams = this.state.selectedHostIndices.join(",");
      params += `&host=${hostParams}`;
    }

    return params;
  }

  hasFilters = () => {
    const {
      filterParams,
      searchParams,
      selectedHostIndices,
      selectedTissueFilters
    } = this.state;
    return (
      filterParams.length > 0 ||
      searchParams.length > 0 ||
      selectedHostIndices.length > 0 ||
      selectedTissueFilters.length > 0
    );
  };

  allTissueTypes(all_tissues) {
    return all_tissues.length == 0 || all_tissues.indexOf("Not set") >= 0
      ? all_tissues
      : ["Not set", ...all_tissues];
  }

  // fetch results from filtering, search or switching projects
  // opt.resetFilters - should reset the filters
  // opt.projectChanged - project has just changed, so reset project stats
  fetchResults = (opts = {}) => {
    const { resetFilters, projectChanged } = opts;
    this.nanobar.go(30);
    // always fetch from page one
    this.state.pagesLoaded = 0;
    this.state.pageEnd = false;
    this.state.isRequesting = true;
    const params = this.getParams();
    axios
      .get(`/samples?${params}`)
      .then(res => {
        this.nanobar.go(100);
        this.setState(prevState => ({
          fetchedSamples: keyBy(res.data.samples, "db_sample.id"),
          fetchedSampleIds: map(res.data.samples, "db_sample.id"),
          tissueTypes: this.allTissueTypes(res.data.tissue_types),
          selectedTissueFilters:
            resetFilters || prevState.resetTissues
              ? []
              : prevState.selectedTissueFilters,
          hostGenomes: res.data.host_genomes,
          selectedHostIndices:
            resetFilters || prevState.resetHosts
              ? []
              : prevState.selectedHostIndices,
          displayEmpty: false,
          checkInUpdate: false, //don't trigger more update if it's from the fetchResults
          resetTissues: false,
          resetHosts: false,
          // Only change the total count if the project has changed.
          numTotalSamples: projectChanged
            ? res.data.count_project
            : prevState.numTotalSamples,
          // Only reset the selected ids if the project has changed.
          selectedSampleIds: projectChanged ? [] : prevState.selectedSampleIds,
          readySampleIdsForFilter: res.data.ready_sample_ids,
          numFilteredSamples: res.data.count,
          pagesLoaded: prevState.pagesLoaded + 1,
          pageEnd: res.data.samples.length < this.pageSize,
          isRequesting: false,
          areSamplesFiltered: this.hasFilters()
        }));
        if (!this.state.fetchedSampleIds.length) {
          this.setState({ displayEmpty: true });
        }
      })
      .catch(() => {
        this.setState(prevState => ({
          fetchedSamples: {},
          fetchedSampleIds: [],
          isRequesting: false,
          numTotalSamples: projectChanged ? 0 : prevState.numTotalSamples,
          // Only reset the selected ids if the project has changed.
          selectedSampleIds: projectChanged ? [] : prevState.selectedSampleIds,
          readySampleIdsForFilter: [],
          numFilteredSamples: 0,
          displayEmpty: true
        }));
      });
  };

  //handle search when query is passed
  handleSearch(e) {
    if (e.target.value !== "" && e.key === "Enter") {
      this.nanobar.go(30);
      this.setState(
        {
          searchParams: e.target.value
        },
        () => {
          this.setUrlLocation();
          this.fetchResults();
        }
      );
    }
  }

  fetchProjectDetails(projId, resetFilters = true) {
    if (!projId) {
      this.setState({
        selectedProjectId: null,
        project: null
      });
      this.fetchResults({ resetFilters: true, projectChanged: true });
    } else {
      projId = parseInt(projId);
      axios
        .get(`projects/${projId}.json`)
        .then(res => {
          this.setState({
            project: res.data
          });
          this.fetchProjectUsers(projId);
          this.fetchResults({ resetFilters: true, projectChanged: true });
        })
        .catch(() => {
          this.setState({ project: null });
        });
    }
  }

  viewSample(id, e) {
    e.preventDefault();

    window.open(`/samples/${id}`, "_self");
  }

  renderEmptyTable() {
    return (
      <div className="col s12 center-align empty-message">No results found</div>
    );
  }

  displayDownloadDropdown() {
    $(".download-dropdown").dropdown({
      constrainWidth: false, // Does not change width of dropdown to that of the activator
      gutter: 0, // Spacing from edge
      belowOrigin: true, // Displays dropdown below the button
      alignment: "left", // Displays dropdown with edge aligned to the left of button
      stopPropagation: true // Stops event propagation
    });
  }

  findSelectedColumns(sel) {
    const res = [];
    for (let i = 0; i < sel.length; i++) {
      const column_name = sel.options[i].value;
      if (sel.options[i].selected && column_name !== "") {
        res.push(column_name);
      }
    }
    return res;
  }

  handleColumnSelectChange(e) {
    const selected_columns = this.findSelectedColumns(e.target);
    this.setState({ columnsShown: selected_columns });
  }

  columnHidden(column) {
    return !this.state.columnsShown.includes(column);
  }

  toggleAllSelectedSamples = e => {
    let selectedSampleIds = this.state.selectedSampleIds;
    const newChecked = e.target.checked;
    const readySampleIdsForFilter = this.state.readySampleIdsForFilter;

    const newSelectedSampleIds = newChecked
      ? union(selectedSampleIds, readySampleIdsForFilter)
      : difference(selectedSampleIds, readySampleIdsForFilter);

    this.setState({
      selectedSampleIds: newSelectedSampleIds
    });
  };

  compareSamples() {
    if (this.state.selectedSampleIds.length) {
      window.open(
        `/samples/heatmap?sampleIds=${this.state.selectedSampleIds}`,
        "_self"
      );
    }
  }

  handleCreateBackground(name, description, sample_ids) {
    var that = this;
    axios
      .post("/backgrounds", {
        name: name,
        description: description,
        sample_ids: sample_ids,
        authenticity_token: this.csrf
      })
      .then(response => {
        that.setState({
          background_creation_response: response.data
        });
      })
      .catch(error => {
        that.setState({
          background_creation_response: { message: "Something went wrong." }
        });
      });
  }

  clearAllFilters() {
    this.setState(
      {
        filterParams: "",
        searchParams: "",
        sampleIdsParams: [],
        selectedTissueFilters: [],
        selectedHostIndices: []
      },
      () => {
        this.setUrlLocation();
        this.fetchResults({ resetFilters: true });
      }
    );
  }

  allReadySamplesSelected = () =>
    difference(this.state.readySampleIdsForFilter, this.state.selectedSampleIds)
      .length === 0;

  selectSample(e) {
    let sampleId = parseInt(e.target.getAttribute("data-sample-id"));

    const sampleList = e.target.checked
      ? union(this.state.selectedSampleIds, [+sampleId])
      : difference(this.state.selectedSampleIds, [+sampleId]);

    // update the state with the new array of options
    this.setState({
      selectedSampleIds: sampleList
    });
  }

  applyExcluded(e, type, state_var) {
    let id = e.target.getAttribute("data-exclude");
    if (type === "int") {
      id = +id;
    }
    let list = Object.assign([], this.state[state_var]);
    let index = list.indexOf(id);
    list.splice(index, 1);
    if (index >= 0) {
      let new_state = {
        [`${state_var}`]: list
      };
      this.setState(new_state, () => {
        this.setUrlLocation();
        this.fetchResults();
      });
    }
  }

  generateTagList(
    state_all_options,
    state_selected_options,
    prefix,
    id_field = null,
    name_field = null,
    id_type = null
  ) {
    let result = this.state[state_all_options].map((entry, i) => {
      let id = id_field ? entry[id_field] : entry;
      let name = name_field ? entry[name_field] : entry;
      if (this.state[state_selected_options].indexOf(id) >= 0) {
        return (
          <LabelTagMarkup
            state_all_options={state_all_options}
            key={i}
            i={i}
            name={name}
            prefix={prefix}
            id={id}
            id_type={id_type}
            state_selected_options={state_selected_options}
            parent={this}
          />
        );
      } else {
        return null;
      }
    });
    return result;
  }

  deleteProject(e) {
    let projectId = this.state.selectedProjectId;
    axios
      .delete(`/projects/${projectId}.json`, {
        data: { authenticity_token: this.csrf }
      })
      .then(res => {
        location.href = "/";
      })
      .catch(err => {});
  }

  renderTable(sampleMap, sampleIds) {
    let project_id = this.state.selectedProjectId
      ? this.state.selectedProjectId
      : "all";
    let search_field = (
      <TableSearchField searchParams={this.state.searchParams} parent={this} />
    );

    const samples = sampleIds.map(id => sampleMap[id]);

    const downloadOptions = [{ text: "Samples Table", value: "samples_table" }];
    if (project_id !== "all") {
      downloadOptions.push({ text: "Reports", value: "project_reports" });
      if (this.admin === 1) {
        downloadOptions.push({
          text: "Host Gene Counts",
          value: "host_gene_counts"
        });
      }
    }
    let table_download_dropdown = (
      <div className="button-container">
        <DownloadButtonDropdown
          options={downloadOptions}
          onClick={this.startReportGeneration}
        />
      </div>
    );

    let compareButton = (
      <div className="button-container">
        <CompareButton
          disabled={this.state.selectedSampleIds.length < 1}
          onClick={this.compareSamples}
        />
      </div>
    );

    let delete_project_button = (
      <div className="button-container">
        <SecondaryButton text="Delete Project" onClick={this.deleteProject} />
      </div>
    );

    const host_filter_tag_list = this.generateTagList(
      "hostGenomes",
      "selectedHostIndices",
      "Host: ",
      "id",
      "name",
      "int"
    );

    const tissue_filter_tag_list = this.generateTagList(
      "tissueTypes",
      "selectedTissueFilters",
      "Tissue: "
    );

    const search_box = (
      <div className="row search-box">
        {search_field}
        <div className="filter-container">
          <MultipleDropdown
            label="Hosts: "
            disabled={this.state.hostGenomes.length == 0}
            options={this.state.hostGenomes.map(host => {
              return { text: host.name, value: host.id };
            })}
            value={this.state.selectedHostIndices}
            onChange={this.selectHostFilter}
          />
        </div>
        <div className="filter-container">
          <MultipleDropdown
            label="Tissues: "
            disabled={this.state.tissueTypes.length == 0}
            options={this.state.tissueTypes.map(tissue => {
              return { text: tissue, value: tissue };
            })}
            value={this.state.selectedTissueFilters}
            onChange={this.selectTissueFilter}
          />
        </div>
      </div>
    );

    let proj_users_count = this.state.project_users.length;
    let proj = this.state.project;
    const project_menu = (
      <ProjectHeaderMenu
        proj={proj}
        proj_users_count={proj_users_count}
        parent={this}
      />
    );

    const projInfo = (
      <ProjectInfoHeading
        proj={proj}
        project_menu={project_menu}
        table_download_dropdown={table_download_dropdown}
        compare_button={compareButton}
        delete_project_button={delete_project_button}
        parent={this}
        state={this.state}
        canEditProject={this.canEditProject}
        selectedSampleIds={this.state.selectedSampleIds}
        numTotalSamples={this.state.numTotalSamples}
      />
    );

    let filterSelect = this.handleStatusFilterSelect;
    let status_filter_options = ["In Progress", "Complete", "Failed", "All"];
    let status_filter_css_classes = ["uploading", "complete", "failed", "all"];

    const filterStatus = (
      <JobStatusFilters
        status_filter_options={status_filter_options}
        filterSelect={filterSelect}
        status_filter_css_classes={status_filter_css_classes}
      />
    );

    const tableHead = (
      <TableColumnHeaders
        sort={this.state.sort_by}
        colMap={this.COLUMN_DISPLAY_MAP}
        filterStatus={filterStatus}
        state={this.state}
        parent={this}
      />
    );

    return (
      <FilterListMarkup
        projInfo={projInfo}
        search_box={search_box}
        host_filter_tag_list={host_filter_tag_list}
        tissue_filter_tag_list={tissue_filter_tag_list}
        tableHead={tableHead}
        samples={samples}
        parent={this}
      />
    );
  }

  componentDidUpdate(prevProps, prevState) {
    const prevStatus = prevState.filterParams;
    const currentStatus = this.state.filterParams;
    const prevHostIndices = prevState.selectedHostIndices;
    const prevTissueFilters = prevState.selectedTissueFilters;
    const prevSelectedProject = prevState.selectedProjectId;

    if (prevSelectedProject !== this.state.selectedProjectId) {
      window.scrollTo(0, 0);
    }
    if (prevStatus !== currentStatus) {
      $(`i[data-status="${prevStatus}"]`).removeClass("active");
    } else {
      $(`i[data-status="${currentStatus}"]`).addClass("active");
    }

    if (this.state.checkInUpdate) {
      //fetchResults hasn't run since the host/tissue change
      if (prevHostIndices.length !== this.state.selectedHostIndices.length) {
        this.setState({
          hostFilterChange: true
        });
      }

      if (
        prevTissueFilters.length !== this.state.selectedTissueFilters.length
      ) {
        this.setState({
          tissueFilterChange: true
        });
      }

      if (this.state.hostFilterChange || this.state.tissueFilterChange) {
        this.setUrlLocation();
        this.fetchResults();
        this.state.hostFilterChange = false;
        this.state.tissueFilterChange = false;
      }
    } else {
      this.state.checkInUpdate = true;
    }
  }

  componentDidMount() {
    $(() => {
      const win = $(window);
      const samplesHeader = $(".sample-table-container");
      const siteHeaderHeight = $(".site-header").height();
      const projectWrapper = $(".project-wrapper");
      let prevScrollTop = 0;
      let marginTop = 0;
      win.scroll(() => {
        const scrollTop = win.scrollTop();
        const scrollDirection =
          scrollTop >= prevScrollTop ? "downward" : "upward";
        if (scrollTop > samplesHeader.offset().top) {
          samplesHeader.addClass("shadow");
        } else {
          samplesHeader.removeClass("shadow");
        }
        if (scrollDirection === "downward") {
          const scrollDiff = siteHeaderHeight - scrollTop;
          marginTop = scrollDiff > 0 ? scrollDiff : 0;
        } else {
          const scrollDiff = siteHeaderHeight - scrollTop;
          marginTop =
            scrollDiff < 0 ? 0 : Math.abs(scrollTop - siteHeaderHeight);
        }
        projectWrapper.css({ marginTop });
        prevScrollTop = scrollTop;
      });
      $(".filter").hide();
    });
    this.closeMetadataDropdown();
    this.displayDownloadDropdown();
    this.initializeTooltip();
    this.fetchProjectDetails(this.state.selectedProjectId, false);
    this.scrollDown();
    this.displayPipelineStatusFilter();
    this.initializeColumnSelect();
  }

  initializeColumnSelect() {
    $(document).ready(function() {
      $("select").material_select();
    });
    $(ReactDOM.findDOMNode(this.refs.columnSelector)).on(
      "change",
      this.handleColumnSelectChange.bind(this)
    );
  }

  // initialize filter dropdown
  displayPipelineStatusFilter() {
    $(".status-dropdown, .menu-dropdown").dropdown({
      belowOrigin: true,
      stopPropagation: false,
      constrainWidth: false
    });
  }

  //handle filtering when a filter is selected from list
  handleStatusFilterSelect(e) {
    let status = e.target.getAttribute("data-status");
    this.setState(
      {
        filterParams: status
      },
      () => {
        this.setUrlLocation();
        this.fetchResults();
      }
    );
  }

  selectionToParamsOrNone(selected_options, value_when_empty = "") {
    return selected_options.length == 0
      ? value_when_empty
      : selected_options.join(",");
  }

  //set Url based on requests
  setUrlLocation(value_when_empty = "") {
    let projectId = parseInt(this.state.selectedProjectId);
    let tissueFilter = this.selectionToParamsOrNone(
      this.state.selectedTissueFilters,
      value_when_empty
    );
    if (this.state.tissueTypes.length == 0) {
      tissueFilter = "";
    }
    const params = {
      project_id: projectId ? projectId : null,
      filter: this.state.filterParams,
      tissue: tissueFilter,
      host: this.selectionToParamsOrNone(
        this.state.selectedHostIndices,
        value_when_empty
      ),
      search: this.state.searchParams,
      ids: this.state.sampleIdsParams,
      sort_by: this.state.sort_by,
      type: this.state.projectType
    };
    window.history.replaceState(null, null, `?${$.param(params)}`);
  }

  handleProjectSelection(id, listType) {
    this.setState(
      {
        selectedProjectId: id,
        projectType: listType,
        filterParams: "",
        searchParams: "",
        checkInUpdate: false,
        selectedTissueFilters: [],
        selectedHostIndices: [],
        tissueTypes: [],
        hostGenomes: [],
        sampleIdsParams: []
      },
      () => {
        this.setUrlLocation();
        this.fetchProjectDetails(id);
      }
    );
  }

  closeMetadataDropdown() {
    let that = this;
    $(document).on("click", function(event) {
      if ($(event.target).has(".wrapper").length) {
        if (that.state.displayDropdown) {
          that.setState({
            displayDropdown: false
          });
        }
      }
    });
  }

  render() {
    const project_section = (
      <ProjectSelection
        favoriteProjects={this.favoriteProjects}
        allProjects={this.allProjects}
        csrf={this.csrf}
        selectProject={this.handleProjectSelection}
      />
    );

    return (
      <div className="row content-body">
        <Sidebar
          className="col no-padding s2 sidebar"
          animation="push"
          visible
          icon="labeled"
        >
          <div>{project_section}</div>
        </Sidebar>

        <Sidebar.Pusher className="col no-padding samples-content s10">
          {this.renderTable(
            this.state.fetchedSamples,
            this.state.fetchedSampleIds
          )}
        </Sidebar.Pusher>
      </div>
    );
  }
}

function LabelTagMarkup({
  state_all_options,
  i,
  name,
  prefix,
  id,
  id_type,
  state_selected_options,
  parent
}) {
  return (
    <Label
      className="label-tags"
      size="tiny"
      key={`${state_all_options}_tag_${i}`}
    >
      {`${prefix}${name}`}
      <Icon
        name="close"
        data-exclude={id}
        onClick={e => {
          parent.applyExcluded(e, id_type, state_selected_options);
        }}
      />
    </Label>
  );
}

function FilterItemMarkup({
  status,
  filterSelect,
  status_filter_css_classes,
  pos
}) {
  return (
    <li
      className="filter-item"
      key={pos}
      data-status={status}
      onClick={filterSelect}
    >
      <a
        data-status={status}
        className={"filter-item " + status_filter_css_classes[pos]}
      >
        {status}
      </a>
      <i data-status={status} className="filter fa fa-check hidden" />
    </li>
  );
}

function ColumnDropdown({
  pos,
  colMap,
  column_name,
  filterStatus,
  allColumns,
  columnsShown,
  parent
}) {
  return (
    <li key={`shown-${pos}`}>
      <ColumnPopups pos={pos} colMap={colMap} column_name={column_name} />
      <ul
        className="dropdown-content column-dropdown"
        id={`column-dropdown-${pos}`}
      >
        {column_name === "pipeline_status" ? <div>{filterStatus}</div> : null}
        <li>
          <a className="title">
            <b>Switch column</b>
          </a>
        </li>
        {allColumns.map((name, i) => {
          return (
            <ColumnEntries
              columnsShown={columnsShown}
              name={name}
              key={i}
              i={i}
              column_name={column_name}
              colMap={colMap}
              pos={pos}
              parent={parent}
            />
          );
        })}
      </ul>
    </li>
  );
}

function FilterListMarkup({
  projInfo,
  search_box,
  host_filter_tag_list,
  tissue_filter_tag_list,
  tableHead,
  samples,
  parent
}) {
  return (
    <div className="row content-wrapper">
      <div className="project-info col s12">{projInfo}</div>
      <div className="divider" />
      <div className="sample-container no-padding col s12">
        {search_box}
        <div className="filter-tags-list">
          {host_filter_tag_list} {tissue_filter_tag_list}
        </div>
        <div className={cs.statusLabels}>
          {parent.state.areSamplesFiltered && (
            <span className={cs.label}>
              {parent.state.numFilteredSamples} samples matching filters
            </span>
          )}
          {parent.state.selectedSampleIds.length > 0 && (
            <span className={cs.label}>
              {parent.state.selectedSampleIds.length} samples selected
            </span>
          )}
        </div>
        <div className="sample-table-container row">
          {tableHead}
          {!samples.length && parent.state.displayEmpty
            ? parent.renderEmptyTable()
            : parent.renderPipelineOutput(samples)}
        </div>
      </div>
      {!parent.state.pageEnd && parent.state.fetchedSampleIds.length > 14 ? (
        <div className="scroll">
          <i className="fa fa-spinner fa-spin fa-3x" />
        </div>
      ) : (
        ""
      )}
    </div>
  );
}

function ColumnEntries({
  columnsShown,
  name,
  i,
  column_name,
  colMap,
  pos,
  parent
}) {
  return columnsShown.includes(name) ? (
    <li
      key={`all-${i}`}
      className={`disabled column_name ${
        column_name === name ? "current" : ""
      }`}
    >
      {colMap[name].display_name}
      {column_name === name ? <i className="fa fa-check right" /> : null}
    </li>
  ) : (
    <li
      key={`all-${i}`}
      className="selectable column_name"
      onClick={() => parent.switchColumn(name, pos)}
    >
      {colMap[name].display_name}
    </li>
  );
}

function SampleNameInfo({ parent, dbSample, uploader }) {
  return (
    <div
      onClick={e => parent.viewSample(dbSample.id, e)}
      className="sample-name-info"
    >
      <div className="card-label center-label sample-name bold-label">
        {dbSample.name}
      </div>
      <div className="card-label author bottom-label">
        <span className="upload-date">
          {moment(dbSample.created_at)
            .startOf("second")
            .fromNow()}
        </span>
        {!uploader || uploader === "" ? "" : <span>{` | ${uploader}`}</span>}
      </div>
    </div>
  );
}

function PipelineOutputDataValues({
  derivedOutput,
  BLANK_TEXT,
  stats,
  dbSample
}) {
  let res = {
    total_reads: !derivedOutput.pipeline_run
      ? BLANK_TEXT
      : numberWithCommas(derivedOutput.pipeline_run.total_reads),
    nonhost_reads:
      !stats || !stats.adjusted_remaining_reads
        ? BLANK_TEXT
        : numberWithCommas(stats.adjusted_remaining_reads),
    nonhost_reads_percent:
      !stats || !stats.percent_remaining ? (
        ""
      ) : (
        <span className="percent">
          {" "}
          {`${stats.percent_remaining.toFixed(2)}%`}{" "}
        </span>
      ),
    quality_control:
      !stats || !stats.qc_percent
        ? BLANK_TEXT
        : `${stats.qc_percent.toFixed(2)}%`,
    compression_ratio:
      !stats || !stats.compression_ratio
        ? BLANK_TEXT
        : stats.compression_ratio.toFixed(2),
    tissue_type:
      dbSample && dbSample.sample_tissue ? dbSample.sample_tissue : BLANK_TEXT,
    nucleotide_type:
      dbSample && dbSample.sample_template
        ? dbSample.sample_template
        : BLANK_TEXT,
    location:
      dbSample && dbSample.sample_location
        ? dbSample.sample_location
        : BLANK_TEXT,
    host_genome:
      derivedOutput && derivedOutput.host_genome_name
        ? derivedOutput.host_genome_name
        : BLANK_TEXT,
    notes:
      dbSample && dbSample.sample_notes ? dbSample.sample_notes : BLANK_TEXT
  };

  // Add more fields or blank_text values
  let fields = [
    "sample_library",
    "sample_sequencer",
    "sample_date",
    "sample_input_pg",
    "sample_batch",
    "sample_diagnosis",
    "sample_organism",
    "sample_detection"
  ];
  fields.forEach(function(field) {
    AddValOrBlank(res, dbSample, field);
  });
  return res;
}

function AddValOrBlank(all, sample, key) {
  let BLANK_TEXT = <span className="blank">—</span>;
  if (sample && sample[key]) {
    all[key] = sample[key];
  } else {
    all[key] = BLANK_TEXT;
  }
}

function PipelineOutputCards({
  i,
  sample,
  report_ready,
  sample_name_info,
  stageStatus,
  total_runtime,
  data_values,
  parent
}) {
  let dbSample = sample.db_sample;
  return (
    <a className="col s12 no-padding sample-feed" key={i}>
      <div>
        <div className="samples-card white">
          <div className="flex-container">
            <ul className="flex-items">
              <SampleCardCheckboxes
                sample={sample}
                report_ready={report_ready}
                sample_name_info={sample_name_info}
                i={i}
                parent={parent}
              />
              <SampleDetailedColumns
                dbSample={dbSample}
                stageStatus={stageStatus}
                total_runtime={total_runtime}
                data_values={data_values}
                parent={parent}
              />
            </ul>
          </div>
        </div>
      </div>
    </a>
  );
}

function TableSearchField({ searchParams, parent }) {
  let search_field_width = "col s3 no-padding";
  return (
    <div className={search_field_width + " search-field"}>
      <div className="row">
        <i className="fa search-icon left fa-search" />
        <input
          id="search"
          value={searchParams}
          onChange={parent.handleSearchChange}
          onKeyDown={parent.handleSearch}
          className="search col s12"
          placeholder="Search"
        />
      </div>
    </div>
  );
}

class BackgroundModal extends React.Component {
  constructor(props) {
    super(props);
    this.state = {
      modalOpen: false,
      name: "",
      description: ""
    };
    this.handleOpen = this.handleOpen.bind(this);
    this.handleClose = this.handleClose.bind(this);
    this.handleChange = this.handleChange.bind(this);
    this.handleSubmit = this.handleSubmit.bind(this);
    this.renderTextField = this.renderTextField.bind(this);
    this.renderSampleList = this.renderSampleList.bind(this);
  }

  renderSampleList() {
    const MAX_SAMPLES_TO_SHOW = 10;

    const availableSampleIds = intersection(
      this.props.selectedSampleIds,
      this.props.parent.state.fetchedSampleIds
    );

    const samplesToShow = map(
      take(availableSampleIds, MAX_SAMPLES_TO_SHOW),
      id => this.props.parent.state.fetchedSamples[id]
    );

    const getSampleAttribute = this.props.parent.getSampleAttribute;

    const getSampleDetails = sample => {
      const projectId = getSampleAttribute(sample, "project_id");
      const pipelineRunId = getSampleAttribute(sample, "pipeline_run_id");
      return ` (project_id: ${projectId}, pipeine_run_id: ${pipelineRunId})`;
    };

    const samplesRemaining =
      this.props.selectedSampleIds.length - samplesToShow.length;

    return (
      <div className={cx("background-modal-contents", cs.sampleList)}>
        <div className="label-text">Selected samples:</div>
        <div className={cs.warning}>
          <i className="fa fa-exclamation-triangle" />
          A large number of samples may increase the processing time before your
          collection can be used as a background.
        </div>
        <ul className={cs.selectedSamples}>
          {samplesToShow.map(sample => (
            <li key={sample.db_sample.id}>
              <span>
                {getSampleAttribute(sample, "name")}
                {this.props.parent.admin && (
                  <span className="secondary-text">
                    {getSampleDetails(sample)}
                  </span>
                )}
              </span>
            </li>
          ))}
        </ul>
        {samplesRemaining > 0 && (
          <div className={cs.moreSamplesCount}>
            and {samplesRemaining} more...
          </div>
        )}
      </div>
    );
  }

  handleOpen() {
    this.setState({
      modalOpen: true,
      name: "",
      description: ""
    });
    this.props.parent.setState({
      background_creation_response: {}
    });
  }
  handleClose() {
    this.sample_names = [];
    this.setState({
      modalOpen: false,
      name: "",
      description: ""
    });
  }
  handleChange(e, { name, value }) {
    this.setState({ [e.target.id]: value });
  }
  handleSubmit() {
    this.props.parent.handleCreateBackground(
      this.state.new_background_name,
      this.state.new_background_description,
      this.props.parent.state.selectedSampleIds
    );
  }
  renderTextField(label, optional, id, rows) {
    return (
      <div className="background-modal-contents">
        <div className="label-text">
          {label}
          <span className="secondary-text">{optional ? " Optional" : ""}</span>
        </div>
        <Form.TextArea
          autoHeight
          className={`col s12 browser-default`}
          rows={rows}
          id={id}
          onChange={this.handleChange}
        />
      </div>
    );
  }

  render() {
    let background_creation_response = this.props.parent.state
      .background_creation_response;
    return (
      <Modal
        trigger={
          <div className="button-container">
            <PrimaryButton
              text="Create Collection"
              onClick={this.handleOpen}
              disabled={!this.props.selectedSampleIds.length}
            />
          </div>
        }
        open={this.state.modalOpen}
        onClose={this.handleClose}
        className="modal project-popup add-user-modal"
      >
        <Modal.Header className="project_modal_header">
          Create a Collection
        </Modal.Header>
        <Modal.Content className="modal-content">
          <div>
            A collection is a group of samples. You can use this collection as a
            background model to be selected on a sample report page. It{"'"}ll
            update the calculated z-score to indicate how much the the sample
            deviates from the norm for that collection.
          </div>
          <Form onSubmit={this.handleSubmit}>
            {this.renderTextField("Name", false, "new_background_name", 1)}
            {this.renderTextField(
              "Description",
              true,
              "new_background_description",
              7
            )}
            {this.renderSampleList()}
            <div className="background-button-section">
              <PrimaryButton text="Create" type="submit" />
              <SecondaryButton text="Cancel" onClick={this.handleClose} />
            </div>
          </Form>
          {background_creation_response.status === "ok" ? (
            <div className="status-message status teal-text text-darken-2">
              <i className="fa fa-smile-o fa-fw" />
              Collection is being created and will be visible on the report page
              once statistics have been computed.
            </div>
          ) : background_creation_response.message ? (
            <div className="status-message">
              <i className="fa fa-close fa-fw" />
              {background_creation_response.message.join("; ")}
            </div>
          ) : null}
        </Modal.Content>
      </Modal>
    );
  }
}

class AddUserModal extends React.Component {
  constructor(props) {
    super(props);
    this.state = { modalOpen: false, name: "", email: "" };
    this.handleOpen = this.handleOpen.bind(this);
    this.handleClose = this.handleClose.bind(this);
    this.handleChange = this.handleChange.bind(this);
    this.handleSubmit = this.handleSubmit.bind(this);
  }
  handleOpen() {
    this.setState({ modalOpen: true, email: "" });
    this.props.parent.setState({
      invite_status: "",
      project_add_email_validation: ""
    });
  }
  handleClose() {
    this.setState({ modalOpen: false, email: "" });
  }
  handleChange(e, { id, value }) {
    if (id == "add_user_to_project_name") {
      this.setState({ name: value });
    } else if (id == "add_user_to_project_email") {
      this.setState({ email: value });
    }
  }
  handleSubmit() {
    this.props.parent.handleAddUser(this.state.name, this.state.email);
  }

  render() {
    return (
      <Modal
        trigger={<a onClick={this.handleOpen}>Add User</a>}
        open={this.state.modalOpen}
        onClose={this.handleClose}
        className="modal project-popup add-user-modal"
      >
        <Modal.Header className="project_modal_header">
          Project Members and Access Control
        </Modal.Header>
        <Modal.Content className="modal-content">
          <div className="project_modal_visibility">
            {this.props.state.project.public_access ? (
              <span>
                <i className="tiny material-icons">lock_open</i>
                <span className="label">Public Project</span>
              </span>
            ) : (
              <span>
                <div>
                  <i className="tiny material-icons">lock</i>
                  <span className="label">Private Project</span>
                </div>
                <div>
                  <a
                    href="#"
                    onClick={() =>
                      this.props.parent.toggleProjectVisibility(
                        this.props.state.project.id,
                        1
                      )
                    }
                  >
                    Make public
                  </a>
                </div>
              </span>
            )}
          </div>
          <div className="project_modal_title">
            {this.props.state.project ? this.props.state.project.name : null}
          </div>
          <AddUserModalMemberArea state={this.props.state} parent={this} />
        </Modal.Content>
        <Modal.Actions>
          <PrimaryButton text="Close" onClick={this.handleClose} />
        </Modal.Actions>
      </Modal>
    );
  }
}

function ProjectHeaderMenu({ proj, proj_users_count, parent }) {
  return (
    <div className="right col s12">
      <ul className="project-menu">
        <li>
          {proj ? (
            proj.public_access ? (
              <span>
                <i className="tiny material-icons">lock_open</i> Public project
              </span>
            ) : (
              <span>
                <i className="tiny material-icons">lock</i> Private project
              </span>
            )
          ) : null}
        </li>
        <li>
          {proj && parent.canEditProject(proj.id) ? (
            proj_users_count ? (
              <span>
                <i className="tiny material-icons">people</i>{" "}
                {parent.state.project_users.length}
                {parent.state.project_users.length > 1 ? " members" : " member"}
              </span>
            ) : (
              <span>No member</span>
            )
          ) : null}
        </li>
        <li className="add-member">
          {proj && parent.canEditProject(proj.id) ? (
            <AddUserModal parent={parent} state={parent.state} />
          ) : null}
        </li>
      </ul>
    </div>
  );
}

function ProjectInfoHeading({
  proj,
  project_menu,
  table_download_dropdown,
  compare_button,
  delete_project_button,
  parent,
  state,
  canEditProject,
  selectedSampleIds,
  numTotalSamples
}) {
  let phyloProps = {
    admin: parseInt(parent.admin),
    csrf: parent.csrf,
    trigger: (
      <div className="button-container">
        <PhylogenyButton />
      </div>
    )
  };
  let phyloTreeModal = <PhyloTreeCreationModal {...phyloProps} />;

  return (
    <div className="row download-section">
      <div className="col s5 wrapper proj-title-container">
        <div
          className={
            !proj ? "proj-title heading all-proj" : "heading proj-title"
          }
        >
          {!proj ? (
            <div className="">All Samples</div>
          ) : (
            <div>
              <span className="">{proj.name}</span>
            </div>
          )}
        </div>
        <p className="subheading col no-padding s12">
          {numTotalSamples === 0
            ? "No samples found"
            : `${numTotalSamples} total sample${
                numTotalSamples > 1 ? "s" : ""
              }`}
        </p>
      </div>
      <div className="col s7 download-section-btns">
        {state.selectedProjectId ? project_menu : null}
        {table_download_dropdown}
        {phyloTreeModal}
        {compare_button}
        <BackgroundModal
          parent={parent}
          selectedSampleIds={selectedSampleIds}
        />
        {state.selectedProjectId &&
        canEditProject(state.selectedProjectId) &&
        state.project &&
        state.project.total_sample_count == 0
          ? delete_project_button
          : null}
      </div>
    </div>
  );
}

function TableColumnHeaders({ sort, colMap, filterStatus, state, parent }) {
  return (
    <div className="col s12 sample-feed-head no-padding samples-table-head">
      <div className="samples-card white">
        <div className="flex-container">
          <ul className="flex-items">
            <li className={cs.nameHeader}>
              {parent.state.displaySelectSamples &&
                parent.state.readySampleIdsForFilter.length > 0 && (
                  <div className={cs.checkAllContainer}>
                    <input
                      type="checkbox"
                      id="checkAll"
                      className="filled-in checkAll"
                      checked={parent.allReadySamplesSelected()}
                      onClick={parent.toggleAllSelectedSamples}
                    />
                    <label htmlFor="checkAll" />
                  </div>
                )}
              <div className="card-label column-title center-label sample-name">
                <div className="sort-able" onClick={parent.sortSamples}>
                  <span className={cs.sampleNameHeader}>Name</span>
                  <i
                    className={`fa ${
                      sort === "name,desc"
                        ? "fa fa-sort-alpha-desc"
                        : "fa fa-sort-alpha-asc"
                    }
                  ${
                    sort === "name,desc" || sort === "name,asc"
                      ? "active"
                      : "hidden"
                  }`}
                  />
                </div>
              </div>
            </li>

            {state.columnsShown.map((column_name, pos) => {
              return (
                <ColumnDropdown
                  pos={pos}
                  key={pos}
                  colMap={colMap}
                  column_name={column_name}
                  filterStatus={filterStatus}
                  allColumns={state.allColumns}
                  columnsShown={state.columnsShown}
                  parent={parent}
                />
              );
            })}
          </ul>
        </div>
      </div>
    </div>
  );
}

function JobStatusFilters({
  status_filter_options,
  filterSelect,
  status_filter_css_classes
}) {
  return (
    <div className="dropdown-status-filtering">
      <li>
        <a className="title">
          <b>Filter status</b>
        </a>
      </li>

      {status_filter_options.map((status, pos) => {
        return FilterItemMarkup({
          status,
          filterSelect,
          status_filter_css_classes,
          pos
        });
      })}
      <li className="divider" />
    </div>
  );
}

function ColumnPopups({ pos, colMap, column_name }) {
  return (
    <Popup
      trigger={
        <div
          className="card-label column-title center-label sample-name center menu-dropdown"
          data-activates={`column-dropdown-${pos}`}
        >
          {colMap[column_name].display_name} <i className="fa fa-caret-down" />
        </div>
      }
      size="mini"
      className={!colMap[column_name].tooltip ? "hidden-popup" : ""}
      content={colMap[column_name].tooltip}
      hideOnScroll
      inverted
    />
  );
}

function SampleCardCheckboxes({
  sample,
  report_ready,
  sample_name_info,
  i,
  parent
}) {
  return (
    <li className="check-box-container">
      {parent.state.displaySelectSamples ? (
        <div>
          <input
            type="checkbox"
            id={i}
            onClick={parent.selectSample}
            key={`sample_${sample.db_sample.id}`}
            data-sample-id={sample.db_sample.id}
            className="filled-in checkbox"
            checked={
              parent.state.selectedSampleIds.indexOf(sample.db_sample.id) >= 0
            }
            disabled={report_ready != 1}
          />{" "}
          <label htmlFor={i}>{sample_name_info}</label>
        </div>
      ) : (
        sample_name_info
      )}
    </li>
  );
}

function SampleDetailedColumns({
  dbSample,
  stageStatus,
  total_runtime,
  data_values,
  parent
}) {
  return parent.state.columnsShown.map((column, pos) => {
    let column_data = "";
    if (column === "pipeline_status") {
      column_data = (
        <li key={pos} onClick={parent.viewSample.bind(parent, dbSample.id)}>
          <div className="card-label top-label">{stageStatus}</div>
          <div className="card-label center-label">
            {total_runtime ? (
              <span className="time">
                <i className="fa fa-clock-o" aria-hidden="true" />
                <span className="duration-label">
                  {parent.formatRunTime(total_runtime)}
                </span>
              </span>
            ) : null}
          </div>
        </li>
      );
    } else if (column === "nonhost_reads") {
      column_data = (
        <li key={pos}>
          <div className="card-label center center-label data-label bold-label">
            {data_values[column]}
          </div>
          <div className="card-label center center-label data-label data-label-percent">
            {data_values["nonhost_reads_percent"]}
          </div>
        </li>
      );
    } else {
      column_data = (
        <li key={pos} onClick={parent.viewSample.bind(parent, dbSample.id)}>
          <div className="card-label center center-label data-label bold-label">
            {data_values[column]}
          </div>
        </li>
      );
    }
    return column_data;
  });
}

function AddUserModalMemberArea({ state, parent }) {
  return (
    <div>
      <div className="members_list">
        <div className="list_title">
          <i className="tiny material-icons">person_add</i> Project Members
        </div>
        <ul>
          {state.project_users.length > 0 ? (
            state.project_users.map(user => {
              return (
                <li key={user.email}>
                  {user.name} ({user.email})
                </li>
              );
            })
          ) : (
            <li key="None">None</li>
          )}
        </ul>
      </div>
      <div className="add_member row">
        <Form onSubmit={parent.handleSubmit}>
          <Form.Group>
            <Form.Input
              placeholder="Name"
              id="add_user_to_project_name"
              type="text"
              onChange={parent.handleChange}
            />
            <Form.Input
              placeholder="Email"
              id="add_user_to_project_email"
              type="email"
              onChange={parent.handleChange}
            />
          </Form.Group>
          <PrimaryButton type="submit" text="Add member" />
        </Form>
        <div className="error-message">
          {state.project_add_email_validation}
        </div>
        {state.invite_status === "sending" ? (
          <div className="status-message">
            <i className="fa fa-circle-o-notch fa-spin fa-fw" />
            Hang tight, sending invitation...
          </div>
        ) : null}
        {state.invite_status === "sent" ? (
          <div className="status-message status teal-text text-darken-2">
            <i className="fa fa-smile-o fa-fw" />
            User has been added
          </div>
        ) : null}
      </div>
    </div>
  );
}

export default Samples;<|MERGE_RESOLUTION|>--- conflicted
+++ resolved
@@ -69,11 +69,8 @@
     this.checkReportDownload = this.checkReportDownload.bind(this);
     this.displayReportProgress = this.displayReportProgress.bind(this);
     this.deleteProject = this.deleteProject.bind(this);
-<<<<<<< HEAD
     this.toggleBackgroundFlag = this.toggleBackgroundFlag.bind(this);
-=======
     this.getBackgroundIdByName = this.getBackgroundIdByName.bind(this);
->>>>>>> 669a3730
     this.state = {
       invite_status: null,
       background_creation_response: {},
