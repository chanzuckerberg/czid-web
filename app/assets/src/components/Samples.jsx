import React from "react";
import axios from "axios";
import ReactDOM from "react-dom";
import moment from "moment";
import $ from "jquery";
import Materialize from "materialize-css";
import { Sidebar, Popup, Dropdown, Label, Icon } from "semantic-ui-react";
import Nanobar from "nanobar";
import SortHelper from "./SortHelper";
import numberWithCommas from "../helpers/strings";
import ProjectSelection from "./ProjectSelection";
import StringHelper from "../helpers/StringHelper";

class Samples extends React.Component {
  constructor(props, context) {
    super(props, context);
    this.nanobar = new Nanobar({
      id: "prog-bar",
      class: "prog-bar"
    });
    this.csrf = props.csrf;
    this.favoriteProjects = props.favorites || [];
    this.allProjects = props.projects || [];
    this.pageSize = props.pageSize || 30;

    this.fetchAllSelectedIds = this.fetchAllSelectedIds.bind(this);
    this.handleSearch = this.handleSearch.bind(this);
    this.columnSorting = this.columnSorting.bind(this);
    this.handleSearchChange = this.handleSearchChange.bind(this);
    this.loadMore = this.loadMore.bind(this);
    this.scrollDown = this.scrollDown.bind(this);
    this.fetchResults = this.fetchResults.bind(this);
    this.handleStatusFilterSelect = this.handleStatusFilterSelect.bind(this);
    this.setUrlLocation = this.setUrlLocation.bind(this);
    this.sortSamples = this.sortSamples.bind(this);
    this.switchColumn = this.switchColumn.bind(this);
    this.handleProjectSelection = this.handleProjectSelection.bind(this);
    this.handleAddUser = this.handleAddUser.bind(this);
    this.editableProjects = props.editableProjects;
    this.canEditProject = this.canEditProject.bind(this);
    this.fetchProjectUsers = this.fetchProjectUsers.bind(this);
    this.updateProjectUserState = this.updateProjectUserState.bind(this);
    this.updateUserDisplay = this.updateUserDisplay.bind(this);
    this.resetForm = this.resetForm.bind(this);
    this.selectSample = this.selectSample.bind(this);
    this.compareSamples = this.compareSamples.bind(this);
    this.clearAllFilters = this.clearAllFilters.bind(this);
    this.selectTissueFilter = this.selectTissueFilter.bind(this);
    this.selectHostFilter = this.selectHostFilter.bind(this);
    this.displayMetaDataDropdown = this.displayMetaDataDropdown.bind(this);
    this.handleColumnSelectChange = this.handleColumnSelectChange.bind(this);
    this.columnHidden = this.columnHidden.bind(this);
    this.startReportGeneration = this.startReportGeneration.bind(this);
    this.checkReportDownload = this.checkReportDownload.bind(this);
    this.displayReportProgress = this.displayReportProgress.bind(this);

    this.state = {
      invite_status: null,
      project: null,
      project_users: [],
      totalNumber: null,
      projectId: null,
      displaySelectSamples: true, // this.checkURLContent(),
      selectedProjectId: this.fetchParams("project_id") || null,
      filterParams: this.fetchParams("filter") || "",
      searchParams: this.fetchParams("search") || "",
      sampleIdsParams: this.fetchParams("ids") || [],
      allSamples: [],
      tissueTypes: [],
      hostGenomes: [],
      sort_by: this.fetchParams("sort_by") || "id,desc",
      pagesLoaded: 0,
      pageEnd: false,
      hostFilterChange: false,
      tissueFilterChange: false,
      allChecked: false,
      selectedSampleIds: [],
      displayDropdown: false,
      selectedTissueFilters: this.fetchParams("tissue")
        ? this.fetchParams("tissue").split(",")
        : [],
      selectedHostIndices: this.fetchParams("host")
        ? this.fetchParams("host")
            .split(",")
            .map(Number)
        : [],
      initialFetchedSamples: [],
      loading: false,
      isRequesting: false,
      displayEmpty: false,
      checkInUpdate: true,
      resetTissues: !(
        this.fetchParams("tissue") && this.fetchParams("tissue").length > 0
      ),
      resetHosts: !(
        this.fetchParams("host") && this.fetchParams("host").length > 0
      ),
      project_id_download_in_progress: null,
      project_add_email_validation: null,
      projectType: this.fetchParams("type") || "all",
      columnsShown: [
        "total_reads",
        "nonhost_reads",
        "quality_control",
        "compression_ratio",
        "host_genome",
        "location",
        "pipeline_status"
      ],
      allColumns: [
        "total_reads",
        "nonhost_reads",
        "quality_control",
        "compression_ratio",
        "host_genome",
        "location",
        "pipeline_status",
        "notes",
        "nucleotide_type",
        "tissue_type"
      ]
    };

    this.sortCount = 0;
    this.COLUMN_DISPLAY_MAP = {
      total_reads: {
        display_name: "Total reads",
        type: "pipeline_data"
      },
      nonhost_reads: {
        display_name: "Non-host reads",
        type: "pipeline_data"
      },
      quality_control: {
        display_name: "Passed QC",
        tooltip: "Passed quality control",
        type: "pipeline_data"
      },
      compression_ratio: {
        display_name: "DCR",
        tooltip: "Duplicate compression ratio",
        type: "pipeline_data"
      },
      pipeline_status: {
        display_name: "Status",
        type: "pipeline_data"
      },
      nucleotide_type: {
        display_name: "Nucleotide type",
        type: "metadata"
      },
      location: {
        display_name: "Location",
        type: "metadata"
      },
      host_genome: {
        display_name: "Host",
        type: "metadata"
      },
      tissue_type: {
        display_name: "Tissue type",
        type: "metadata"
      },
      notes: {
        display_name: "Notes",
        type: "metadata"
      }
    };

    $(document).ready(function() {
      $("select").material_select();
      $(".modal").modal({
        inDuration: 0,
        outDuration: 0
      });
    });
  }

  initializeTooltip() {
    // only updating the tooltip offset when the component is loaded
    $(() => {
      const tooltipIdentifier = $("[rel='tooltip']");
      tooltipIdentifier.tooltip({
        delay: 0,
        html: true,
        placement: "top",
        offset: "0px 50px"
      });
    });
  }

  selectTissueFilter(e) {
    const filterList = this.state.selectedTissueFilters.slice(0);

    let filterIndex;
    let selectedFilter = e.target.getAttribute("data-status");

    if (e.target.checked) {
      filterList.push(selectedFilter);
    } else {
      filterIndex = filterList.indexOf(selectedFilter);
      filterList.splice(filterIndex, 1);
    }
    this.setState(
      {
        selectedTissueFilters: filterList
      },
      () => {
        this.setUrlLocation("none");
      }
    );
  }

  selectHostFilter(e) {
    // current array of options
    const hostList = this.state.selectedHostIndices.slice(0);
    let index;
    // check if the check box is checked or unchecked
    if (e.target.checked) {
      // add the numerical value of the checkbox to options array
      hostList.push(+e.target.id);
    } else {
      // or remove the value from the unchecked checkbox from the array
      index = hostList.indexOf(+e.target.id);
      hostList.splice(index, 1);
    }
    // update the state with the new array of options
    this.setState(
      {
        selectedHostIndices: hostList
      },
      () => {
        this.setUrlLocation("none");
      }
    );
  }

  canEditProject(projectId) {
    return this.editableProjects.indexOf(parseInt(projectId)) > -1;
  }

  displayReportProgress(res) {
    $(".download-progress")
      .html(
        `<i className="fa fa-circle-o-notch fa-spin fa-fw"></i> ${
          res.data.status_display
        }`
      )
      .css("display", "block");
    setTimeout(() => {
      this.checkReportDownload();
    }, 2000);
  }

  startReportGeneration() {
    this.nanobar.go(30);
    axios
      .get(`/projects/${this.state.selectedProjectId}/make_project_reports_csv`)
      .then(res => {
        this.setState({
          project_id_download_in_progress: this.state.selectedProjectId
        });
        this.displayReportProgress(res);
      })
      .catch(() => {});
  }

  checkReportDownload() {
    axios
      .get(
        `/projects/${
          this.state.project_id_download_in_progress
        }/project_reports_csv_status`
      )
      .then(res => {
        let download_status = res.data.status_display;
        if (download_status === "complete") {
          location.href = `/projects/${
            this.state.project_id_download_in_progress
          }/send_project_reports_csv`;
          this.setState({
            project_id_download_in_progress: null
          });
        } else {
          this.displayReportProgress(res);
        }
      })
      .catch(() => {
        this.setState(
          {
            project_id_download_in_progress: null
          },
          () => {
            Materialize.toast(
              `Failed to download report for '${this.state.project.name}'`,
              3000,
              "rounded"
            );
          }
        );
      });
  }

  sortSamples() {
    this.sortCount += 1;
    let new_sort = "";
    if (this.sortCount === 3) {
      this.sortCount = 0;
      new_sort = "id,desc";
    } else {
      new_sort = this.state.sort_by === "name,asc" ? "name,desc" : "name,asc";
    }
    this.setState({ sort_by: new_sort }, () => {
      this.setUrlLocation();
      this.nanobar.go(30);
      this.fetchResults();
    });
  }

  columnSorting(e) {
    const className = e.target.className;
    const pos = className.indexOf("sort_by");
    const sort_query = className.substr(pos).split(" ")[0];
    this.setState({ sort_query });
    SortHelper.applySort(sort_query);
  }

  fetchParams(param) {
    let urlParams = new URLSearchParams(window.location.search);
    return urlParams.get(param);
  }

  updateProjectUserState(email_array) {
    this.setState({ project_users: email_array });
  }

  resetForm() {
    $("#add_user_to_project").val("");
    this.setState({
      project_add_email_validation: null,
      invite_status: null
    });
  }

  fetchProjectUsers(id) {
    if (!id || !this.canEditProject(id)) {
      this.updateProjectUserState([]);
    } else {
      axios
        .get(`/projects/${id}/all_emails.json`)
        .then(res => {
          this.updateProjectUserState(res.data.emails);
        })
        .catch(() => {
          this.updateProjectUserState([]);
        });
    }
  }

  toggleProjectVisbility(projId, publicAccess) {
    if (projId) {
      axios
        .put(`/projects/${projId}.json`, {
          public_access: publicAccess,
          authenticity_token: this.csrf
        })
        .then(() => {
          this.setState({
            project: Object.assign(this.state.project, {
              public_access: publicAccess
            })
          });
        })
        .catch(() => {
          Materialize.toast(
            `Unable to change project visibility for '${
              this.state.project.name
            }'`,
            3000,
            "rounded"
          );
        });
    }
  }

  displayMetaDataDropdown() {
    this.setState({
      displayDropdown: !this.state.displayDropdown
    });
  }

  updateUserDisplay(email_to_add) {
    let new_project_users = this.state.project_users;
    if (!new_project_users.includes(email_to_add)) {
      new_project_users.push(email_to_add);
      this.setState({ project_users: new_project_users });
    }
  }

  handleAddUser(e, waitForEnter) {
    if (waitForEnter && e.keyCode !== 13) {
      return;
    } else {
      let email_to_add = this.refs.add_user.value;
      let project_id = this.state.selectedProjectId;
      const isValidEmail = StringHelper.validateEmail(email_to_add);
      if (isValidEmail) {
        this.setState({
          project_add_email_validation: null,
          invite_status: "sending"
        });
        axios
          .put(`/projects/${project_id}/add_user`, {
            user_email_to_add: email_to_add,
            authenticity_token: this.csrf
          })
          .then(() => {
            this.updateUserDisplay(email_to_add);
            this.setState({
              invite_status: "sent"
            });
          });
      } else {
        this.setState({
          project_add_email_validation: "Invalid email address, try again?"
        });
      }
    }
  }

  handleSearchChange(e) {
    let val = e.target.value;
    if (val !== "") {
      this.setState({ searchParams: val });
    } else {
      this.setState(
        {
          searchParams: ""
        },
        () => {
          this.setUrlLocation();
          this.fetchResults();
        }
      );
    }
  }

  switchColumn(column_name, position) {
    const columnsShown = Object.assign([], this.state.columnsShown);
    columnsShown[position] = column_name;
    this.setState({ columnsShown });
  }

  appendStatusIcon(status) {
    let klass = "";
    switch (status) {
      case "WAITING":
        klass = "waiting fa fa-arrow-up";
        break;
      case "INPROGRESS":
        klass = "uploading fa fa-repeat";
        break;
      case "POST PROCESSING":
        klass = "uploading fa fa-repeat";
        break;
      case "HOST FILTERING":
        klass = "uploading fa fa-repeat";
        break;
      case "ALIGNMENT":
        klass = "uploading fa fa-repeat";
        break;
      case "FAILED":
        klass = "failed fa fa-times";
        break;
      case "COMPLETE":
        klass = "complete fa fa-check";
        break;
      default:
        klass = "waiting fa fa-arrow-up";
    }
    return <i className={klass} aria-hidden="true" />;
  }

  formatRunTime(runtime) {
    runtime = Number(runtime);
    const h = Math.floor(runtime / 3600);
    const m = Math.floor((runtime % 3600) / 60);
    const s = Math.floor((runtime % 3600) % 60);

    const hDisplay = h > 0 ? h + (h === 1 ? " hour, " : " hours, ") : "";
    const mDisplay = m > 0 ? m + (m === 1 ? " minute, " : " minutes, ") : "";
    const sDisplay = s > 0 ? s + (s === 1 ? " second" : " seconds") : "";
    return hDisplay + mDisplay + sDisplay;
  }

  renderPipelineOutput(samples) {
    let BLANK_TEXT = <span className="blank">NA</span>;
    return samples.map((sample, i) => {
      let dbSample = sample.db_sample;
      let derivedOutput = sample.derived_sample_output;
      let runInfo = sample.run_info;
      let uploader = sample.uploader.name;
      let descrip = runInfo.job_status_description;
      let statusClass = !descrip
        ? this.applyChunkStatusClass(runInfo)
        : this.applyClass(descrip);
      let status = !descrip ? this.getChunkedStage(runInfo) : descrip;

      const rowWithChunkStatus = (
        <div className={`${statusClass} status`}>
          {this.appendStatusIcon(status)}
          <span>{status}</span>
        </div>
      );

      const sample_name_info = (
        <SampleNameInfo parent={this} dbSample={dbSample} uploader={uploader} />
      );
      let stats = derivedOutput.summary_stats;
      const data_values = PipelineOutputDataValues({
        derivedOutput,
        BLANK_TEXT,
        stats,
        dbSample
      });

      return (
        <a className="col s12 no-padding sample-feed" key={i}>
          <div>
<<<<<<< HEAD
            <div className='samples-card white'>
              <div className='flex-container'>
                <ul className='flex-items'>
                  <li className='check-box-container'>
                    { this.state.displaySelectSamples ? <div><input type="checkbox" id={i} onClick = { this.selectSample } key= {`sample_${dbSample.id}`} data-sample-id ={dbSample.id}
                      className="filled-in checkbox" checked={ this.state.selectedSampleIds.indexOf(dbSample.id) >= 0 }
                      disabled={sample.run_info.report_ready != 1}
                      /> <label htmlFor={i}>{sample_name_info}</label></div> : sample_name_info }
=======
            <div className="samples-card white">
              <div className="flex-container">
                <ul className="flex-items">
                  <li className="check-box-container" key={i}>
                    {this.state.displaySelectSamples ? (
                      <div>
                        <input
                          type="checkbox"
                          data-sample-id={dbSample.id}
                          id={i}
                          onClick={this.selectSample}
                          className="filled-in checkbox"
                          value={
                            this.state.selectedSampleIds.indexOf(dbSample.id) !=
                            -1
                          }
                          disabled={status != "COMPLETE"}
                        />{" "}
                        <label htmlFor={i}>{sample_name_info}</label>
                      </div>
                    ) : (
                      sample_name_info
                    )}
>>>>>>> 4fbeeedc
                  </li>
                  {this.state.columnsShown.map((column, pos) => {
                    let column_data = "";
                    if (column === "pipeline_status") {
                      column_data = (
                        <li
                          key={pos}
                          onClick={this.viewSample.bind(this, dbSample.id)}
                        >
                          <div className="card-label top-label">
                            {rowWithChunkStatus}
                          </div>
                          <div className="card-label center-label">
                            {runInfo.total_runtime ? (
                              <span className="time">
                                <i
                                  className="fa fa-clock-o"
                                  aria-hidden="true"
                                />
                                <span className="duration-label">
                                  {this.formatRunTime(runInfo.total_runtime)}
                                </span>
                              </span>
                            ) : null}
                          </div>
                        </li>
                      );
                    } else if (column === "nonhost_reads") {
                      column_data = (
                        <li key={pos}>
                          <div className="card-label center center-label data-label">
                            {data_values[column]}{" "}
                            {data_values["nonhost_reads_percent"]}
                          </div>
                        </li>
                      );
                    } else {
                      column_data = (
                        <li
                          key={pos}
                          onClick={this.viewSample.bind(this, dbSample.id)}
                        >
                          <div className="card-label center center-label data-label">
                            {data_values[column]}
                          </div>
                        </li>
                      );
                    }
                    return column_data;
                  })}
                </ul>
              </div>
            </div>
          </div>
        </a>
      );
    });
  }

  //Load more samples on scroll
  scrollDown() {
    var that = this;
    $(window).scroll(function() {
      if (
        $(window).scrollTop() >
        $(document).height() - $(window).height() - 6000
      ) {
        {
          !that.state.isRequesting && !that.state.pageEnd
            ? that.loadMore()
            : null;
        }
        return false;
      }
    });
  }

  //load more paginated samples
  loadMore() {
    const params = this.getParams();
    this.setState({ isRequesting: true });
    axios
      .get(`/samples?${params}`)
      .then(res => {
        this.setState(prevState => ({
          isRequesting: false,
          allSamples: [...prevState.allSamples, ...res.data.samples],
          pagesLoaded: prevState.pagesLoaded + 1,
          pageEnd: res.data.samples.length < this.pageSize
        }));
      })
      .catch(() => {
        this.setState(prevState => ({
          isRequesting: false,
          allSamples: [...prevState.allSamples],
          pagesLoaded: prevState.pagesLoaded,
          pageEnd: prevState.pageEnd
        }));
      });
  }

  //fetch project, filter and search params
  getParams() {
    let params = `filter=${this.state.filterParams}&page=${this.state
      .pagesLoaded + 1}&search=${this.state.searchParams}&sort_by=${
      this.state.sort_by
    }`;
    let projectId = parseInt(this.state.selectedProjectId);

    if (projectId) {
      params += `&project_id=${projectId}`;
    }
    if (this.state.sampleIdsParams.length) {
      let sampleParams = this.state.sampleIdsParams;
      params += `&ids=${sampleParams}`;
    }

    if (this.state.selectedTissueFilters.length) {
      let tissueParams = this.state.selectedTissueFilters.join(",");
      params += `&tissue=${tissueParams}`;
    } else if (this.state.tissueTypes.length > 0) {
      // initializing or all the tissue types are NA
      params += "&tissue=none";
    }

    if (this.state.selectedHostIndices.length) {
      let hostParams = this.state.selectedHostIndices.join(",");
      params += `&host=${hostParams}`;
    } else if (this.state.hostGenomes.length > 0) {
      // initializing (before first results are selected)
      params += "&host=none";
    }

    return params;
  }

  allTissueTypes(all_tissues) {
    return all_tissues.length == 0 || all_tissues.indexOf("-") >= 0
      ? all_tissues
      : ["-", ...all_tissues];
  }

  //fetch results from filtering, search or switching projects
  fetchResults(cb, reset_filters = false) {
    this.nanobar.go(30);
    // always fetch from page one
    this.state.pagesLoaded = 0;
    this.state.pageEnd = false;
    this.state.isRequesting = true;
    const params = this.getParams();
    axios
      .get(`/samples?${params}`)
      .then(res => {
        this.nanobar.go(100);
        this.setState(prevState => ({
          initialFetchedSamples: res.data.samples,
          allSamples: res.data.samples,
          tissueTypes: this.allTissueTypes(res.data.tissue_types),
          selectedTissueFilters:
            reset_filters || prevState.resetTissues
              ? this.allTissueTypes(res.data.tissue_types)
              : prevState.selectedTissueFilters,
          hostGenomes: res.data.host_genomes,
          selectedHostIndices:
            reset_filters || prevState.resetHosts
              ? res.data.host_genomes.map(h => h.id)
              : prevState.selectedHostIndices,
          displayEmpty: false,
          checkInUpdate: false, //don't trigger more update if it's from the fetchResults
          resetTissues: false,
          resetHosts: false,
          totalNumber: res.data.total_count,
          pagesLoaded: prevState.pagesLoaded + 1,
          pageEnd: res.data.samples.length < this.pageSize,
          isRequesting: false
        }));
        if (!this.state.allSamples.length) {
          this.setState({ displayEmpty: true });
        }
        if (typeof cb === "function") {
          cb();
        }
      })
      .catch(() => {
        this.setState({
          initialFetchedSamples: [],
          allSamples: [],
          displayEmpty: true
        });
        if (typeof cb === "function") {
          cb();
        }
      });
  }

  applyClass(status) {
    if (status === "COMPLETE") {
      return "complete";
    } else if (status === "WAITING") {
      return "waiting";
    } else if (status === "INPROGRESS") {
      return "uploading";
    } else if (status === "FAILED") {
      return "failed";
    }
  }

  applyChunkStatusClass(runInfo) {
    let postProcess = runInfo["Post Processing"];
    let hostFiltering = runInfo["Host Filtering"];
    let alignment = runInfo["GSNAPL/RAPSEARCH alignment"];
    if (postProcess) {
      return postProcess === "LOADED" ? "complete" : "uploading";
    } else if (alignment) {
      return alignment === "FAILED" ? "failed" : "uploading";
    } else if (hostFiltering) {
      return hostFiltering === "FAILED" ? "failed" : "uploading";
    }
  }

  getChunkedStage(runInfo) {
    let postProcess = runInfo["Post Processing"];
    let hostFiltering = runInfo["Host Filtering"];
    let alignment = runInfo["GSNAPL/RAPSEARCH alignment"];
    if (alignment === "FAILED" || hostFiltering === "FAILED") {
      return "FAILED";
    } else if (postProcess) {
      if (postProcess === "LOADED") {
        return "COMPLETE";
      } else if (postProcess === "FAILED") {
        return "COMPLETE*";
      } else {
        return "POST PROCESSING";
      }
    } else if (alignment) {
      return "ALIGNMENT";
    } else if (hostFiltering) {
      return "HOST FILTERING";
    } else {
      return "WAITING";
    }
  }

  //handle search when query is passed
  handleSearch(e) {
    if (e.target.value !== "" && e.key === "Enter") {
      this.nanobar.go(30);
      this.setState(
        {
          searchParams: e.target.value
        },
        () => {
          this.setUrlLocation();
          this.fetchResults();
        }
      );
    }
  }

  fetchProjectDetails(projId, resetFilters = true) {
    if (!projId) {
      this.setState({
        selectedProjectId: null,
        project: null
      });
      this.fetchResults(null, resetFilters);
    } else {
      projId = parseInt(projId);
      axios
        .get(`projects/${projId}.json`)
        .then(res => {
          this.setState({
            project: res.data
          });
          this.fetchProjectUsers(projId);
          this.fetchResults(null, resetFilters);
        })
        .catch(() => {
          this.setState({ project: null });
        });
    }
  }

  viewSample(id, e) {
    e.preventDefault();
    // _satellite.track('viewsample')

    window.open(`/samples/${id}`);
  }

  renderEmptyTable() {
    return (
      <div className="center-align">
        <i className="fa fa-frown-o"> No result found</i>
      </div>
    );
  }

  displayDownloadDropdown() {
    $(".download-dropdown").dropdown({
      constrainWidth: false, // Does not change width of dropdown to that of the activator
      gutter: 0, // Spacing from edge
      belowOrigin: true, // Displays dropdown below the button
      alignment: "left", // Displays dropdown with edge aligned to the left of button
      stopPropagation: true // Stops event propagation
    });
  }

  findSelectedColumns(sel) {
    const res = [];
    for (let i = 0; i < sel.length; i++) {
      const column_name = sel.options[i].value;
      if (sel.options[i].selected && column_name !== "") {
        res.push(column_name);
      }
    }
    return res;
  }

  handleColumnSelectChange(e) {
    const selected_columns = this.findSelectedColumns(e.target);
    this.setState({ columnsShown: selected_columns });
  }

  columnHidden(column) {
    return !this.state.columnsShown.includes(column);
  }

  fetchAllSelectedIds(e) {
    let sampleList = this.state.selectedSampleIds;
    const checked = e.target.checked;
    const allSamples = this.state.allSamples;
    for (let sample of allSamples) {
      if (sample.run_info.report_ready != 1) {
        continue;
      }
      let sample_id = sample.db_sample.id;
      if (checked) {
        if (sampleList.indexOf(sample_id) === -1) {
          sampleList.push(sample_id);
        }
      } else {
        let index = sampleList.indexOf(sample_id);
        if (index >= 0) {
          sampleList.splice(index, 1);
        }
      }
    }
    this.setState({
      allChecked: checked,
      selectedSampleIds: sampleList
    })
  }

  compareSamples() {
    if (this.state.selectedSampleIds.length) {
      location.href = `/samples/heatmap?sample_ids=${
        this.state.selectedSampleIds
      }`;
    }
  }

  clearAllFilters() {
    this.setState(
      {
        filterParams: "",
        searchParams: "",
        sampleIdsParams: [],
        selectedTissueFilters: [],
        selectedHostIndices: []
      },
      () => {
        this.setUrlLocation();
        this.fetchResults(null, true);
      }
    );
  }

  selectSample(e) {
    // current array of options
    const sampleList = this.state.selectedSampleIds;

    let sample_id = parseInt(e.target.getAttribute('data-sample-id'))

    if (e.target.checked) {
      // add the numerical value of the checkbox to options array
      if (sampleList.indexOf(sample_id) < 0) {
        sampleList.push(+sample_id);
      }
    } else {
      // or remove the value from the unchecked checkbox from the array
      let index = sampleList.indexOf(+sample_id)
      if (index >= 0) {
        sampleList.splice(index, 1);
      }
    }
    // update the state with the new array of options
    this.setState({
      allChecked: false,
      selectedSampleIds: sampleList
     })
  }

  applyExcluded(e, type, state_var) {
    let id = e.target.getAttribute("data-exclude");
    if (type === "int") {
      id = +id;
    }
    let list = Object.assign([], this.state[state_var]);
    let index = list.indexOf(id);
    list.splice(index, 1);
    if (index >= 0) {
      let new_state = {
        [`${state_var}`]: list
      };
      this.setState(new_state, () => {
        this.setUrlLocation("none");
        this.fetchResults();
      });
    }
  }

  generateTagList(
    state_all_options,
    state_selected_options,
    prefix,
    id_field = null,
    name_field = null,
    id_type = null
  ) {
    let result = this.state[state_all_options].map((entry, i) => {
      let id = id_field ? entry[id_field] : entry;
      let name = name_field ? entry[name_field] : entry;
      if (this.state[state_selected_options].indexOf(id) >= 0) {
        return (
          <LabelTagMarkup
            state_all_options={state_all_options}
            key={i}
            i={i}
            name={name}
            prefix={prefix}
            id={id}
            id_type={id_type}
            state_selected_options={state_selected_options}
            parent={this}
          />
        );
      } else {
        return null;
      }
    });
    return result;
  }

  renderTable(samples) {
    let project_id = this.state.selectedProjectId
      ? this.state.selectedProjectId
      : "all";
    let search_field_width = "col s3 no-padding";
    let search_field = (
      <div className={search_field_width + " search-field"}>
        <div className="row">
          <i className="fa search-icon left fa-search" />
          <input
            id="search"
            value={this.state.searchParams}
            onChange={this.handleSearchChange}
            onKeyDown={this.handleSearch}
            className="search col s12"
            placeholder="Search"
          />
        </div>
      </div>
    );

    let table_download_dropdown = (
      <div className="download-wrapper">
        <Dropdown
          button
          className="icon link download-btn"
          labeled
          icon={{ className: "cloud download alternate" }}
          text="Download"
        >
          <Dropdown.Menu>
            <Dropdown.Item href={`/projects/${project_id}/csv`}>
              Download Table
            </Dropdown.Item>
            {project_id === "all" ? null : (
              <Dropdown.Item
                onClick={this.startReportGeneration}
                className="download-reports"
              >
                Download Reports
              </Dropdown.Item>
            )}
          </Dropdown.Menu>
        </Dropdown>
      </div>
    );

    let check_all = (
      <div className="check-all">
          <input type="checkbox"
            id="checkAll"
            className="filled-in checkAll"
            checked = {this.state.allChecked}
            onClick={this.fetchAllSelectedIds}
            />
          <label htmlFor="checkAll"></label>
      </div>
    );

    let compare_button = (
      <div className="download-table">
        <div className="white">
          <a onClick={this.compareSamples} className="compare center">
            <span>Compare</span>
          </a>
        </div>
      </div>
    );

    const host_filter_tag_list = this.generateTagList(
      "hostGenomes",
      "selectedHostIndices",
      "Host: ",
      "id",
      "name",
      "int"
    );

    const tissue_filter_tag_list = this.generateTagList(
      "tissueTypes",
      "selectedTissueFilters",
      "Tissue: "
    );

    const metaDataFilter = (
      <div className="col s2 wrapper">
        <div
          className={
            this.state.displayDropdown ? "metadata metadata-active" : "metadata"
          }
          onClick={this.displayMetaDataDropdown}
        >
          <div className="metadata-dropdown">Filter</div>
          <i
            className={
              this.state.displayDropdown ? "fa fa-angle-up" : "fa fa-angle-down"
            }
          />
        </div>
        {this.state.displayDropdown ? (
          <div className="row metadata-options">
            <div className="col s6">
              <h6>Host</h6>
              {this.state.hostGenomes.length == 0 ? (
                <div className="options-wrapper">
                  <label>No host genome data present</label>
                </div>
              ) : (
                this.state.hostGenomes.map((host, i) => {
                  let indices = this.state.selectedHostIndices;
                  let res = (
                    <div key={i} className="options-wrapper">
                      <input
                        name="host"
                        type="checkbox"
                        data-id={host.id}
                        checked={indices.indexOf(host.id) < 0 ? "" : "checked"}
                        value={indices.indexOf(i) != -1}
                        onChange={this.selectHostFilter}
                        id={host.id}
                        className="filled-in human"
                      />
                      <label htmlFor={host.id}>{host.name}</label>
                    </div>
                  );
                  return res;
                })
              )}
            </div>
            <div className="col s6">
              <h6>Tissue</h6>
              {this.state.tissueTypes.length == 0 ? (
                <div className="options-wrapper">
                  <label>No tissue data present</label>
                </div>
              ) : (
                this.state.tissueTypes.map((tissue, i) => {
                  let res = (
                    <div key={i} className="options-wrapper">
                      <input
                        name="tissue"
                        type="checkbox"
                        id={tissue}
                        className="filled-in"
                        data-status={tissue}
                        checked={
                          this.state.selectedTissueFilters.indexOf(tissue) < 0
                            ? ""
                            : "checked"
                        }
                        onChange={this.selectTissueFilter}
                      />
                      <label htmlFor={tissue}>{tissue}</label>
                    </div>
                  );
                  return res;
                })
              )}
            </div>
          </div>
        ) : null}
      </div>
    );

    const search_box = (
      <div className="row search-box">
        {this.state.displaySelectSamples ? check_all : null}
        {search_field}
        {metaDataFilter}
      </div>
    );

    let addUser = (
      <div id="modal1" className="modal project-popup">
        <div className="modal-content">
          <div className="project_modal_header">
            Project Members and Access Control
          </div>
          <div className="project_modal_title">
            {this.state.project ? this.state.project.name : null}
          </div>
          <div className="project_modal_visiblity">
            {this.state.project ? (
              this.state.project.public_access ? (
                <span>
                  <i className="tiny material-icons">lock_open</i>
                  <span className="label">Public Project</span>
                </span>
              ) : (
                <span>
                  <i className="tiny material-icons">lock</i>
                  <span className="label">Private Project</span>
                  <a
                    href="#"
                    onClick={() =>
                      this.toggleProjectVisbility(this.state.project.id, 1)
                    }
                  >
                    Make project public
                  </a>
                </span>
              )
            ) : null}
          </div>

          <div className="add_member row">
            <input
              ref="add_user"
              id="add_user_to_project"
              type="email"
              placeholder="Add project members by email"
              onKeyDown={e => this.handleAddUser(e, true)}
              className="validate col s12 browser-default"
            />
            <span className="add_member_action" onClick={this.handleAddUser}>
              Add member
            </span>
            <div className="error-message">
              {this.state.project_add_email_validation}
            </div>
            {this.state.invite_status === "sending" ? (
              <div className="status-message">
                <i className="fa fa-circle-o-notch fa-spin fa-fw" />
                Hang tight, sending invitation...
              </div>
            ) : null}
            {this.state.invite_status === "sent" ? (
              <div className="status-message status teal-text text-darken-2">
                <i className="fa fa-smile-o fa-fw" />
                Yay! User has been added
              </div>
            ) : null}
          </div>

          <div className="members_list">
            <div className="list_title">
              <i className="tiny material-icons">person_add</i> Project Members
            </div>
            <ul>
              {this.state.project_users.length > 0 ? (
                this.state.project_users.map(email => {
                  return <li key={email}>{email}</li>;
                })
              ) : (
                <li key="None">None</li>
              )}
            </ul>
          </div>
          <button className="modal-close">Close</button>
        </div>
      </div>
    );

    let proj_users_count = this.state.project_users.length;
    let proj = this.state.project;
    const project_menu = (
      <div className="right col s12">
        <ul className="project-menu">
          <li>
            {proj ? (
              proj.public_access ? (
                <span>
                  <i className="tiny material-icons">lock_open</i> Public
                  project
                </span>
              ) : (
                <span>
                  <i className="tiny material-icons">lock</i> Private project
                </span>
              )
            ) : null}
          </li>
          <li>
            {proj && this.canEditProject(proj.id) ? (
              proj_users_count ? (
                <span>
                  <i className="tiny material-icons">people</i>{" "}
                  {this.state.project_users.length}
                  {this.state.project_users.length > 1 ? " members" : " member"}
                </span>
              ) : (
                <span>No member</span>
              )
            ) : null}
          </li>
          <li className="add-member">
            {proj && this.canEditProject(proj.id) ? (
              <a
                className="modal-trigger"
                href="#modal1"
                onClick={this.resetForm}
              >
                Add user
              </a>
            ) : null}
          </li>
        </ul>
      </div>
    );

    let allSamplesLen = this.state.allSamples.length;
    const samplesSelectionStr = this.state.selectedSampleIds.length ? `${this.state.selectedSampleIds.length} samples selected.` :  "";

    const projInfo = (
      <div className="row download-section">
        <div className="col s6 wrapper">
          <div
            className={
              !proj ? "proj-title heading all-proj" : "heading proj-title"
            }
          >
            {!proj ? (
              <div className="">All Samples</div>
            ) : (
              <div>
                <span className="">{proj.name}</span>
              </div>
            )}
          </div>
          <p className="subheading col no-padding s12">
            {allSamplesLen === 0
              ? "No sample found"
              : allSamplesLen === 1
                ? "1 sample found"
                : `Showing ${allSamplesLen} out of ${
                    this.state.totalNumber
                  } total samples. ${samplesSelectionStr}`
            }
          </p>
        </div>
        <div className="col s6 download-section-btns">
          {this.state.selectedProjectId ? project_menu : null}
          {table_download_dropdown}
          {this.state.selectedSampleIds.length > 0 ? compare_button : null}
        </div>
      </div>
    );

    let filterSelect = this.handleStatusFilterSelect;
    let statuses = ["WAITING", "UPLOADING", "CHECKED", "FAILED", "ALL"];
    let texts = ["Waiting", "In Progress", "Complete", "Failed", "All"];
    let classes = ["waiting", "uploading", "complete", "failed", "all"];

    const filterStatus = (
      <div className="dropdown-status-filtering">
        <li>
          <a className="title">
            <b>Filter status</b>
          </a>
        </li>

        {statuses.map((status, pos) => {
<<<<<<< HEAD
          return (
            <li
              key = {`status_${pos}`}
              className="filter-item"
              data-status={status}
              onClick={filterSelect}
            >
              <a data-status={status} className={"filter-item " + classes[pos]}>
                {texts[pos]}
              </a>
              <i data-status={status} className="filter fa fa-check hidden" />
            </li>
          );
=======
          return FilterItemMarkup({
            status,
            filterSelect,
            classes,
            pos,
            texts
          });
>>>>>>> 4fbeeedc
        })}
        <li className="divider" />
      </div>
    );

    let sort = this.state.sort_by;
    let colMap = this.COLUMN_DISPLAY_MAP;
    const tableHead = (
      <div className="col s12 sample-feed-head no-padding samples-table-head">
        <div className="samples-card white">
          <div className="flex-container">
            <ul className="flex-items">
              <li className="sample-name-info">
                <div className="card-label column-title center-label sample-name">
                  <div className="sort-able" onClick={this.sortSamples}>
                    <span>Name</span>
                    <i
                      className={`fa ${
                        sort === "name,desc"
                          ? "fa fa-sort-alpha-desc"
                          : "fa fa-sort-alpha-asc"
                      }
                  ${
                    sort === "name,desc" || sort === "name,asc"
                      ? "active"
                      : "hidden"
                  }`}
                    />
                  </div>
                </div>
              </li>

              {this.state.columnsShown.map((column_name, pos) => {
                return (
                  <ColumnDropdown
                    pos={pos}
                    key={pos}
                    colMap={colMap}
                    column_name={column_name}
                    filterStatus={filterStatus}
                    allColumns={this.state.allColumns}
                    columnsShown={this.state.columnsShown}
                    parent={this}
                  />
                );
              })}
            </ul>
          </div>
        </div>
      </div>
    );

    return (
      <FilterListMarkup
        projInfo={projInfo}
        addUser={addUser}
        search_box={search_box}
        host_filter_tag_list={host_filter_tag_list}
        tissue_filter_tag_list={tissue_filter_tag_list}
        tableHead={tableHead}
        samples={samples}
        parent={this}
      />
    );
  }

  componentDidUpdate(prevProps, prevState) {
    const prevStatus = prevState.filterParams;
    const currentStatus = this.state.filterParams;
    const prevHostIndices = prevState.selectedHostIndices;
    const prevTissueFilters = prevState.selectedTissueFilters;
    const prevSelectedProject = prevState.selectedProjectId;

    if (prevSelectedProject !== this.state.selectedProjectId) {
      window.scrollTo(0, 0);
    }
    if (prevStatus !== currentStatus) {
      $(`i[data-status="${prevStatus}"]`).removeClass("active");
    } else {
      $(`i[data-status="${currentStatus}"]`).addClass("active");
    }

    if (this.state.checkInUpdate) {
      //fetchResults hasn't run since the host/tissue change
      if (prevHostIndices.length !== this.state.selectedHostIndices.length) {
        this.setState({
          hostFilterChange: true
        });
      }

      if (
        prevTissueFilters.length !== this.state.selectedTissueFilters.length
      ) {
        this.setState({
          tissueFilterChange: true
        });
      }

      if (
        !this.state.displayDropdown &&
        (this.state.hostFilterChange || this.state.tissueFilterChange)
      ) {
        this.setUrlLocation("none");
        this.fetchResults();
        this.state.hostFilterChange = false;
        this.state.tissueFilterChange = false;
      }
    } else {
      this.state.checkInUpdate = true;
    }
  }

  componentDidMount() {
    $(() => {
      const win = $(window);
      const samplesHeader = $('.sample-table-container');
      const siteHeaderHeight = $('.site-header').height();
      const projectWrapper = $('.project-wrapper');
      let prevScrollTop = 0;
      let marginTop = 0;
      win.scroll(() => {
        const scrollTop = win.scrollTop();
        const scrollDirection = (scrollTop >= prevScrollTop) ? 'downward' : 'upward';
        if (scrollTop > samplesHeader.offset().top) {
          samplesHeader.addClass('shadow');
        } else {
          samplesHeader.removeClass('shadow');
        }
        if (scrollDirection === 'downward') {
          const scrollDiff = siteHeaderHeight - scrollTop;
          marginTop = (scrollDiff > 0) ? scrollDiff : 0;
        } else {
          const scrollDiff = siteHeaderHeight - scrollTop;
          marginTop = (scrollDiff < 0) ? 0 : Math.abs(scrollTop - siteHeaderHeight);
        }
        projectWrapper.css({ marginTop });
        prevScrollTop = scrollTop;
      });
      $('.filter').hide();
    });
    this.closeMetaDataDropdown();
    this.displayDownloadDropdown();
    this.initializeTooltip();
    this.fetchProjectDetails(this.state.selectedProjectId, false);
    this.scrollDown();
    this.displayPipelineStatusFilter();
    this.initializeColumnSelect();
  }

  initializeColumnSelect() {
    $(document).ready(function() {
      $("select").material_select();
    });
    $(ReactDOM.findDOMNode(this.refs.columnSelector)).on(
      "change",
      this.handleColumnSelectChange.bind(this)
    );
  }

  // initialize filter dropdown
  displayPipelineStatusFilter() {
    $(".status-dropdown, .menu-dropdown").dropdown({
      belowOrigin: true,
      stopPropagation: false,
      constrainWidth: false
    });
  }

  //handle filtering when a filter is selected from list
  handleStatusFilterSelect(e) {
    let status = e.target.getAttribute("data-status");
    this.setState(
      {
        filterParams: status
      },
      () => {
        this.setUrlLocation();
        this.fetchResults();
      }
    );
  }

  selectionToParamsOrNone(selected_options, value_when_empty = "") {
    return selected_options.length == 0
      ? value_when_empty
      : selected_options.join(",");
  }

  //set Url based on requests
  setUrlLocation(value_when_empty = "") {
    let projectId = parseInt(this.state.selectedProjectId);
    let tissueFilter = this.selectionToParamsOrNone(
      this.state.selectedTissueFilters,
      value_when_empty
    );
    if (this.state.tissueTypes.length == 0) {
      tissueFilter = "";
    }
    const params = {
      project_id: projectId ? projectId : null,
      filter: this.state.filterParams,
      tissue: tissueFilter,
      host: this.selectionToParamsOrNone(
        this.state.selectedHostIndices,
        value_when_empty
      ),
      search: this.state.searchParams,
      ids: this.state.sampleIdsParams,
      sort_by: this.state.sort_by,
      type: this.state.projectType
    };
    window.history.replaceState(null, null, `?${$.param(params)}`);
  }

  handleProjectSelection(id, listType) {
    this.setState({
      selectedProjectId: id,
      projectType: listType,
      filterParams: "",
      searchParams: "",
      checkInUpdate: false,
      allChecked: false,
      selectedTissueFilters: [],
      selectedHostIndices: [],
      tissueTypes: [],
      hostGenomes: [],
      sampleIdsParams: []
    }, () => {
      this.setUrlLocation();
      this.fetchProjectDetails(id);
    });
  }

  closeMetaDataDropdown() {
    let that = this;
    $(document).on("click", function(event) {
      if ($(event.target).has(".wrapper").length) {
        if (that.state.displayDropdown) {
          that.setState({
            displayDropdown: false
          });
        }
      }
    });
  }

  render() {
    const project_section = (
      <ProjectSelection
        favoriteProjects={this.favoriteProjects}
        allProjects={this.allProjects}
        csrf={this.csrf}
        selectProject={this.handleProjectSelection}
      />
    );

    return (
      <div className="row content-body">
        <Sidebar
          className="col no-padding s2 sidebar"
          animation="push"
          visible
          icon="labeled"
        >
          <div>{project_section}</div>
        </Sidebar>

        <Sidebar.Pusher className="col no-padding samples-content s10">
          {this.renderTable(this.state.allSamples)}
        </Sidebar.Pusher>
      </div>
    );
  }
}

function LabelTagMarkup({
  state_all_options,
  i,
  name,
  prefix,
  id,
  id_type,
  state_selected_options,
  parent
}) {
  return (
    <Label
      className="label-tags"
      size="tiny"
      key={`${state_all_options}_tag_${i}`}
    >
      {`${prefix}${name}`}
      <Icon
        name="close"
        data-exclude={id}
        onClick={e => {
          parent.applyExcluded(e, id_type, state_selected_options);
        }}
      />
    </Label>
  );
}

function FilterItemMarkup({ status, filterSelect, classes, pos, texts }) {
  return (
    <li
      className="filter-item"
      key={pos}
      data-status={status}
      onClick={filterSelect}
    >
      <a data-status={status} className={"filter-item " + classes[pos]}>
        {texts[pos]}
      </a>
      <i data-status={status} className="filter fa fa-check hidden" />
    </li>
  );
}

function ColumnDropdown({
  pos,
  colMap,
  column_name,
  filterStatus,
  allColumns,
  columnsShown,
  parent
}) {
  return (
    <li key={`shown-${pos}`}>
      {
        <Popup
          trigger={
            <div
              className="card-label column-title center-label sample-name center menu-dropdown"
              data-activates={`column-dropdown-${pos}`}
            >
              {colMap[column_name].display_name}{" "}
              <i className="fa fa-caret-down" />
            </div>
          }
          size="mini"
          className={!colMap[column_name].tooltip ? "hidden-popup" : ""}
          content={colMap[column_name].tooltip}
          hideOnScroll
          inverted
        />
      }
      <ul
        className="dropdown-content column-dropdown"
        id={`column-dropdown-${pos}`}
      >
        {column_name === "pipeline_status" ? <div>{filterStatus}</div> : null}
        <li>
          <a className="title">
            <b>Switch column</b>
          </a>
        </li>
        {allColumns.map((name, i) => {
          return (
            <ColumnEntries
              columnsShown={columnsShown}
              name={name}
              key={i}
              i={i}
              column_name={column_name}
              colMap={colMap}
              pos={pos}
              parent={parent}
            />
          );
        })}
      </ul>
    </li>
  );
}

function FilterListMarkup({
  projInfo,
  addUser,
  search_box,
  host_filter_tag_list,
  tissue_filter_tag_list,
  tableHead,
  samples,
  parent
}) {
  return (
    <div className="row content-wrapper">
      <div className="project-info col s12">
        {projInfo} {addUser}
      </div>
      <div className="divider" />
      <div className="sample-container no-padding col s12">
        {search_box}
        <div className="filter-tags-list">
          {host_filter_tag_list} {tissue_filter_tag_list}
        </div>
        <div className="sample-table-container row">
          {tableHead}
          {!samples.length && parent.state.displayEmpty
            ? parent.renderEmptyTable()
            : parent.renderPipelineOutput(samples)}
        </div>
      </div>
      {!parent.state.pageEnd && parent.state.allSamples.length > 14 ? (
        <div className="scroll">
          <i className="fa fa-spinner fa-spin fa-3x" />
        </div>
      ) : (
        ""
      )}
    </div>
  );
}

function ColumnEntries({
  columnsShown,
  name,
  i,
  column_name,
  colMap,
  pos,
  parent
}) {
  return columnsShown.includes(name) ? (
    <li
      key={`all-${i}`}
      className={`disabled column_name ${
        column_name === name ? "current" : ""
      }`}
    >
      {colMap[name].display_name}
      {column_name === name ? <i className="fa fa-check right" /> : null}
    </li>
  ) : (
    <li
      key={`all-${i}`}
      className="selectable column_name"
      onClick={() => parent.switchColumn(name, pos)}
    >
      {colMap[name].display_name}
    </li>
  );
}

function SampleNameInfo({ parent, dbSample, uploader }) {
  return (
    <span
      onClick={e => parent.viewSample(dbSample.id, e)}
      className="sample-name-info"
    >
      <div className="card-label top-label">
        <span className="upload-date">
          Uploaded{" "}
          {moment(dbSample.created_at)
            .startOf("second")
            .fromNow()}
        </span>
      </div>
      <div className="card-label center-label sample-name">{dbSample.name}</div>
      <div className="card-label author bottom-label author">
        {!uploader || uploader === "" ? (
          ""
        ) : (
          <span>Uploaded by: {uploader}</span>
        )}
      </div>
    </span>
  );
}

function PipelineOutputDataValues({
  derivedOutput,
  BLANK_TEXT,
  stats,
  dbSample
}) {
  return {
    total_reads: !derivedOutput.pipeline_run
      ? BLANK_TEXT
      : numberWithCommas(derivedOutput.pipeline_run.total_reads),
    nonhost_reads:
      !stats || !stats.remaining_reads
        ? BLANK_TEXT
        : numberWithCommas(stats.remaining_reads),
    nonhost_reads_percent:
      !stats || !stats.percent_remaining ? (
        ""
      ) : (
        <span className="percent">
          {" "}
          {`(${stats.percent_remaining.toFixed(2)}%)`}{" "}
        </span>
      ),
    quality_control:
      !stats || !stats.qc_percent
        ? BLANK_TEXT
        : `${stats.qc_percent.toFixed(2)}%`,
    compression_ratio:
      !stats || !stats.compression_ratio
        ? BLANK_TEXT
        : stats.compression_ratio.toFixed(2),
    tissue_type:
      dbSample && dbSample.sample_tissue ? dbSample.sample_tissue : BLANK_TEXT,
    nucleotide_type:
      dbSample && dbSample.sample_template
        ? dbSample.sample_template
        : BLANK_TEXT,
    location:
      dbSample && dbSample.sample_location
        ? dbSample.sample_location
        : BLANK_TEXT,
    host_genome:
      derivedOutput && derivedOutput.host_genome_name
        ? derivedOutput.host_genome_name
        : BLANK_TEXT,
    notes:
      dbSample && dbSample.sample_notes ? dbSample.sample_notes : BLANK_TEXT
  };
}

export default Samples;<|MERGE_RESOLUTION|>--- conflicted
+++ resolved
@@ -527,7 +527,6 @@
       return (
         <a className="col s12 no-padding sample-feed" key={i}>
           <div>
-<<<<<<< HEAD
             <div className='samples-card white'>
               <div className='flex-container'>
                 <ul className='flex-items'>
@@ -536,31 +535,6 @@
                       className="filled-in checkbox" checked={ this.state.selectedSampleIds.indexOf(dbSample.id) >= 0 }
                       disabled={sample.run_info.report_ready != 1}
                       /> <label htmlFor={i}>{sample_name_info}</label></div> : sample_name_info }
-=======
-            <div className="samples-card white">
-              <div className="flex-container">
-                <ul className="flex-items">
-                  <li className="check-box-container" key={i}>
-                    {this.state.displaySelectSamples ? (
-                      <div>
-                        <input
-                          type="checkbox"
-                          data-sample-id={dbSample.id}
-                          id={i}
-                          onClick={this.selectSample}
-                          className="filled-in checkbox"
-                          value={
-                            this.state.selectedSampleIds.indexOf(dbSample.id) !=
-                            -1
-                          }
-                          disabled={status != "COMPLETE"}
-                        />{" "}
-                        <label htmlFor={i}>{sample_name_info}</label>
-                      </div>
-                    ) : (
-                      sample_name_info
-                    )}
->>>>>>> 4fbeeedc
                   </li>
                   {this.state.columnsShown.map((column, pos) => {
                     let column_data = "";
@@ -1367,21 +1341,6 @@
         </li>
 
         {statuses.map((status, pos) => {
-<<<<<<< HEAD
-          return (
-            <li
-              key = {`status_${pos}`}
-              className="filter-item"
-              data-status={status}
-              onClick={filterSelect}
-            >
-              <a data-status={status} className={"filter-item " + classes[pos]}>
-                {texts[pos]}
-              </a>
-              <i data-status={status} className="filter fa fa-check hidden" />
-            </li>
-          );
-=======
           return FilterItemMarkup({
             status,
             filterSelect,
@@ -1389,7 +1348,6 @@
             pos,
             texts
           });
->>>>>>> 4fbeeedc
         })}
         <li className="divider" />
       </div>
