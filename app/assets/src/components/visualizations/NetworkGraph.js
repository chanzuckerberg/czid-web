import { DataSet, Network } from "visjs-network";

export default class NetworkGraph {
  constructor(container, nodeData, edgeData, options) {
    const { onClick, ...networkOptions } = options;
    this.data = {
      nodes: new DataSet(nodeData),
      edges: new DataSet(edgeData),
    };
    this.graph = new Network(container, this.data, networkOptions);

    this.graph.on("click", onClick);
  }

  moveNodeToPosition(nodeId, xDOMCoord, yDOMCoord) {
    const canvasCoords = this.graph.DOMtoCanvas({ x: xDOMCoord, y: yDOMCoord });
    this.graph.moveNode(nodeId, canvasCoords.x, canvasCoords.y);
  }

  getNodePosition(nodeId) {
    const canvasCoords = this.graph.getPositions([nodeId])[nodeId];
    return this.graph.canvasToDOM(canvasCoords);
  }

  getEdgesBetweenNodes(fromNodeId, toNodeId) {
    if (fromNodeId != null && toNodeId != null) {
      return this.data.edges.getIds({
        filter: edge => edge.from == fromNodeId && edge.to == toNodeId,
      });
    } else if (fromNodeId != null) {
      return this.getConnectedEdges(fromNodeId, "from");
    } else if (toNodeId != null) {
      return this.getConnectedEdges(toNodeId, "to");
    } else {
      return this.data.edges.getIds();
    }
  }

  getConnectedEdges(nodeId, direction) {
    let filterFunc;
    switch (direction) {
      case "to":
        filterFunc = edge => edge.to == nodeId;
        break;
      case "from":
        filterFunc = edge => edge.from == nodeId;
        break;
      default:
        filterFunc = edge => edge.to == nodeId || edge.from == nodeId;
    }

    return this.data.edges.getIds({
      filter: filterFunc,
    });
  }

  updateEdges(edgeIds, options) {
    edgeIds.forEach(edgeId => {
      this.data.edges.update({ id: edgeId, ...options });
<<<<<<< HEAD
    });
  }

  updateNodes(nodeIds, options) {
    nodeIds.forEach(nodeId => {
      this.data.nodes.update({ id: nodeId, ...options });
=======
>>>>>>> d49ce8f8
    });
  }

  getNodeAt(xDOMCoord, yDOMCoord) {
    return this.graph.getNodeAt({ x: xDOMCoord, y: yDOMCoord });
  }

  getEdgeAt(xDOMCoord, yDOMCoord) {
    return this.graph.getEdgeAt({ x: xDOMCoord, y: yDOMCoord });
  }

  minimizeWidthGivenScale(scale) {
    // Set initial zoom for width calculation.
    this.graph.moveTo({ scale: scale });

    // Compute minimum and maximum x coordinates of nodes.
    let minCanvasX = Number.MAX_VALUE;
    let maxCanvasX = Number.MIN_VALUE;
    this.data.nodes.getIds().forEach(nodeId => {
      const boundingBox = this.graph.getBoundingBox(nodeId);
      minCanvasX = Math.min(minCanvasX, boundingBox.left);
      maxCanvasX = Math.max(maxCanvasX, boundingBox.right);
    });
    const minDOMX = this.graph.canvasToDOM({ x: minCanvasX }).x;
    const maxDOMX = this.graph.canvasToDOM({ x: maxCanvasX }).x;

    this.graph.setSize(maxDOMX - minDOMX + "px", "100%");

    // Reset zoom (which is adjust when the size is set).
    this.graph.moveTo({ scale: 1, position: { x: 0, y: 0 } });
  }

  afterDrawingOnce(f) {
    this.graph.once("afterDrawing", f);
  }

  unselectAll() {
    this.graph.unselectAll();
  }

  selectNodes(nodeIds) {
    this.graph.selectNodes(nodeIds);
  }
}<|MERGE_RESOLUTION|>--- conflicted
+++ resolved
@@ -57,15 +57,13 @@
   updateEdges(edgeIds, options) {
     edgeIds.forEach(edgeId => {
       this.data.edges.update({ id: edgeId, ...options });
-<<<<<<< HEAD
+
     });
   }
 
   updateNodes(nodeIds, options) {
     nodeIds.forEach(nodeId => {
       this.data.nodes.update({ id: nodeId, ...options });
-=======
->>>>>>> d49ce8f8
     });
   }
 
