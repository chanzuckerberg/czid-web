import { DataSet, Network } from "visjs-network";

export default class NetworkGraph {
  constructor(container, nodeData, edgeData, options) {
    const { onClick, onNodeHover, onNodeBlur, ...networkOptions } = options;
    this.data = {
      nodes: new DataSet(nodeData),
      edges: new DataSet(edgeData),
    };
    this.graph = new Network(container, this.data, networkOptions);

    this.graph.on("click", onClick);
    this.graph.on("hoverNode", onNodeHover);
    this.graph.on("blurNode", onNodeBlur);
  }

  moveNodeToPosition(nodeId, xDOMCoord, yDOMCoord) {
    const canvasCoords = this.graph.DOMtoCanvas({ x: xDOMCoord, y: yDOMCoord });
    this.graph.moveNode(nodeId, canvasCoords.x, canvasCoords.y);
  }

  getNodePosition(nodeId) {
    const canvasCoords = this.graph.getPositions([nodeId])[nodeId];
    return this.graph.canvasToDOM(canvasCoords);
  }

<<<<<<< HEAD
  getEdgesBetweenNodes(fromNodeId, toNodeId) {
    if (fromNodeId != null && toNodeId != null) {
      return this.data.edges.getIds({
        filter: edge => edge.from == fromNodeId && edge.to == toNodeId,
      });
    } else if (fromNodeId != null) {
      return this.getConnectedEdges(fromNodeId, "from");
    } else if (toNodeId != null) {
      return this.getConnectedEdges(toNodeId, "to");
    } else {
      return this.data.edges.getIds();
    }
  }

  getConnectedEdges(nodeId, direction) {
    let filterFunc;
    switch (direction) {
      case "to":
        filterFunc = edge => edge.to == nodeId;
        break;
      case "from":
        filterFunc = edge => edge.from == nodeId;
        break;
      default:
        filterFunc = edge => edge.to == nodeId || edge.from == nodeId;
    }

    return this.data.edges.getIds({
      filter: filterFunc,
    });
=======
  getEdges(filter) {
    return this.data.edges.getIds({ filter: filter });
>>>>>>> a6e62a6e
  }

  updateEdges(edgeIds, options) {
    edgeIds.forEach(edgeId => {
<<<<<<< HEAD
      this.data.edges.update({ id: edgeId, ...options });
    });
  }

  updateNodes(nodeIds, options) {
    nodeIds.forEach(nodeId => {
      this.data.nodes.update({ id: nodeId, ...options });
    });
  }

  getNodeAt(xDOMCoord, yDOMCoord) {
    return this.graph.getNodeAt({ x: xDOMCoord, y: yDOMCoord });
  }

  getEdgeAt(xDOMCoord, yDOMCoord) {
    return this.graph.getEdgeAt({ x: xDOMCoord, y: yDOMCoord });
  }

=======
      if (this.data.edges.get(edgeId)) {
        this.data.edges.update({ id: edgeId, ...options });
      }
    });
  }

>>>>>>> a6e62a6e
  minimizeWidthGivenScale(scale) {
    // Set initial zoom for width calculation.
    this.graph.moveTo({ scale: scale });

    // Compute minimum and maximum x coordinates of nodes.
    let minCanvasX = Number.MAX_VALUE;
    let maxCanvasX = Number.MIN_VALUE;
    this.data.nodes.getIds().forEach(nodeId => {
      const boundingBox = this.graph.getBoundingBox(nodeId);
      minCanvasX = Math.min(minCanvasX, boundingBox.left);
      maxCanvasX = Math.max(maxCanvasX, boundingBox.right);
    });
    const minDOMX = this.graph.canvasToDOM({ x: minCanvasX }).x;
    const maxDOMX = this.graph.canvasToDOM({ x: maxCanvasX }).x;

    this.graph.setSize(maxDOMX - minDOMX + "px", "100%");

    // Reset zoom (which is adjust when the size is set).
    this.graph.moveTo({ scale: 1, position: { x: 0, y: 0 } });
  }

  afterDrawingOnce(f) {
    this.graph.once("afterDrawing", f);
  }

  unselectAll() {
    this.graph.unselectAll();
  }
<<<<<<< HEAD

  selectNodes(nodeIds) {
    this.graph.selectNodes(nodeIds);
  }
=======
>>>>>>> a6e62a6e
}<|MERGE_RESOLUTION|>--- conflicted
+++ resolved
@@ -24,47 +24,15 @@
     return this.graph.canvasToDOM(canvasCoords);
   }
 
-<<<<<<< HEAD
-  getEdgesBetweenNodes(fromNodeId, toNodeId) {
-    if (fromNodeId != null && toNodeId != null) {
-      return this.data.edges.getIds({
-        filter: edge => edge.from == fromNodeId && edge.to == toNodeId,
-      });
-    } else if (fromNodeId != null) {
-      return this.getConnectedEdges(fromNodeId, "from");
-    } else if (toNodeId != null) {
-      return this.getConnectedEdges(toNodeId, "to");
-    } else {
-      return this.data.edges.getIds();
-    }
-  }
-
-  getConnectedEdges(nodeId, direction) {
-    let filterFunc;
-    switch (direction) {
-      case "to":
-        filterFunc = edge => edge.to == nodeId;
-        break;
-      case "from":
-        filterFunc = edge => edge.from == nodeId;
-        break;
-      default:
-        filterFunc = edge => edge.to == nodeId || edge.from == nodeId;
-    }
-
-    return this.data.edges.getIds({
-      filter: filterFunc,
-    });
-=======
   getEdges(filter) {
     return this.data.edges.getIds({ filter: filter });
->>>>>>> a6e62a6e
   }
 
   updateEdges(edgeIds, options) {
     edgeIds.forEach(edgeId => {
-<<<<<<< HEAD
-      this.data.edges.update({ id: edgeId, ...options });
+      if (this.data.edges.get(edgeId)) {
+        this.data.edges.update({ id: edgeId, ...options });
+      }
     });
   }
 
@@ -82,14 +50,6 @@
     return this.graph.getEdgeAt({ x: xDOMCoord, y: yDOMCoord });
   }
 
-=======
-      if (this.data.edges.get(edgeId)) {
-        this.data.edges.update({ id: edgeId, ...options });
-      }
-    });
-  }
-
->>>>>>> a6e62a6e
   minimizeWidthGivenScale(scale) {
     // Set initial zoom for width calculation.
     this.graph.moveTo({ scale: scale });
@@ -118,11 +78,8 @@
   unselectAll() {
     this.graph.unselectAll();
   }
-<<<<<<< HEAD
 
   selectNodes(nodeIds) {
     this.graph.selectNodes(nodeIds);
   }
-=======
->>>>>>> a6e62a6e
 }