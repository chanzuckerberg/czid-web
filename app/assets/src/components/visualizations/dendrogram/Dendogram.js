import { cluster as d3Cluster, hierarchy } from "d3-hierarchy";
import "d3-transition";
import { timeout } from "d3-timer";
import { select, event as currentEvent } from "d3-selection";
<<<<<<< HEAD
import { SequentialColormap } from "../../utils/colormaps/SequentialColormap";
=======
import { CategoricalColormap } from "../../utils/colormaps/CategoricalColormap";
>>>>>>> a8ca7861

export default class Dendogram {
  constructor(container, tree, options) {
    this.svg = null;
    this.g = null;
    this.container = container;
    this.tree = null;
    this.root = null;
    this.legend = null;

    this.options = Object.assign(
      {
        curvedEdges: false,
        defaultColor: "#cccccc",
        colorGroupAttribute: null,
        colorGroupLegendTitle: null,
        colorGroupAbsentName: null,
        legendX: 880,
        legendY: 0,
        onNodeTextClick: null,
        onNodeClick: null,
        onNodeHover: null,
        tooltipContainer: null,
        scaleLabel: null
      },
      options || {}
    );

    // sizes
    this.minTreeSize = {
      width: 600,
      height: 500
    };

    // margin top
    this.margins = {
      // includes scale legend
      top: 160,
      // includes second half of nodes
      bottom: 20,
      // includes root label on the left of the node
      left: 150,
      // includes leaf nodes labels
      right: 150
    };

    this.nodeSize = {
      width: 1,
      height: 25
    };

    this._highlighted = new Set();

    // timeout to differentiate click from double click
    this._clickTimeout = null;

    this.setTree(tree);
    this.initialize();
  }

  initialize() {
    this.svg = select(this.container)
      .append("svg")
      .attr(
        "width",
        this.minTreeSize.width + this.margins.left + this.margins.right
      )
      .attr(
        "height",
        this.minTreeSize.height + this.margins.top + this.margins.bottom
      );

    this.g = this.svg
      .append("g")
      .attr(
        "transform",
        `translate(${this.margins.left}, ${this.margins.top})`
      );

    this.tooltipContainer = select(this.options.tooltipContainer);
  }

  adjustHeight(treeHeight) {
    this.svg.attr(
      "height",
      Math.max(treeHeight, this.minTreeSize.height) +
        this.margins.top +
        this.margins.bottom
    );
  }

  setTree(tree) {
    if (this.g) {
      this.g.selectAll("*").remove();
    }

    if (this._clickTimeout) {
      this._clickTimeout.stop();
      this._clickTimeout = null;
    }
    this._highlighted.clear();
    this.tree = tree;
    this.root = tree ? hierarchy(this.tree.root) : null;

    this.updateColors();
  }

  computeDistanceToRoot(node, offset = 0) {
    let maxDistance = 0;
    node.distanceToRoot = (node.data.distance || 0) + offset;

    if (node.children !== undefined) {
      for (let i = 0; i < node.children.length; i++) {
        maxDistance = Math.max(
          this.computeDistanceToRoot(node.children[i], node.distanceToRoot),
          maxDistance
        );
      }
    }

    return Math.max(maxDistance, node.distanceToRoot);
  }

  detachFromParent(node) {
    let childIndex = (node.parent.children || []).indexOf(node);
    node.parent.children.splice(childIndex, 1);
    delete node.parent;
  }

  rerootOriginalTree(nodeToRoot) {
    this.tree.rerootTree(nodeToRoot.data.id);
    this.root = hierarchy(this.tree.root);
    this.update();
  }

  markAsHighlight(node) {
    if (this._highlighted.has(node.data.id)) {
      this._highlighted.delete(node.data.id);
    } else {
      this._highlighted.add(node.data.id);
    }
    this.update();
  }

  updateHighlights() {
    this.root.descendants().forEach(n => (n.data.highlight = false));

    this.root.leaves().forEach(leaf => {
      if (this._highlighted.has(leaf.data.id)) {
        leaf.ancestors().forEach(ancestor => {
          ancestor.data.highlight = true;
        });
      }
    });
  }

  updateColors() {
    // Color clusters of the nodes based on the color group attribute.
    // Color a node if all its children have the same color.
    if (!this.options.colorGroupAttribute) {
      return;
    }

    let attrName = this.options.colorGroupAttribute;
    let absentName = this.options.colorGroupAbsentName;

    // Set up all attribute values. Colors end up looking like:
    // Uncolored (grey) | Absent attribute color (e.g. for NCBI References) + Actual seen values..
    let allVals = new Set();
    this.root.leaves().forEach(n => {
      if (n.data) {
        if (n.data.hasOwnProperty(attrName)) {
          allVals.add(n.data[attrName]);
        } else {
          allVals.add(absentName);
        }
      }
    });
    allVals = Array.from(allVals);

    // Just leave everything the uncolored color if there is only the absent
    // value
    this.skipColoring = false;
    if (allVals.length === 1 && allVals[0] === absentName) {
      this.skipColoring = true;
      return;
    }

    allVals = ["Uncolored"].concat(allVals);
    this.allColorAttributeValues = allVals;

    // Set up colors array
<<<<<<< HEAD
    this.colors = SequentialColormap.getNScale(
      this.options.colormapName,
      allVals.length
    );
=======
    this.colors = new CategoricalColormap().getNScale(allVals.length);
>>>>>>> a8ca7861
    this.colors = [this.options.defaultColor].concat(this.colors);

    function colorNode(head) {
      // Color the nodes based on the attribute values
      if (!head.data) return 0; // 0 for uncolored default
      let colorResult = 0;

      if (!head.children || head.children.length === 0) {
        // Leaf node, no children
        let attrVal;
        if (head.data.hasOwnProperty(attrName)) {
          // Get color based on the desired attribute
          attrVal = head.data[attrName];
        } else {
          // Leaf node but missing the attribute
          attrVal = absentName;
        }
        colorResult = allVals.indexOf(attrVal);
      } else {
        // Not a leaf node, get the colors of the children
        let childrenColors = new Set();
        for (let child of head.children) {
          // Want to call all the children to get every node/link colored
          childrenColors.add(colorNode(child));
        }
        if (childrenColors.size === 1) {
          // Set colorResult if all the children are the same
          colorResult = childrenColors.values().next().value;
        }
      }

      // Set this node's color
      head.data.colorIndex = colorResult;
      return colorResult;
    }

    colorNode(this.root);
  }

  updateLegend() {
    // Generate legend for coloring by attribute name
    if (!this.options.colorGroupAttribute || this.skipColoring) {
      return;
    }

    let allVals = this.allColorAttributeValues;
    this.legend = this.g.select(".legend");
    if (this.legend.empty()) {
      this.legend = this.g.append("g").attr("class", "legend");
      let x = this.options.legendX;
      let y = this.options.legendY;

      // Set legend title
      let legendTitle = (this.options.colorGroupLegendTitle || "Legend") + ":";
      this.legend
        .append("text")
        .attr("class", "legend-title")
        .attr("x", x)
        .attr("y", y)
        .text(legendTitle);

      x += 5;
      y += 25;

      for (let i = 1; i < allVals.length; i++, y += 30) {
        // First of values and colors is the placeholder for 'Uncolored'

        // Add color circle
        let color = this.colors[i];
        this.legend
          .append("circle")
          .attr("r", 5)
          .attr("transform", `translate(${x}, ${y})`)
          .style("fill", color);

        // Add text label
        this.legend
          .append("text")
          .attr("x", x + 15)
          .attr("y", y + 5)
          .text(allVals[i]);
      }

      // background rectangle
      let bbox = this.legend.node().getBBox();
      let bgMargin = 10;
      this.legend
        .append("rect")
        .attr("class", "legend-background")
        .attr("x", bbox.x - bgMargin)
        .attr("y", bbox.y - bgMargin)
        .attr("width", bbox.width + 2 * bgMargin)
        .attr("height", bbox.height + 2 * bgMargin)
        .lower();
    }
  }

  clickHandler(clickCallback, dblClickCallback, delay = 250) {
    if (this._clickTimeout) {
      this._clickTimeout.stop();
      this._clickTimeout = null;
      if (typeof dblClickCallback === "function") dblClickCallback();
    } else {
      this._clickTimeout = timeout(() => {
        this._clickTimeout = null;
        clickCallback();
      }, delay);
    }
  }

  formatBase10(multiplier, power) {
    if (-1 <= power <= 1) {
      return Number.parseFloat(multiplier * Math.pow(10, power)).toFixed(2) * 1;
    } else {
      return `${multiplier}E${power}`;
    }
  }

  adjustXPositions() {
    let xMin = this.root.x;
    let xMax = this.root.x;
    this.root.each(node => {
      if (node.x < xMin) {
        xMin = node.x;
      }
      if (node.x > xMax) {
        xMax = node.x;
      }
    });
    const xRange = xMax - xMin;
    let finalTreeHeight =
      xRange < this.minTreeSize.height ? this.minTreeSize.height : xRange;

    this.root.each(node => {
      node.x = (node.x - xMin) * finalTreeHeight / xRange;
    });
    this.adjustHeight(finalTreeHeight);
  }

  adjustYPositions(maxDistance) {
    this.root.each(node => {
      node.y = this.minTreeSize.width * node.distanceToRoot / maxDistance;
    });
  }

  createScale(x, y, width, distance) {
    function createTicks(yMin, yMax, stepSize, multiplier) {
      let ticks = [{ id: 0, y: yMin, multiplier: 0 }];
      for (let i = 0; i <= yMax / stepSize; i++) {
        ticks.push({
          id: i + 1,
          y: yMin + i * stepSize,
          multiplier: i % 2 ? undefined : i * multiplier / 2
        });
      }
      return ticks;
    }

    function drawScale(xMax, yMin, yMax) {
      return `M${yMin} ${xMax} L${yMax} ${xMax}`;
    }

    function drawTick(xMin, xMax, y) {
      return `M${y} ${xMin} L${y} ${xMax}`;
    }

    const tickWidth = 10;
    const initialScaleSize = 100;

    let initialValue = distance * initialScaleSize / width;
    const power = Math.floor(Math.log10(initialValue));
    let scaleSize = Math.pow(10, power) * initialScaleSize / initialValue;
    const multiplier = Math.round(initialScaleSize / scaleSize);
    if (multiplier) {
      scaleSize *= multiplier;
    }
    const tickElements = createTicks(0, width, scaleSize / 2, multiplier);

    let scale = this.g.select(".scale");

    if (scale.empty()) {
      scale = this.g
        .append("g")
        .attr("transform", `translate(${y},${x})`)
        .attr("class", "scale");

      scale
        .append("path")
        .attr("class", "scale-line")
        .attr("d", function() {
          return drawScale(tickWidth, 0, width);
        });
    } else {
      scale
        .select("path")
        .transition()
        .duration(500)
        .attr("d", function() {
          return drawScale(tickWidth, 0, width);
        });
    }

    let ticks = scale
      .selectAll(".scale-tick")
      .data(tickElements, tick => tick.id);

    let enterTicks = ticks
      .enter()
      .append("g")
      .attr("class", "scale-tick")
      .attr("transform", tick => `translate(${tick.y},0)`);

    enterTicks.append("path").attr("d", drawTick(0, tickWidth, 0));

    enterTicks
      .append("text")
      .attr("dy", -3)
      .style("text-anchor", "middle")
      .text(
        tick =>
          tick.multiplier === undefined
            ? ""
            : this.formatBase10(tick.multiplier, power)
      );

    ticks
      .transition()
      .duration(500)
      .attr("transform", tick => `translate(${tick.y},0)`);

    ticks
      .exit()
      .transition(500)
      .style("opacity", 0)
      .remove();

    // Set scale label
    scale
      .append("text")
      .attr("class", "scale-label")
      .attr("x", x + 78)
      .attr("y", y - 30)
      .text(this.options.scaleLabel);
  }

  update() {
    if (!this.root) {
      return;
    }

    if (!this.g) {
      this.initialize();
    }

    function curveEdge(d) {
      return (
        "M" +
        d.y +
        "," +
        d.x +
        "C" +
        (d.y + d.parent.y) / 2 +
        "," +
        d.x +
        " " +
        (d.y + d.parent.y) / 2 +
        "," +
        d.parent.x +
        " " +
        d.parent.y +
        "," +
        d.parent.x
      );
    }

    function rectEdge(d) {
      return `M${d.y} ${d.x} L${d.parent.y} ${d.x} L${d.parent.y} ${
        d.parent.x
      }`;
    }

    function nodeId(node) {
      return node.data.id;
    }

    function linkId(node) {
      if (node.parent) {
        let ids = [node.data.id, node.parent.data.id];
        ids.sort();
        return `${ids[0]}-${ids[1]}`;
      }
      return null;
    }

    let cluster = d3Cluster()
      .size([this.minTreeSize.height, this.minTreeSize.width])
      .nodeSize([this.nodeSize.height, this.nodeSize.width]);

    cluster(this.root);

    let maxDistance = this.computeDistanceToRoot(this.root);
    this.updateHighlights();
    this.updateLegend();
    this.adjustXPositions();
    this.adjustYPositions(maxDistance);
    this.createScale(-80, 0, this.minTreeSize.width, maxDistance);

    let link = this.g
      .selectAll(".link")
      .data(this.root.descendants().slice(1), linkId);

    link
      .exit()
      .transition(500)
      .style("opacity", 0)
      .remove();

    link
      .enter()
      .append("path")
      .attr("class", "link")
      .attr("d", this.options.curvedEdges ? curveEdge : rectEdge);

    link.classed("highlight", function(d) {
      return d.data.highlight && d.parent.data.highlight;
    });

    link
      .transition()
      .duration(500)
      .attr("d", this.options.curvedEdges ? curveEdge : rectEdge);

    this.g.selectAll(".link.highlight").raise();

    let node = this.g.selectAll(".node").data(this.root.descendants(), nodeId);

    node
      .exit()
      .transition(500)
      .style("opacity", 0)
      .remove();

    node.raise();

    node
      .transition()
      .duration(500)
      .attr("transform", function(node) {
        return "translate(" + node.y + "," + node.x + ")";
      });

    node.classed("highlight", function(d) {
      return d.data.highlight;
    });

    node
      .select("text")
      .transition()
      .duration(500)
      .attr("x", function(d) {
        return d.depth === 0
          ? -(this.getBBox().width + 15)
          : d.children
            ? -8
            : 15;
      });

    let nodeEnter = node
      .enter()
      .append("g")
      .attr("class", function(node) {
        return "node" + (node.children ? " node-internal" : " node-leaf");
      })
      .attr("transform", function(node) {
        return `translate(${node.y},${node.x})`;
      });

    if (!this.tooltipContainer.empty()) {
      nodeEnter
        .on("mouseenter", node => {
          if (!node.children) {
            this.options.onNodeHover && this.options.onNodeHover(node);
            this.tooltipContainer.classed("visible", true);
          }
        })
        .on("mousemove", node => {
          if (!node.children) {
            this.tooltipContainer
              .style("left", currentEvent.pageX + 20 + "px")
              .style("top", currentEvent.pageY + 20 + "px");
          }
        })
        .on("mouseleave", () => {
          if (!node.children) {
            this.tooltipContainer.classed("visible", false);
          }
        });
    }

    nodeEnter
      .append("circle")
      .attr("r", function(node) {
        return node.children ? 3 : 5;
      })
      .on("click", node => {
        this.clickHandler(
          () => this.markAsHighlight(node),
          () => this.rerootOriginalTree(node)
        );
      });

    nodeEnter
      .append("text")
      .attr("dy", function(d) {
        return d.children ? -2 : 5;
      })
      .attr("x", function(d) {
        return d.children ? -8 : 15;
      })
      .text(function(d) {
        return d.children ? "" : d.data.name.split("__")[0];
      })
      .on(
        "click",
        d => this.options.onNodeTextClick && this.options.onNodeTextClick(d)
      );

    if (this.options.colorGroupAttribute && !this.skipColoring) {
      // Apply colors to the nodes from data.colorIndex
      let colors = this.colors;
      this.g.selectAll(".node").style("fill", function(d) {
        return colors[d.data.colorIndex];
      });

      this.g.selectAll(".link").style("stroke", function(d) {
        return colors[d.data.colorIndex];
      });
    } else {
      // Color all the nodes light grey. Default not in CSS because that would
      // override D3 styling.
      this.g.selectAll(".node").style("fill", this.options.defaultColor);
    }

    // legend on top
    this.legend && this.legend.raise();
  }
}<|MERGE_RESOLUTION|>--- conflicted
+++ resolved
@@ -2,11 +2,7 @@
 import "d3-transition";
 import { timeout } from "d3-timer";
 import { select, event as currentEvent } from "d3-selection";
-<<<<<<< HEAD
-import { SequentialColormap } from "../../utils/colormaps/SequentialColormap";
-=======
 import { CategoricalColormap } from "../../utils/colormaps/CategoricalColormap";
->>>>>>> a8ca7861
 
 export default class Dendogram {
   constructor(container, tree, options) {
@@ -199,14 +195,7 @@
     this.allColorAttributeValues = allVals;
 
     // Set up colors array
-<<<<<<< HEAD
-    this.colors = SequentialColormap.getNScale(
-      this.options.colormapName,
-      allVals.length
-    );
-=======
     this.colors = new CategoricalColormap().getNScale(allVals.length);
->>>>>>> a8ca7861
     this.colors = [this.options.defaultColor].concat(this.colors);
 
     function colorNode(head) {
