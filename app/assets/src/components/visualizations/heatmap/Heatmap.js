import d3 from "d3";
import textWidth from "text-width";
import Cluster from "clusterfck";
import { mean } from "lodash/fp";
import { orderBy, some } from "lodash";
import { scaleSequential } from "d3-scale";
import { interpolateYlOrRd } from "d3-scale-chromatic";
import SvgSaver from "svgsaver";
import symlog from "../../utils/d3/scales/symlog.js";
import cs from "./heatmap.scss";
import cx from "classnames";
import { CategoricalColormap } from "../../utils/colormaps/CategoricalColormap.js";

// TODO(tcarvalho): temporary hack to send elements to the back.
// Remove once code is ported to d3 v4, which contains this function.
d3.selection.prototype.lower = function() {
  return this.each(function() {
    var firstChild = this.parentNode.firstChild;
    if (firstChild) {
      this.parentNode.insertBefore(this, firstChild);
    }
  });
};

export default class Heatmap {
  constructor(container, data, options) {
    this.svg = null;
    this.g = null;
    this.container = d3.select(container);
    this.data = data;
    this.svgSaver = new SvgSaver();

    this.options = Object.assign(
      {
        numberOfLevels: 10,
        scale: "linear",
        colors: null,
        colorNoValue: "#eaeaea",
        fontSize: "9pt",
        textRotation: -65,
        marginTop: 30,
        marginLeft: 20,
        marginBottom: 20,
        marginRight: 20,
        minCellWidth: 26,
        minCellHeight: 26,
        minWidth: 1240,
        minHeight: 500,
        clustering: true,
        defaultClusterStep: 6,
        maxRowClusterWidth: 100,
        maxColumnClusterHeight: 100,
        spacing: 10,
        transitionDuration: 200,
        nullValue: 0,
        columnMetadata: [],
        metadataColorScale: new CategoricalColormap(),
        enableColumnMetadata: false,
        iconPath: "/assets/icons"
      },
      options
    );

    if (!this.options.colors) {
      let defaultColorScale = scaleSequential(interpolateYlOrRd);
      this.options.colors = this.range(this.options.numberOfLevels).map(i =>
        defaultColorScale(i / (this.options.numberOfLevels - 1))
      );
    }

    this.rowClusterWidth = this.options.maxRowClusterWidth;
    this.columnClusterHeight = this.options.maxRowClusterWidth;
    this.scaleType = this.getScaleType();

    this.addMetadataTrigger = null;
    this.columnMetadataSortField = null;
    this.columnMetadataSortAsc = true;
  }

  getScaleType() {
    return this.options.scale === "symlog" ? symlog : d3.scale.linear;
  }

  start() {
    this.processData();
  }

  processData(start) {
    // This function implements the pipeline for preparing data
    // and svg for heatmap display.
    // Starting point can be chosen given what data was changed.
    if (!start) start = "setupContainers";

    switch (start) {
      case "setupContainers":
        this.setupContainers();
      // falls through
      case "parse":
        this.parseData();
      // falls through
      case "filter":
        this.filterData();
      // falls through
      case "processMetadata":
        this.processMetadata();
      // falls through
      case "cluster":
        this.cluster();
      // falls through
      case "placeContainers":
        this.placeContainers();
      // falls through
      case "update":
        this.update();
        break;
      default:
        break;
    }
  }

  updateScale(scale) {
    this.options.scale = scale;
    this.scaleType = this.getScaleType();
    this.processData("cluster");
  }

  updateColumnMetadata(metadata) {
    this.options.columnMetadata = metadata;
    this.processData("processMetadata");
  }

  updateData(data) {
    this.data = Object.assign(this.data, data);
    this.processData("parse");
  }

  parseData() {
    this.rowLabels = this.data.rowLabels.map((row, pos) => {
      return Object.assign({ pos, shaded: false }, row);
    });
    this.columnLabels = this.data.columnLabels.map((column, pos) => {
      return Object.assign({ pos, shaded: false }, column);
    });

    // get heatmap size and margins from data
    this.rowLabelsWidth = 0;
    this.columnLabelsHeight = 0;

    let labelWidth = label => textWidth(label, { size: this.options.fontSize });

    for (let i = 0; i < this.rowLabels.length; i++) {
      let label = this.rowLabels[i].label;
      this.rowLabelsWidth = Math.max(this.rowLabelsWidth, labelWidth(label));
    }

    for (let j = 0; j < this.columnLabels.length; j++) {
      let label = this.columnLabels[j].label;
      this.columnLabelsHeight = Math.max(
        this.columnLabelsHeight,
        labelWidth(label)
      );
    }
    this.columnLabelsHeight *= Math.abs(
      Math.cos((90 + this.options.textRotation) * (Math.PI / 180))
    );

    // 2x'spacing' pixels for the 'x': replace by proper size
    this.rowLabelsWidth += this.options.spacing + 2 * this.options.spacing;
    this.columnLabelsHeight += this.options.spacing;

    this.limits = {
      min: Math.min(
        d3.min(this.data.values, array => d3.min(array)),
        this.options.nullValue
      ),
      max: Math.max(
        d3.max(this.data.values, array => d3.max(array)),
        this.options.nullValue
      )
    };

    this.cells = [];
    for (let i = 0; i < this.rowLabels.length; i++) {
      for (let j = 0; j < this.columnLabels.length; j++) {
        this.cells.push({
          id: `${i},${j}`,
          rowIndex: i,
          columnIndex: j,
          value: this.data.values[i][j]
        });
      }
    }
  }

  filterData() {
    this.filteredCells = this.cells.filter(
      cell => !this.rowLabels[cell.rowIndex].hidden
    );
    this.filteredRowLabels = this.rowLabels.filter(row => !row.hidden);
  }

  setupContainers() {
    this.svg = this.container
      .append("svg")
      .attr("class", cs.heatmap)
      .attr("id", "visualization")
      .attr("xmlns", "http://www.w3.org/2000/svg");

    this.g = this.svg.append("g");
    this.gRowLabels = this.g.append("g").attr("class", cs.rowLabels);
    this.gColumnLabels = this.g.append("g").attr("class", cs.columnLabels);
    this.gCells = this.g.append("g").attr("class", cs.cells);
    this.gRowDendogram = this.g
      .append("g")
      .attr("class", cx(cs.dendogram, "rowDendogram"));
    this.gColumnDendogram = this.g
      .append("g")
      .attr("class", cx(cs.dendogram, "columnDendogram"));
    this.gColumnMetadata = this.g.append("g").attr("class", cs.columnMetadata);
  }

  placeContainers() {
    this.rowClusterWidth = Math.min(
      this.getDepth(this.rowClustering) * this.options.defaultClusterStep +
        this.options.spacing,
      this.options.maxRowClusterWidth
    );
    this.columnClusterHeight = Math.min(
      this.getDepth(this.columnClustering) * this.options.defaultClusterStep +
        this.options.spacing,
      this.options.maxColumnClusterHeight
    );

    this.cell = {
      width: Math.max(
        (this.options.minWidth - this.rowLabelsWidth - this.rowClusterWidth) /
          this.columnLabels.length,
        this.options.minCellWidth
      ),
      height: Math.max(
        (this.options.minHeight -
          this.columnLabelsHeight -
          this.columnClusterHeight) /
          this.rowLabels.length,
        this.options.minCellHeight
      )
    };

    this.width =
      this.cell.width * this.columnLabels.length +
      this.options.marginLeft +
      this.options.marginRight +
      this.rowLabelsWidth +
      (this.options.clustering ? this.rowClusterWidth : 0);
    this.height =
      this.cell.height * this.filteredRowLabels.length +
      this.options.marginTop +
      this.options.marginBottom +
      this.columnLabelsHeight +
      (this.options.clustering ? this.columnClusterHeight : 0) +
      this.options.columnMetadata.length * this.options.minCellHeight +
      this.options.spacing;

    this.svg.attr("width", this.width).attr("height", this.height);

    this.g.attr(
      "transform",
      `translate(${this.options.marginLeft},${this.options.marginTop})`
    );

    this.gRowLabels.attr(
      "transform",
      `translate(0, ${this.columnLabelsHeight +
        this.options.minCellHeight * this.options.columnMetadata.length +
        this.options.spacing})`
    );
    this.gColumnLabels.attr(
      "transform",
      `translate(${this.rowLabelsWidth},${this.columnLabelsHeight})`
    );
    this.gCells.attr(
      "transform",
      `translate(${this.rowLabelsWidth},${this.columnLabelsHeight +
        this.options.minCellHeight * this.options.columnMetadata.length +
        this.options.spacing})`
    );
    this.gRowDendogram.attr(
      "transform",
      `translate(${this.rowLabelsWidth +
        this.cell.width * this.columnLabels.length},${this.columnLabelsHeight +
        this.options.minCellHeight * this.options.columnMetadata.length +
        this.options.spacing})`
    );
    this.gColumnDendogram.attr(
      "transform",
      `translate(${this.rowLabelsWidth},${this.columnLabelsHeight +
        this.cell.height * this.filteredRowLabels.length +
        this.options.minCellHeight * this.options.columnMetadata.length +
        this.options.spacing})`
    );
    this.gColumnMetadata.attr(
      "transform",
      `translate(0, ${this.columnLabelsHeight})`
    );
  }

  processMetadata() {
    // count number of distinct pieces of metadata
    let metadatumCount = 0;
    this.options.columnMetadata.forEach(metadata => {
      let metadataSet = new Set();
      this.columnLabels.forEach(column => {
        let metadatumValue = (column.metadata || {})[metadata.value];
        if (metadatumValue) metadataSet.add(metadatumValue);
      });
      metadatumCount += metadataSet.size;
    });

    let colors = this.options.metadataColorScale.getNScale(metadatumCount);
    let idx = 0;
    this.metadataColors = {};
    this.options.columnMetadata.forEach(metadata => {
      let colorMap = {};

      this.columnLabels.forEach(column => {
        let metadatumValue = (column.metadata || {})[metadata.value];
        if (metadatumValue && !colorMap[metadatumValue])
          colorMap[metadatumValue] = colors[idx++];
      });
      this.metadataColors[metadata.value] = colorMap;
    });
  }

  cluster() {
    if (this.options.clustering) {
      this.clusterRows();

      if (!this.columnMetadataSortField) this.clusterColumns();
    }
  }

  update() {
    this.renderHeatmap();
    this.renderRowLabels();
    this.renderColumnLabels();
    this.renderColumnMetadata();

    if (this.options.clustering) {
      this.renderRowDendrogram();
      this.renderColumnDendrogram();
    }

    this.options.onUpdateFinished && this.options.onUpdateFinished();
  }

  getScale() {
    return this.scaleType()
      .domain([this.limits.min, this.limits.max])
      .range([0, 1]);
  }

  getRows() {
    let scale = this.getScale();
    // getRows and getColumns replace null with option.nullValue
    // might be space-inneficient if the matrix is too sparse
    // alternative is to create a distance function that supports nulls
    let rows = [];
    for (let i = 0; i < this.data.values.length; i++) {
      if (!this.rowLabels[i].hidden) {
        let row = this.data.values[i].slice();
        for (let j = 0; j < this.columnLabels.length; j++) {
          row[j] = scale(row[j] || this.options.nullValue);
        }
        row.idx = i;
        rows.push(row);
      }
    }
    return rows;
  }

  getColumns() {
    let scale = this.getScale();
    let columns = [];
    for (let i = 0; i < this.columnLabels.length; i++) {
      for (let j = 0; j < this.rowLabels.length; j++) {
        if (!this.rowLabels[j].hidden) {
          if (!columns[i]) {
            columns[i] = [];
            columns[i].idx = i;
          }
          columns[i].push(
            scale(this.data.values[j][i] || this.options.nullValue)
          );
        }
      }
    }
    return columns;
  }

  sortTree(root) {
    if (!root) return;
    let scale = this.getScale();
    let stack = [];
    while (true) {
      while (root) {
        if (root.right) stack.push(root.right);
        stack.push(root);
        root = root.left;
      }

      root = stack.pop();
      if (root.right && stack[stack.length - 1] == root.right) {
        stack.pop();
        stack.push(root);
        root = root.right;
      } else {
        if (root.value) {
          root.mean = mean(root.value.map(d => scale(d)));
        } else {
          if (root.left.mean < root.right.mean) {
            [root.left, root.right] = [root.right, root.left];
          }
          root.mean = root.left.mean;
        }

        root = null;
      }
      if (!stack.length) {
        break;
      }
    }
  }

  getDepth(root) {
    if (!root) return 0;
    let stack = [[root, 0]];
    let maxDepth = 0;
    while (stack.length) {
      let [node, depth] = stack.pop();
      maxDepth = depth > maxDepth ? depth : maxDepth;
      if (node.left) stack.push([node.left, depth + 1]);
      if (node.right) stack.push([node.right, depth + 1]);
    }

    return maxDepth;
  }

  setOrder(root, labels) {
    let stack = [];
    let order = [];

    let done = false;
    let pos = 0;
    while (!done) {
      if (root) {
        stack.push(root);
        root = root.left;
      } else {
        if (stack.length) {
          root = stack.pop();
          if (root.value) {
            labels[root.value.idx].pos = pos++;
          }
          root = root.right;
        } else {
          done = true;
        }
      }
    }
    return order;
  }

  clusterRows() {
    let rows = this.getRows();
    this.rowClustering = Cluster.hcluster(rows);

    this.sortTree(this.rowClustering);
    this.setOrder(this.rowClustering, this.rowLabels);
  }

  clusterColumns() {
    let columns = this.getColumns();
    this.columnClustering = Cluster.hcluster(columns);
    this.sortTree(this.columnClustering);
    this.setOrder(this.columnClustering, this.columnLabels);
  }

  range(n) {
    return Array.apply(null, { length: n }).map(Number.call, Number);
  }

  download(filename) {
    this.svgSaver.asSvg(this.svg.node(), filename || "heatmap.svg");
  }

  removeRow = row => {
    this.options.onRemoveRow && this.options.onRemoveRow(row.label);
    delete row.pos;
    row.hidden = true;
    this.processData("filter");
  };

  handleColumnMetadataLabelClick(value) {
    if (this.columnMetadataSortField === value) {
      if (this.columnMetadataSortAsc) {
        this.columnMetadataSortAsc = false;
      } else {
        this.columnMetadataSortField = null;
        this.columnMetadataSortAsc = true;
      }
    } else {
      this.columnMetadataSortField = value;
      this.columnMetadataSortAsc = true;
    }

    if (this.columnMetadataSortField) {
      this.columnClustering = null;
      orderBy(
        this.columnLabels,
        label => {
          return (label.metadata && label.metadata[value]) || "ZZZ";
        },
        this.columnMetadataSortAsc ? "asc" : "desc"
      ).forEach((label, idx) => {
        label.pos = idx;
      });
    }
    this.processData("cluster");
  }

  renderHeatmap() {
    let applyFormat = nodes => {
      nodes
        .attr("width", this.cell.width - 2)
        .attr("height", this.cell.height - 2)
        .attr(
          "x",
          d => this.columnLabels[d.columnIndex].pos * this.cell.width + 1
        )
        .attr("y", d => this.rowLabels[d.rowIndex].pos * this.cell.height + 1)
        .style("fill", d => {
          if (!d.value && d.value !== 0) {
            return this.options.colorNoValue;
          }
          let colorIndex = Math.round(colorScale(d.value));
          return this.options.colors[colorIndex];
        });
    };

    let colorScale = this.scaleType()
      .domain([this.limits.min, this.limits.max])
      .range([0, this.options.colors.length - 1]);

    let cells = this.gCells
      .selectAll(`.${cs.cell}`)
      .data(this.filteredCells, d => d.id);

    cells
      .exit()
      .lower()
      .transition()
      .duration(this.options.transitionDuration)
      .style("opacity", 0)
      .remove();

    let cellsUpdate = cells
      .transition()
      .duration(this.options.transitionDuration);
    applyFormat(cellsUpdate);

    let cellsEnter = cells
      .enter()
      .append("rect")
      .attr("class", d =>
        cx(cs.cell, `cellColumn_${d.columnIndex}`, `cellRow_${d.rowIndex}`)
      )
      .on("mouseover", d => {
        this.rowLabels[d.rowIndex].highlighted = true;
        this.columnLabels[d.columnIndex].highlighted = true;
        this.updateLabelHighlights(
          this.gRowLabels.selectAll(`.${cs.rowLabel}`),
          this.rowLabels
        );
        this.updateLabelHighlights(
          this.gColumnLabels.selectAll(`.${cs.columnLabel}`),
          this.columnLabels
        );

        this.options.onNodeHover && this.options.onNodeHover(d);
      })
      .on("mouseleave", d => {
        this.rowLabels[d.rowIndex].highlighted = false;
        this.columnLabels[d.columnIndex].highlighted = false;
        this.updateLabelHighlights(
          this.gRowLabels.selectAll(`.${cs.rowLabel}`),
          this.rowLabels
        );
        this.updateLabelHighlights(
          this.gColumnLabels.selectAll(`.${cs.columnLabel}`),
          this.columnLabels
        );

        this.options.onNodeHoverOut && this.options.onNodeHoverOut(d);
      })
      .on("mousemove", d => {
        this.options.onNodeHoverMove &&
          this.options.onNodeHoverMove(d, d3.event);
      })
      .on(
        "click",
        d => this.options.onCellClick && this.options.onCellClick(d, d3.event)
      );
    applyFormat(cellsEnter);
  }

  renderRowLabels() {
    let applyFormat = nodes => {
      nodes.attr("transform", d => `translate(0, ${d.pos * this.cell.height})`);
    };

    let rowLabel = this.gRowLabels
      .selectAll(`.${cs.rowLabel}`)
      .data(this.filteredRowLabels, d => d.label);

    rowLabel
      .exit()
      .lower()
      .transition()
      .duration(this.options.transitionDuration)
      .style("opacity", 0)
      .remove();

    let rowLabelUpdate = rowLabel
      .transition()
      .duration(this.options.transitionDuration);
    applyFormat(rowLabelUpdate);

    let rowLabelEnter = rowLabel
      .enter()
      .append("g")
      .attr("class", cs.rowLabel)
      .on("mousein", this.options.onRowLabelMouseIn)
      .on("mouseout", this.options.onRowLabelMouseOut);

    rowLabelEnter
      .append("rect")
      .attr("class", cs.hoverTarget)
      .attr("width", this.rowLabelsWidth)
      .attr("height", this.cell.height)
      .style("text-anchor", "end");

    rowLabelEnter
      .append("text")
      .text(d => d.label)
      .attr(
        "transform",
        `translate(${this.rowLabelsWidth - this.options.spacing}, ${this.cell
          .height / 2})`
      )
      .style("dominant-baseline", "central")
      .style("text-anchor", "end")
      .on(
        "click",
        d =>
          this.options.onRowLabelClick &&
          this.options.onRowLabelClick(d.label, d3.event)
      );

    rowLabelEnter
      .append("text")
      .attr("class", cs.removeIcon)
      .text("X")
      .attr("transform", `translate(0, ${this.cell.height / 2})`)
      .style("dominant-baseline", "central")
      .on("click", this.removeRow);

    applyFormat(rowLabelEnter);
  }

  renderColumnLabels() {
    let applyFormat = nodes => {
      nodes.attr("transform", d => {
        return `translate(${d.pos * this.cell.width},-${this.options.spacing})`;
      });
    };

    let columnLabel = this.gColumnLabels
      .selectAll(`.${cs.columnLabel}`)
      .data(this.columnLabels, d => d.label);

    let columnLabelUpdate = columnLabel
      .transition()
      .duration(this.options.transitionDuration);
    applyFormat(columnLabelUpdate);

    let columnLabelEnter = columnLabel
      .enter()
      .append("g")
      .attr("class", cs.columnLabel);

    columnLabelEnter
      .append("text")
      .text(d => d.label)
      .style("text-anchor", "left")
      .attr(
        "transform",
        `translate(${this.cell.width / 2},-${this.options.spacing}) rotate (${
          this.options.textRotation
        })`
      )
      .on("mousein", this.options.onColumnLabelMouseIn)
      .on("mouseout", this.options.onColumnLabelMouseOut)
      .on(
        "click",
        d =>
          this.options.onColumnLabelClick &&
          this.options.onColumnLabelClick(d.id, d3.event)
      );

    applyFormat(columnLabelEnter);
  }

  renderColumnMetadata() {
    this.renderColumnMetadataLabels();
    this.renderColumnMetadataCells();
    this.renderColumnMetadataAddLink();
  }

  renderColumnMetadataLabels() {
    let iconSize = 16;

    let applyFormat = nodes => {
      nodes.attr("transform", (d, idx) => {
        const xOffset =
          d.value === this.columnMetadataSortField
            ? -iconSize - this.options.spacing
            : 0;
        return `translate(${xOffset}, ${idx * this.options.minCellHeight})`;
      });
    };

    let columnMetadataLabel = this.gColumnMetadata
      .selectAll(`.${cs.columnMetadataLabel}`)
      .data(this.options.columnMetadata, d => d.value);

    columnMetadataLabel
      .exit()
      .lower()
      .transition()
      .duration(this.options.transitionDuration)
      .style("opacity", 0)
      .remove();

    let columnMetadataLabelUpdate = columnMetadataLabel
      .transition()
      .duration(this.options.transitionDuration);

    columnMetadataLabelUpdate
      .select(".metadataSortIcon")
      .attr(
        "xlink:href",
        d =>
          d.value === this.columnMetadataSortField
            ? `${this.options.iconPath}/sort_${
                this.columnMetadataSortAsc ? "asc" : "desc"
              }.svg`
            : ""
      );

    applyFormat(columnMetadataLabelUpdate);

    let columnMetadataLabelEnter = columnMetadataLabel
      .enter()
      .append("g")
      .attr("class", cs.columnMetadataLabel)
      .on("mousein", this.options.onColumnMetadataLabelMouseIn)
      .on("mouseout", this.options.onColumnMetadataLabelMouseOut);

    columnMetadataLabelEnter
      .append("rect")
      .attr("class", cs.hoverTarget)
      .attr("width", this.rowLabelsWidth)
      .attr("height", this.options.minCellHeight)
      .style("text-anchor", "end");

    columnMetadataLabelEnter
      .append("text")
      .text(d => d.label)
      .attr(
        "transform",
        `translate(${this.rowLabelsWidth - this.options.spacing}, ${this.options
          .minCellHeight / 2})`
      )
      .style("dominant-baseline", "central")
      .style("text-anchor", "end")
      .on("click", d => {
        this.options.onColumnMetadataLabelClick
          ? this.options.onColumnMetadataLabelClick(d.value, d3.event)
          : this.handleColumnMetadataLabelClick(d.value);
      })
      .on("mouseover", d => {
        this.options.onColumnMetadataLabelHover &&
          this.options.onColumnMetadataLabelHover(d);
      })
      .on("mouseleave", d => {
        this.options.onColumnMetadataLabelOut &&
          this.options.onColumnMetadataLabelOut(d);
      })
      .on("mousemove", d => {
        this.options.onColumnMetadataLabelMove &&
          this.options.onColumnMetadataLabelMove(d, d3.event);
      });

    columnMetadataLabelEnter
      .append("g")
      .attr(
        "transform",
        `translate(${this.rowLabelsWidth},${(this.options.minCellHeight +
          iconSize) /
          2})`
      )
      .append("svg:image")
      .attr("class", "metadataSortIcon")
      .attr("width", iconSize)
      .attr("height", iconSize)
      .attr("transform", "rotate(-90)");

    applyFormat(columnMetadataLabelEnter);
  }

  renderColumnMetadataCells() {
    let applyFormatForCells = nodes => {
      nodes
        .attr("width", this.cell.width - 2)
        .attr("height", this.options.minCellHeight - 2)
        .attr(
          "transform",
          d =>
            `translate(${d.pos * this.cell.width + this.rowLabelsWidth + 1}, 0)`
        );
    };

    let applyFormatForRows = nodes => {
      nodes.attr(
        "transform",
        (_, i) => `translate(0, ${this.options.minCellHeight * i})`
      );
    };

    let columnnMetadataCells = this.gColumnMetadata
      .selectAll(".columnMetadataCells")
      .data(this.options.columnMetadata, d => d.value);

    columnnMetadataCells
      .exit()
      .lower()
      .transition()
      .duration(this.options.transitionDuration)
      .style("opacity", 0)
      .remove();

    let rowsUpdate = columnnMetadataCells
      .transition()
      .duration(this.options.transitionDuration);
    applyFormatForRows(rowsUpdate);

    let rowsEnter = columnnMetadataCells
      .enter()
      .append("g")
      .attr("class", d => cx("columnMetadataCells", d.value));
    applyFormatForRows(rowsEnter);

    this.options.columnMetadata.forEach(metadata => {
      let columnMetadataCell = this.gColumnMetadata
        .select(`.columnMetadataCells.${metadata.value}`)
        .selectAll(".columnMetadataCell")
        .data(this.columnLabels, d => d.label);

      columnMetadataCell
        .exit()
        .lower()
        .transition()
        .duration(this.options.transitionDuration)
        .style("opacity", 0)
        .remove();

      let columnMetadataCellUpdate = columnMetadataCell
        .transition()
        .duration(this.options.transitionDuration);
      applyFormatForCells(columnMetadataCellUpdate);

      let columnMetadataCellEnter = columnMetadataCell
        .enter()
        .append("rect")
<<<<<<< HEAD
        .attr("class", "columnMetadataCell")
        .style("fill", d => {
          let metadataValue = d.metadata[metadata.value];
          return metadataValue
            ? this.metadataColors[metadata.value][metadataValue]
            : this.options.colorNoValue;
        });
=======
        .attr("class", "columnMetadataCell");

      columnMetadataCell.style("fill", d => {
        let metadataValue = d.metadata[metadata.value];
        return metadataValue
          ? this.metadataColors[metadata.value][metadataValue]
          : this.options.colorNoValue;
      });
>>>>>>> 75b03823
      applyFormatForCells(columnMetadataCellEnter);
    });
  }

  renderColumnMetadataAddLink() {
    if (this.options.onAddColumnMetadataClick) {
      let addLink = this.gColumnMetadata
        .selectAll(`.${cs.columnMetadataAdd}`)
        .data([1]);

      let addLinkEnter = addLink
        .enter()
        .append("g")
        .attr("class", cs.columnMetadataAdd);

      let yPos = this.options.spacing / 2;

      addLinkEnter.append("rect");

      addLinkEnter.append("line").attr("class", cs.metadataAddLine);

      let addMetadataTrigger = addLinkEnter
        .append("g")
        .attr("class", cs.metadataAddTrigger)
        .on("click", () => {
          this.options.onAddColumnMetadataClick(addMetadataTrigger.node(), {
            x: this.rowLabelsWidth - 10,
            y: yPos
          });
        });

      addMetadataTrigger
        .append("svg:image")
        .attr("class", cs.metadataAddIcon)
        .attr("width", 10)
        .attr("height", 10)
        .attr("x", this.rowLabelsWidth - 15)
        .attr("y", yPos - 5)
        .attr("xlink:href", `${this.options.iconPath}/edit.svg`);

      // setup triggers
      if (addMetadataTrigger.size())
        this.addMetadataTrigger = addMetadataTrigger.node();

      // update
      addLink.attr(
        "transform",
        `translate(0, ${this.options.columnMetadata.length *
          this.options.minCellHeight})`
      );

      addLink
        .select("rect")
        .attr(
          "width",
          this.rowLabelsWidth + this.columnLabels.length * this.cell.width
        )
        .attr("height", this.options.spacing);

      addLink
        .select(`.${cs.metadataAddLine}`)
        .attr("x1", this.rowLabelsWidth)
        .attr(
          "x2",
          this.rowLabelsWidth + this.columnLabels.length * this.cell.width
        )
        .attr("y1", yPos)
        .attr("y2", yPos);
    }
  }

  // Dendograms
  renderColumnDendrogram() {
    this.gColumnDendogram.select("g").remove();
    let container = this.gColumnDendogram.append("g");
    if (this.columnClustering) {
      let width = this.cell.width * this.columnLabels.length;
      let height = this.columnClusterHeight - this.options.spacing;

      this.renderDendrogram(
        container,
        this.columnClustering,
        this.columnLabels,
        width,
        height
      );
      container.attr(
        "transform",
        `rotate(-90) translate(-${height + this.options.spacing},0)`
      );
    }
  }

  renderRowDendrogram() {
    let height = this.rowClusterWidth - 10;
    let width = this.cell.height * this.filteredRowLabels.length;

    this.gRowDendogram.select("g").remove();
    let container = this.gRowDendogram.append("g");
    this.renderDendrogram(
      container,
      this.rowClustering,
      this.rowLabels,
      width,
      height
    );
    container.attr(
      "transform",
      `scale(-1,1) translate(-${this.rowClusterWidth},0)`
    );
  }

  updateCellHighlights() {
    this.gCells
      .selectAll(`.${cs.cell}`)
      .data(this.cells, d => d.id)
      .classed(
        cs.shaded,
        d =>
          this.columnLabels[d.columnIndex].shaded ||
          this.rowLabels[d.rowIndex].shaded
      );
  }

  updateLabelHighlights(nodes, labels) {
    nodes
      .data(labels, d => d.label)
      .classed(cs.highlighted, d => d.highlighted);
  }

  renderDendrogram(container, tree, targets, width, height) {
    let cluster = d3.layout
      .cluster()
      .size([width, height])
      .separation(function() {
        return 1;
      });

    let diagonal = (d, useRectEdges) => {
      if (useRectEdges === true)
        return `M${d.source.y},${d.source.x}V${d.target.x}H${d.target.y}`;

      let radius = 4;
      let dir = (d.source.x - d.target.x) / Math.abs(d.source.x - d.target.x);
      return `M${d.source.y},${d.source.x}
                L${d.source.y},${d.target.x + dir * radius}
                A${radius} ${radius} 0, 0, ${(dir + 1) / 2}, ${d.source.y +
        radius} ${d.target.x}
                L${d.target.y},${d.target.x}`;
    };

    let updateHighlights = (node, highlighted) => {
      let stack = [node];

      targets.forEach(target => {
        target.shaded = highlighted;
      });

      while (stack.length) {
        let node = stack.pop();
        node.highlighted = highlighted;
        if (node.left) stack.push(node.left);
        if (node.right) stack.push(node.right);

        if (highlighted && node.value && node.value.idx >= 0) {
          targets[node.value.idx].shaded = !highlighted;
        }
      }

      container
        .selectAll(`.${cs.link}`)
        .data(cluster.links(nodes))
        .classed(cs.highlighted, d => d.source.highlighted);

      this.updateCellHighlights();
    };

    cluster.children(function(d) {
      let children = [];
      if (d.left) {
        children.push(d.left);
      }
      if (d.right) {
        children.push(d.right);
      }
      return children;
    });

    var nodes = cluster.nodes(tree);

    let links = container
      .selectAll(`.${cs.link}`)
      .data(cluster.links(nodes))
      .enter()
      .append("g")
      .attr("class", cs.link);

    links
      .append("path")
      .attr("class", cs.linkPath)
      .attr("d", diagonal);

    links
      .append("rect")
      .attr("class", cs.hoverTarget)
      .attr("x", d => Math.min(d.source.y, d.target.y))
      .attr("y", d => Math.min(d.source.x, d.target.x))
      .attr("width", d => {
        let targetY = Math.max(d.source.left.y, d.source.right.y);
        return Math.abs(targetY - d.source.y) + this.options.spacing;
      })
      .attr("height", d => Math.abs(d.target.x - d.source.x))
      .on("mouseover", d => {
        updateHighlights(d.source, true);
      })
      .on("mouseout", d => {
        updateHighlights(d.source, false);
      });
  }

  getAddMetadataTriggerRef() {
    return this.addMetadataTrigger;
  }

  getColumnMetadataLegend(value) {
    if (
      some(
        this.columnLabels,
        label => !label.metadata || !label.metadata[value]
      )
    ) {
      return Object.assign({}, this.metadataColors[value], {
        Unknown: this.options.colorNoValue
      });
    } else {
      return this.metadataColors[value];
    }
  }
}<|MERGE_RESOLUTION|>--- conflicted
+++ resolved
@@ -892,15 +892,6 @@
       let columnMetadataCellEnter = columnMetadataCell
         .enter()
         .append("rect")
-<<<<<<< HEAD
-        .attr("class", "columnMetadataCell")
-        .style("fill", d => {
-          let metadataValue = d.metadata[metadata.value];
-          return metadataValue
-            ? this.metadataColors[metadata.value][metadataValue]
-            : this.options.colorNoValue;
-        });
-=======
         .attr("class", "columnMetadataCell");
 
       columnMetadataCell.style("fill", d => {
@@ -909,7 +900,6 @@
           ? this.metadataColors[metadata.value][metadataValue]
           : this.options.colorNoValue;
       });
->>>>>>> 75b03823
       applyFormatForCells(columnMetadataCellEnter);
     });
   }
