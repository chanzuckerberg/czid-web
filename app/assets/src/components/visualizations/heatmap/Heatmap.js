--- conflicted
+++ resolved
@@ -53,7 +53,6 @@
         nullValue: 0,
         columnMetadata: [],
         enableColumnMetadata: false,
-<<<<<<< HEAD
         metadataColorScale: new CategoricalColormap(),
         iconPath: "/assets/icons",
         // This is needed for downloading PNG and SVG on solid background
@@ -64,11 +63,6 @@
         colorScale: null,
         colors: null,
         colorNoValue: "#eaeaea"
-=======
-        iconPath: "/assets/icons",
-        // This is needed for downloading PNG and SVG on solid background
-        svgBackgroundColor: "white"
->>>>>>> b2da389c
       },
       options
     );
