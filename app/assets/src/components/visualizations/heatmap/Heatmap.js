--- conflicted
+++ resolved
@@ -306,13 +306,9 @@
             columns[i] = [];
             columns[i].idx = i;
           }
-<<<<<<< HEAD
-          columns[i].push(scale(this.data.values[j][i] || 0));
-=======
           columns[i].push(
             scale(this.data.values[j][i] || this.options.nullValue)
           );
->>>>>>> e990cdef
         }
       }
     }
