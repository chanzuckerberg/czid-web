--- conflicted
+++ resolved
@@ -93,35 +93,17 @@
     sortDirection,
   }) {
     return (
-<<<<<<< HEAD
-      <BasicPopup
-        trigger={
-          <div className={cs.sortableHeader}>
-            <span className={cs.label}>{label}</span>
-            {sortBy === dataKey && (
-              <SortIcon
-                sortDirection={
-                  sortDirection === "ASC" ? "ascending" : "descending"
-                }
-                className={cs.sortIcon}
-              />
-            )}
-          </div>
-        }
-        content={label}
-      />
-=======
       <div className={cs.sortableHeader}>
         {columnData ? (
           <ColumnHeaderTooltip
-            trigger={<div className={cs.label}>{label}</div>}
+            trigger={<span className={cs.label}>{label}</span>}
             title={label}
             content={columnData.tooltip}
             link={columnData.link}
           />
         ) : (
           <BasicPopup
-            trigger={<div className={cs.label}>{label}</div>}
+            trigger={<span className={cs.label}>{label}</span>}
             content={label}
           />
         )}
@@ -130,7 +112,6 @@
           className={cx(cs.sortIcon, sortBy === dataKey && cs.active)}
         />
       </div>
->>>>>>> f51b1c3b
     );
   }
 
