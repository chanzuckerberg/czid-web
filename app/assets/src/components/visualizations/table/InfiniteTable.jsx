import React from "react";
import PropTypes from "prop-types";
import { defaultTableRowRenderer, InfiniteLoader } from "react-virtualized";
import { isObject } from "lodash/fp";
import BaseTable from "./BaseTable";
import cs from "./infinite_table.scss";
import cx from "classnames";

const STATUS_LOADING = 1;
const STATUS_LOADED = 2;

const makeCancelable = promise => {
  console.log("InfiniteTable:makeCancelable");
  let hasCanceled_ = false;

  const wrappedPromise = new Promise((resolve, reject) => {
    promise.then(
      val => (hasCanceled_ ? reject({ isCanceled: true }) : resolve(val)),
      error => (hasCanceled_ ? reject({ isCanceled: true }) : reject(error))
    );
  });

  return {
    promise: wrappedPromise,
    cancel() {
      console.log("InfiniteTable:makeCancelable:cancel");
      hasCanceled_ = true;
    },
  };
};

class InfiniteTable extends React.Component {
  // Encapsulates Table in an InfiniteLoader component.
  // Keeps track of rows for which a load request was made, to avoid requesting the same row twice.
  // ATTENTION: This class does not automatically reload rows if data changes.
  //            Reset function must be called explicitly by the client.
  //            This happens also because react virtualized memoizes responses and
  //            may not ask for the rows again.

  constructor(props) {
    super(props);

    this.rows = [];
    this.loadedRowsMap = [];
    this.state = {
      rowCount: this.props.rowCount,
    };

    this.cancelableLoadRowsPromise = null;
  }

  componentWillUnmount = () => {
    console.log("InfiniteTable:componentWillUnmount");
    if (this.cancelableLoadRowsPromise) {
      console.log("InfiniteTable:componentWillUnmount - canceled request");
      this.cancelableLoadRowsPromise.cancel();
    }
  };

  isRowLoadingOrLoaded = ({ index }) => {
    return !!this.loadedRowsMap[index];
  };

  loadMoreRows = async ({ startIndex, stopIndex }) => {
    const { onLoadRows, minimumBatchSize } = this.props;

    for (let i = startIndex; i <= stopIndex; i++) {
      this.loadedRowsMap[i] = STATUS_LOADING;
    }

<<<<<<< HEAD
    this.cancelableLoadRowsPromise = makeCancelable(
      onLoadRows({ startIndex, stopIndex })
    );
    this.cancelableLoadRowsPromise.promise
      .then(newRows => {
        const requestedNumberOfRows = stopIndex - startIndex + 1;
        this.rows.splice(startIndex, requestedNumberOfRows, ...newRows);

        if (requestedNumberOfRows !== newRows.length) {
          this.setState({ rowCount: this.rows.length });
        } else {
          this.setState({ rowCount: this.rows.length + minimumBatchSize });
        }

        for (let i = startIndex; i <= stopIndex; i++) {
          this.loadedRowsMap[i] = STATUS_LOADED;
        }

        this.cancelableLoadRowsPromise = null;
        return true;
      })
      .catch(error => {
        console.log("InfiniteTable:onLoadRows:catch", error);
        if (!error.isCanceled) {
          // eslint-disable-next-line no-console
          console.error("Error loading rows", error);
        }
      });
    // const newRows = await onLoadRows({ startIndex, stopIndex });
    return this.cancelableLoadRowsPromise.promise;
    // const requestedNumberOfRows = stopIndex - startIndex + 1;
    // this.rows.splice(startIndex, requestedNumberOfRows, ...newRows);

    // if (requestedNumberOfRows !== newRows.length) {
    //   this.setState({ rowCount: this.rows.length });
    // } else {
    //   this.setState({ rowCount: this.rows.length + minimumBatchSize });
    // }

    // for (let i = startIndex; i <= stopIndex; i++) {
    //   this.loadedRowsMap[i] = STATUS_LOADED;
    // }

    // return true;
=======
    const newRows = await onLoadRows({ startIndex, stopIndex });
    const requestedNumberOfRows = stopIndex - startIndex + 1;
    this.rows.splice(startIndex, requestedNumberOfRows, ...newRows);

    if (requestedNumberOfRows !== newRows.length) {
      this.setState({ rowCount: this.rows.length });
    } else {
      this.setState({ rowCount: this.rows.length + minimumBatchSize });
    }

    for (let i = startIndex; i <= stopIndex; i++) {
      this.loadedRowsMap[i] = STATUS_LOADED;
    }

    return true;
>>>>>>> f51b1c3b
  };

  getRow = ({ index }) => {
    return this.rows[index] || {};
  };

  rowRenderer = rowProps => {
    const { loadingClassName } = this.props;
    if (!this.rows[rowProps.index]) {
      rowProps.className = cx(rowProps.className, cs.loading, loadingClassName);
    }

    return defaultTableRowRenderer(rowProps);
  };

  defaultCellRenderer = ({ cellData }) => {
    // Guarantees that we have at least one child div in the cell
    return (
      <div className={cs.cellContent}>
        {/* Use .name if val is an object (e.g. location object) */}
        {cellData == null
          ? ""
          : isObject(cellData)
            ? cellData.name
            : String(cellData)}
      </div>
    );
  };

  handleGetRowHeight = ({ index }) => {
    const { defaultRowHeight } = this.props;
    const height =
      typeof defaultRowHeight === "function"
        ? defaultRowHeight({ index, row: this.rows[index] })
        : defaultRowHeight;
    return height;
  };

  reset = () => {
    // Reset function MUST be called if previously loaded data changes
    const { rowCount } = this.props;
    this.rows = [];
    this.loadedRowsMap = [];
    this.setState(
      { rowCount },
      // reset infinite loader cache with autoReload
      () => this.infiniteLoader.resetLoadMoreRowsCache(true)
    );
  };

  render() {
    const {
      defaultCellRenderer,
      minimumBatchSize,
      onSelectRow,
      onSelectAllRows,
      defaultRowHeight,
      threshold,
      ...extraProps
    } = this.props;
    const { rowCount } = this.state;
    return (
      <InfiniteLoader
        ref={infiniteLoader => (this.infiniteLoader = infiniteLoader)}
        isRowLoaded={this.isRowLoadingOrLoaded}
        loadMoreRows={this.loadMoreRows}
        minimumBatchSize={minimumBatchSize}
        rowCount={rowCount}
        threshold={threshold}
      >
        {({ onRowsRendered, registerChild }) => {
          return (
            <BaseTable
              {...extraProps}
              defaultCellRenderer={
                defaultCellRenderer || this.defaultCellRenderer
              }
              forwardRef={registerChild}
              onRowsRendered={onRowsRendered}
              onSelectAllRows={onSelectAllRows}
              onSelectRow={onSelectRow}
              rowCount={rowCount}
              rowGetter={this.getRow}
              rowHeight={this.handleGetRowHeight}
              rowRenderer={this.rowRenderer}
            />
          );
        }}
      </InfiniteLoader>
    );
  }
}

InfiniteTable.defaultProps = {
  minimumBatchSize: 50,
  // should be at least as high as the minimumBatchSize
  rowCount: 50,
  threshold: 50,
};

InfiniteTable.propTypes = {
  defaultCellRenderer: PropTypes.func,
  loadingClassName: PropTypes.string,
  minimumBatchSize: PropTypes.number,
  // function that retrieves rows from startIndex to stopIndex (inclusive),
  // if it returns less rows than requested, InfiniteTable interprets that
  // as end of page
  onLoadRows: PropTypes.func,
  onSelectRow: PropTypes.func,
  onSelectAllRows: PropTypes.func,
  rowCount: PropTypes.number,
  defaultRowHeight: PropTypes.oneOfType([PropTypes.number, PropTypes.func]),
  threshold: PropTypes.number,
};

export default InfiniteTable;<|MERGE_RESOLUTION|>--- conflicted
+++ resolved
@@ -10,7 +10,6 @@
 const STATUS_LOADED = 2;
 
 const makeCancelable = promise => {
-  console.log("InfiniteTable:makeCancelable");
   let hasCanceled_ = false;
 
   const wrappedPromise = new Promise((resolve, reject) => {
@@ -23,7 +22,6 @@
   return {
     promise: wrappedPromise,
     cancel() {
-      console.log("InfiniteTable:makeCancelable:cancel");
       hasCanceled_ = true;
     },
   };
@@ -50,9 +48,7 @@
   }
 
   componentWillUnmount = () => {
-    console.log("InfiniteTable:componentWillUnmount");
     if (this.cancelableLoadRowsPromise) {
-      console.log("InfiniteTable:componentWillUnmount - canceled request");
       this.cancelableLoadRowsPromise.cancel();
     }
   };
@@ -68,7 +64,6 @@
       this.loadedRowsMap[i] = STATUS_LOADING;
     }
 
-<<<<<<< HEAD
     this.cancelableLoadRowsPromise = makeCancelable(
       onLoadRows({ startIndex, stopIndex })
     );
@@ -91,45 +86,12 @@
         return true;
       })
       .catch(error => {
-        console.log("InfiniteTable:onLoadRows:catch", error);
         if (!error.isCanceled) {
           // eslint-disable-next-line no-console
           console.error("Error loading rows", error);
         }
       });
-    // const newRows = await onLoadRows({ startIndex, stopIndex });
     return this.cancelableLoadRowsPromise.promise;
-    // const requestedNumberOfRows = stopIndex - startIndex + 1;
-    // this.rows.splice(startIndex, requestedNumberOfRows, ...newRows);
-
-    // if (requestedNumberOfRows !== newRows.length) {
-    //   this.setState({ rowCount: this.rows.length });
-    // } else {
-    //   this.setState({ rowCount: this.rows.length + minimumBatchSize });
-    // }
-
-    // for (let i = startIndex; i <= stopIndex; i++) {
-    //   this.loadedRowsMap[i] = STATUS_LOADED;
-    // }
-
-    // return true;
-=======
-    const newRows = await onLoadRows({ startIndex, stopIndex });
-    const requestedNumberOfRows = stopIndex - startIndex + 1;
-    this.rows.splice(startIndex, requestedNumberOfRows, ...newRows);
-
-    if (requestedNumberOfRows !== newRows.length) {
-      this.setState({ rowCount: this.rows.length });
-    } else {
-      this.setState({ rowCount: this.rows.length + minimumBatchSize });
-    }
-
-    for (let i = startIndex; i <= stopIndex; i++) {
-      this.loadedRowsMap[i] = STATUS_LOADED;
-    }
-
-    return true;
->>>>>>> f51b1c3b
   };
 
   getRow = ({ index }) => {
