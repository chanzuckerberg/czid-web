--- conflicted
+++ resolved
@@ -50,13 +50,6 @@
     this.deleteSample = this.deleteSample.bind(this);
   }
 
-<<<<<<< HEAD
-  componentDidMount() {
-    $('.dropdown-button').dropdown({
-      belowOrigin: true
-    });
-  }
-
   deleteSample() {
     axios
       .delete(`/samples/${this.sampleInfo.id}.json`, {
@@ -68,8 +61,6 @@
     })
   }
 
-=======
->>>>>>> 8d01a5b6
   render_metadata_dropdown(label, field) {
     let dropdown_options = this.DROPDOWN_OPTIONS[field];
     let display_value = this.sampleInfo[field] ? this.sampleInfo[field] : '-';
