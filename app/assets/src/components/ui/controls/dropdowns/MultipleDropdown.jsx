import cx from "classnames";
import PropTypes from "prop-types";
import { find, without, includes } from "lodash/fp";
import React from "react";
import BareDropdown from "./BareDropdown";
import DropdownTrigger from "./common/DropdownTrigger";
import DropdownLabel from "./common/DropdownLabel";
import CheckboxItem from "./common/CheckboxItem";
import cs from "./multiple_dropdown.scss";

class MultipleDropdown extends React.Component {
  constructor(props) {
    super(props);

    this.state = {
      value: this.props.value || [],
      valueOnOpen: this.props.value || []
    };
  }

  handleOptionClicked = (value, isChecked) => {
    let selectedValues = this.state.value.slice();
    if (!isChecked) {
      selectedValues = without([value], selectedValues);
    } else {
      selectedValues.push(value);
    }
    this.setState({ value: selectedValues });
    this.props.onChange && this.props.onChange(selectedValues);
  };

  handleItemClicked = event => event.stopPropagation();

  static getDerivedStateFromProps(props, state) {
    if (props.value !== state.prevPropsValue) {
      return {
        value: props.value,
        prevPropsValue: props.value
      };
    }
    return null;
  }

  renderMenuItem(option, checked) {
    const { boxed } = this.props;
    return (
      <CheckboxItem
        key={option.value}
        value={option.value}
        label={option.text}
        checked={checked}
        onOptionClick={this.handleOptionClicked}
        boxed={boxed}
      />
    );
  }

  renderMenuItems() {
    const { value: propsValue, options, checkedOnTop } = this.props;
    const { value: stateValue, valueOnOpen } = this.state;
    let checkedOptions = propsValue || stateValue;

    if (checkedOnTop) {
      const checked = valueOnOpen.map(optionValue =>
        this.renderMenuItem(
          find({ value: optionValue }, options),
          includes(optionValue, checkedOptions)
        )
      );
      const unchecked = options
        .filter(option => !includes(option.value, valueOnOpen))
        .map(option =>
          this.renderMenuItem(option, includes(option.value, checkedOptions))
        );

      return checked.concat(unchecked);
    } else {
      return options.map(option =>
        this.renderMenuItem(option, includes(option.value, checkedOptions))
      );
    }
  }

  renderText() {
    const { disabled, hideCounter, label, rounded } = this.props;
    const { value } = this.state;

    const counterLabel = !hideCounter &&
      value.length > 0 && (
        <DropdownLabel
          className={cs.dropdownLabel}
          disabled={disabled}
          text={String(value.length)}
        />
      );
    return (
      <DropdownTrigger
        className={cs.dropdownTrigger}
        label={label}
        value={counterLabel}
        rounded={rounded}
      />
    );
  }

  handleOpen = () => {
    const { checkedOnTop } = this.props;
    if (checkedOnTop)
      this.setState({
        valueOnOpen: this.state.value.slice()
      });
  };

  render() {
    const {
<<<<<<< HEAD
      arrowInsideTrigger,
=======
>>>>>>> 59fa35e7
      boxed,
      checkedOnTop,
      hideCounter,
      label,
      onChange,
      options,
      rounded,
      trigger,
      value,
      className,
      ...otherProps
    } = this.props;

    const renderedMenuItems = this.renderMenuItems();
    const searchStrings = renderedMenuItems.map(item => item.props.label);

    return (
      <BareDropdown
        {...otherProps}
        floating
<<<<<<< HEAD
        className={cs.multipleDropdown}
        arrowInsideTrigger={arrowInsideTrigger}
=======
        className={cx(cs.multipleDropdown, className)}
        arrowInsideTrigger
>>>>>>> 59fa35e7
        trigger={trigger || this.renderText()}
        items={renderedMenuItems}
        itemSearchStrings={searchStrings}
        onOpen={this.handleOpen}
      />
    );
  }
}

MultipleDropdown.defaultProps = {
  arrowInsideTrigger: true,
  value: []
};

MultipleDropdown.propTypes = {
<<<<<<< HEAD
  arrowInsideTrigger: PropTypes.bool,
=======
>>>>>>> 59fa35e7
  boxed: PropTypes.bool,
  checkedOnTop: PropTypes.bool,
  disabled: PropTypes.bool,
  hideCounter: PropTypes.bool,
  label: PropTypes.string,
  rounded: PropTypes.bool,
  onChange: PropTypes.func.isRequired,
  options: PropTypes.arrayOf(PropTypes.object),
  trigger: PropTypes.node,
  value: PropTypes.array,
  className: PropTypes.string
};

export default MultipleDropdown;<|MERGE_RESOLUTION|>--- conflicted
+++ resolved
@@ -113,10 +113,7 @@
 
   render() {
     const {
-<<<<<<< HEAD
       arrowInsideTrigger,
-=======
->>>>>>> 59fa35e7
       boxed,
       checkedOnTop,
       hideCounter,
@@ -137,13 +134,8 @@
       <BareDropdown
         {...otherProps}
         floating
-<<<<<<< HEAD
-        className={cs.multipleDropdown}
+        className={cx(cs.multipleDropdown, className)}
         arrowInsideTrigger={arrowInsideTrigger}
-=======
-        className={cx(cs.multipleDropdown, className)}
-        arrowInsideTrigger
->>>>>>> 59fa35e7
         trigger={trigger || this.renderText()}
         items={renderedMenuItems}
         itemSearchStrings={searchStrings}
@@ -159,10 +151,7 @@
 };
 
 MultipleDropdown.propTypes = {
-<<<<<<< HEAD
   arrowInsideTrigger: PropTypes.bool,
-=======
->>>>>>> 59fa35e7
   boxed: PropTypes.bool,
   checkedOnTop: PropTypes.bool,
   disabled: PropTypes.bool,
