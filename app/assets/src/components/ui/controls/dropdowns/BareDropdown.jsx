--- conflicted
+++ resolved
@@ -40,7 +40,6 @@
     this.setState(
       {
         filterString
-        // filteredItems: this.getFilteredItems(filterString)
       },
       () => onFilterChange(filterString)
     );
@@ -141,9 +140,8 @@
       otherProps
     );
 
-<<<<<<< HEAD
     const filteredItems = this.getFilteredItems(filterString);
-=======
+
     const menu = (
       <BaseDropdown.Menu
         className={cx(
@@ -169,7 +167,7 @@
           </div>
         )}
         <BaseDropdown.Menu scrolling className={cs.innerMenu}>
-          {this.state.filteredItems}
+          {filteredItems}
         </BaseDropdown.Menu>
       </BaseDropdown.Menu>
     );
@@ -194,7 +192,6 @@
         />
       );
     }
->>>>>>> 59fa35e7
 
     return (
       <BaseDropdown
@@ -202,7 +199,6 @@
         className={dropdownClassName}
         onBlur={e => e.stopPropagation()}
       >
-<<<<<<< HEAD
         <BaseDropdown.Menu
           className={cx(cs.menu, (menuLabel || search) && cs.extraPadding)}
           onClick={!closeOnClick ? e => e.stopPropagation() : undefined}
@@ -226,9 +222,6 @@
             {filteredItems}
           </BaseDropdown.Menu>
         </BaseDropdown.Menu>
-=======
-        {menu}
->>>>>>> 59fa35e7
       </BaseDropdown>
     );
   }
