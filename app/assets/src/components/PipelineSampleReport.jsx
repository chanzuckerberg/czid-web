--- conflicted
+++ resolved
@@ -15,11 +15,8 @@
 import MultipleDropdown from "./ui/controls/dropdowns/MultipleDropdown";
 import ThresholdFilterDropdown from "./ui/controls/dropdowns/ThresholdFilterDropdown";
 import BetaLabel from "./ui/labels/BetaLabel";
-<<<<<<< HEAD
 import PhyloTreeByPathCreationModal from "./views/phylo_tree/PhyloTreeByPathCreationModal";
-=======
-import PhyloTreeInputs from "./views/phylo_tree/PhyloTreeInputs.jsx";
->>>>>>> e96c911f
+import PhyloTreeChecks from "./views/phylo_tree/PhyloTreeChecks";
 
 class PipelineSampleReport extends React.Component {
   constructor(props) {
@@ -880,18 +877,11 @@
           aria-hidden="true"
         />
       );
-<<<<<<< HEAD
-    if (this.allowPhyloTree && taxInfo.tax_id > 0 && taxInfo.NT.r > 0)
-=======
     if (
       this.allowPhyloTree &&
       taxInfo.tax_id > 0 &&
-      PhyloTreeInputs.passesCreateCondition({
-        NT: taxInfo.NT.r,
-        NR: taxInfo.NR.r
-      })
+      PhyloTreeChecks.passesCreateCondition(taxInfo.NT.r, taxInfo.NR.r)
     )
->>>>>>> e96c911f
       phyloTreeDot = (
         <PhyloTreeByPathCreationModal
           trigger={
