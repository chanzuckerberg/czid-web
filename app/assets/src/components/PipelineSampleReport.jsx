--- conflicted
+++ resolved
@@ -4,12 +4,7 @@
 import $ from 'jquery';
 import Tipsy from 'react-tipsy';
 import ReactAutocomplete from 'react-autocomplete';
-<<<<<<< HEAD
-=======
 import { Dropdown } from 'semantic-ui-react'
-import Samples from './Samples';
-import ReportFilter from './ReportFilter';
->>>>>>> 342d0d37
 import numberWithCommas from '../helpers/strings';
 import StringHelper from '../helpers/StringHelper';
 import Nanobar from 'nanobar';
