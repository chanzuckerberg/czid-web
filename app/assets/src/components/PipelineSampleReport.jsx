--- conflicted
+++ resolved
@@ -4,11 +4,7 @@
 import $ from "jquery";
 import Tipsy from "react-tipsy";
 import ReactAutocomplete from "react-autocomplete";
-<<<<<<< HEAD
 import { Dropdown, Label, Icon } from "semantic-ui-react";
-=======
-import { Dropdown } from "semantic-ui-react";
->>>>>>> d9384d5c
 import numberWithCommas from "../helpers/strings";
 import StringHelper from "../helpers/StringHelper";
 import Nanobar from "nanobar";
@@ -35,15 +31,10 @@
       ""
     );
     const cached_cats = Cookies.get("excluded_categories");
-<<<<<<< HEAD
     const cached_exclude_subcats = Cookies.get('exclude_subcats');
     const cached_name_type = Cookies.get("name_type");
     const savedThresholdFilters = this.getSavedThresholdFilters();
     this.category_child_parent = { Phage: 'Viruses' };
-=======
-    const cached_name_type = Cookies.get("name_type");
-    const savedThresholdFilters = this.getSavedThresholdFilters();
->>>>>>> d9384d5c
     this.allThresholds = ThresholdMap();
     this.genus_map = {};
 
@@ -81,10 +72,7 @@
       pagesRendered: 0,
       sort_by: this.default_sort_by,
       excluded_categories: cached_cats ? JSON.parse(cached_cats) : [],
-<<<<<<< HEAD
       exclude_subcats: (cached_exclude_subcats) ? JSON.parse(cached_exclude_subcats) : [],
-=======
->>>>>>> d9384d5c
       name_type: cached_name_type ? cached_name_type : "Scientific Name",
       search_taxon_id: 0,
       rendering: false,
@@ -211,10 +199,7 @@
     if (
       this.state.search_taxon_id > 0 ||
       this.state.excluded_categories.length > 0 ||
-<<<<<<< HEAD
       this.state.exclude_subcats.length > 0 ||
-=======
->>>>>>> d9384d5c
       (this.state.activeThresholds.length > 0 &&
         this.isThresholdValid(this.state.activeThresholds[0]))
     ) {
@@ -228,10 +213,7 @@
       {
         activeThresholds: [Object.assign({}, this.defaultThreshold)],
         excluded_categories: [],
-<<<<<<< HEAD
         exclude_subcats: [],
-=======
->>>>>>> d9384d5c
         searchId: 0,
         searchKey: "",
         search_taxon_id: 0,
@@ -247,10 +229,7 @@
       () => {
         this.saveThresholdFilters();
         Cookies.set("excluded_categories", "[]");
-<<<<<<< HEAD
         Cookies.set('exclude_subcats', '[]');
-=======
->>>>>>> d9384d5c
         this.flash();
       }
     );
@@ -536,7 +515,6 @@
     } else {
       excluded_categories.push(e.target.value);
     }
-<<<<<<< HEAD
     // Also update subcategory to match category
     let new_exclude_subcats = this.state.exclude_subcats;
     let subcats = Object.keys(this.category_child_parent);
@@ -560,17 +538,11 @@
       {
         excluded_categories: excluded_categories,
         exclude_subcats: new_exclude_subcats,
-=======
-    this.setState(
-      {
-        excluded_categories: excluded_categories,
->>>>>>> d9384d5c
         searchId: 0,
         searchKey: ""
       },
       () => {
         Cookies.set("excluded_categories", JSON.stringify(excluded_categories));
-<<<<<<< HEAD
         Cookies.set('exclude_subcats', JSON.stringify(new_exclude_subcats));
         this.applySearchFilter(0, excluded_categories, undefined, new_exclude_subcats);
         this.flash();
@@ -597,12 +569,6 @@
       this.applySearchFilter(0, this.state.excluded_categories, undefined, new_exclude_subcats);
       this.flash();
     });
-=======
-        this.applySearchFilter(0, excluded_categories);
-        this.flash();
-      }
-    );
->>>>>>> d9384d5c
   }
 
   sortResults() {
@@ -736,15 +702,7 @@
       thresholded_taxons.push(genus_taxon);
     }
 
-<<<<<<< HEAD
     this.applySearchFilter(0, this.state.excluded_categories, thresholded_taxons, this.state.exclude_subcats);
-=======
-    this.applySearchFilter(
-      0,
-      this.state.excluded_categories,
-      thresholded_taxons
-    );
->>>>>>> d9384d5c
 
     if (play_animation) {
       this.flash();
@@ -1118,10 +1076,7 @@
       {
         searchId,
         excluded_categories: [],
-<<<<<<< HEAD
         exclude_subcats: [],
-=======
->>>>>>> d9384d5c
         searchKey: item[0],
         activeThresholds: []
       },
@@ -1165,7 +1120,6 @@
         <AdvancedFilterTagList threshold={threshold} key={i} i={i} parent={this} />
       )
     );
-<<<<<<< HEAD
 
     const categories_filter_tag_list = this.displayedCategories(
       this.state.excluded_categories
@@ -1187,36 +1141,12 @@
       );
     });
 
-=======
-
-    const categories_filter_tag_list = this.displayedCategories(
-      this.state.excluded_categories
-    ).map((category, i) => {
-      return (
-        <span className="filter-tag" key={`category_tag_${i}`}>
-          <span className="filter-tag-name"> {category} </span>
-          <span
-            className="filter-tag-x"
-            data-exclude-category={category}
-            onClick={e => {
-              this.applyExcludedCategories(e);
-            }}
-          >
-            X
-          </span>
-        </span>
-      );
-    });
->>>>>>> d9384d5c
     return (
       <RenderMarkup
         filter_row_stats={filter_row_stats}
         advanced_filter_tag_list={advanced_filter_tag_list}
         categories_filter_tag_list={categories_filter_tag_list}
-<<<<<<< HEAD
         subcats_filter_tag_list={subcats_filter_tag_list}
-=======
->>>>>>> d9384d5c
         parent={this}
       />
     );
@@ -1499,7 +1429,6 @@
     </li>
   );
 }
-<<<<<<< HEAD
 
 function CategoryFilter({ parent }) {
   return (
@@ -1563,52 +1492,6 @@
   );
 }
 
-=======
-
-function CategoryFilter({ parent }) {
-  return (
-    <li className="categories-dropdown top-filter ui dropdown custom-dropdown filter-btn">
-      <div className="categories-filters-activate">
-        <span className="filter-label">Categories</span>
-        <span className="filter-label-count">
-          {parent.all_categories.length -
-            parent.state.excluded_categories.length}{" "}
-        </span>
-        <i className="fa fa-angle-down right down-box" />
-      </div>
-      <div className="categories-filters-modal">
-        <div className="categories">
-          <ul>
-            {parent.all_categories.map((category, i) => {
-              return (
-                <li key={i}>
-                  <input
-                    type="checkbox"
-                    className="filled-in cat-filter"
-                    id={category.name}
-                    value={category.name}
-                    onChange={e => {}}
-                    onClick={e => {
-                      parent.applyExcludedCategories(e);
-                    }}
-                    checked={
-                      parent.state.excluded_categories.indexOf(category.name) <
-                      0
-                    }
-                  />
-                  <label htmlFor={category.name}>{category.name}</label>
-                </li>
-              );
-            })}
-          </ul>
-          {parent.all_categories.length < 1 ? <p>None found</p> : null}
-        </div>
-      </div>
-    </li>
-  );
-}
-
->>>>>>> d9384d5c
 function ReportSearchBox({ parent }) {
   return (
     <li className="search-box genus-autocomplete-container">
@@ -1700,10 +1583,7 @@
   filter_row_stats,
   advanced_filter_tag_list,
   categories_filter_tag_list,
-<<<<<<< HEAD
   subcats_filter_tag_list,
-=======
->>>>>>> d9384d5c
   parent
 }) {
   return (
@@ -1723,11 +1603,7 @@
                   </ul>
                 </div>
                 <div className="filter-tags-list">
-<<<<<<< HEAD
                   {advanced_filter_tag_list} {categories_filter_tag_list} {subcats_filter_tag_list}
-=======
-                  {advanced_filter_tag_list} {categories_filter_tag_list}
->>>>>>> d9384d5c
                 </div>
                 {filter_row_stats}
               </div>
