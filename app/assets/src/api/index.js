// TODO(mark): Split this file up as more API methods get added.
import axios from "axios";
import { toPairs } from "lodash/fp";
import { cleanFilePath } from "~utils/sample";

const postWithCSRF = async (url, params) => {
  const resp = await axios.post(url, {
    ...params,
    // Fetch the CSRF token from the DOM.
    authenticity_token: document.getElementsByName("csrf-token")[0].content
  });

  // Just return the data.
  // resp also contains headers, status, etc. that we might use later.
  return resp.data;
};

// TODO(mark): Remove redundancy in CSRF methods.
const putWithCSRF = async (url, params) => {
  const resp = await axios.put(url, {
    ...params,
    // Fetch the CSRF token from the DOM.
    authenticity_token: document.getElementsByName("csrf-token")[0].content
  });

  // Just return the data.
  // resp also contains headers, status, etc. that we might use later.
  return resp.data;
};

// TODO: add error handling
const get = async (url, config) => {
  const resp = await axios.get(url, config);

  return resp.data;
};

const deleteWithCSRF = url =>
  axios.delete(url, {
    data: {
      // Fetch the CSRF token from the DOM.
      authenticity_token: document.getElementsByName("csrf-token")[0].content
    }
  });

const getURLParamString = params =>
  toPairs(params)
    .map(pair => pair.join("="))
    .join("&");

const getSampleMetadata = (id, pipelineVersion) => {
  return get(
    pipelineVersion
      ? `/samples/${id}/metadata?pipeline_version=${pipelineVersion}`
      : `/samples/${id}/metadata`
  );
};

// Get MetadataField info for the sample(s) (either one ID or an array)
const getSampleMetadataFields = ids =>
  get("/samples/metadata_fields", {
    params: {
      sampleIds: [ids].flat()
    }
  });

const saveSampleMetadata = (id, field, value) =>
  postWithCSRF(`/samples/${id}/save_metadata_v2`, {
    field,
    value
  });

const getMetadataTypesByHostGenomeName = () =>
  get("/samples/metadata_types_by_host_genome_name");

// Save fields on the sample model (NOT sample metadata)
const saveSampleField = (id, field, value) =>
  postWithCSRF(`/samples/${id}/save_metadata`, {
    field,
    value
  });

const saveSampleName = (id, name) => saveSampleField(id, "name", name);

const saveSampleNotes = (id, sampleNotes) =>
  saveSampleField(id, "sample_notes", sampleNotes);

const getAlignmentData = (sampleId, alignmentQuery, pipelineVersion) =>
  get(
    `/samples/${sampleId}/alignment_viz/${alignmentQuery}.json?pipeline_version=${pipelineVersion}`
  );

const deleteSample = id => deleteWithCSRF(`/samples/${id}.json`);

const getSampleReportInfo = (id, params) =>
  get(`/samples/${id}/report_info${params}`);

const getSummaryContigCounts = (id, minContigSize) =>
  get(`/samples/${id}/summary_contig_counts?min_contig_size=${minContigSize}`);

// Send a request to create a single sample. Does not upload the files.
// sourceType can be "local" or "s3".
const createSample = (
  sampleName,
  projectName,
  hostId,
  inputFiles,
  sourceType,
  preloadResultsPath = "",
  alignmentConfig = "",
  pipelineBranch = "",
  dagVariables = "{}",
  maxInputFragments = "",
  subsample = ""
) =>
  new Promise((resolve, reject) => {
    const fileAttributes = Array.from(inputFiles, file => {
      if (sourceType === "local") {
        return {
          source_type: sourceType,
          source: cleanFilePath(file.name),
          parts: cleanFilePath(file.name)
        };
      } else {
        return {
          source_type: sourceType,
          source: file
        };
      }
    });

    axios
      .post("/samples.json", {
        sample: {
          name: sampleName,
          project_name: projectName,
          host_genome_id: hostId,
          input_files_attributes: fileAttributes,
          status: "created",
          client: "web",

          // Admin options
          s3_preload_result_path: preloadResultsPath,
          alignment_config_name: alignmentConfig,
          pipeline_branch: pipelineBranch,
          dag_vars: dagVariables,
          max_input_fragments: maxInputFragments,
          subsample: subsample
        },
        authenticity_token: document.getElementsByName("csrf-token")[0].content
      })
      .then(response => {
        resolve(response);
      })
      .catch(error => {
        reject(error);
      });
  });

const validateMetadataCSVForProject = (id, metadata) =>
  postWithCSRF(`/projects/${id}/validate_metadata_csv`, {
    metadata
  });

const uploadMetadataForProject = (id, metadata) =>
  postWithCSRF(`/projects/${id}/upload_metadata`, {
    metadata
  });

const getOfficialMetadataFields = () =>
  get("/metadata/official_metadata_fields");

const getAllHostGenomes = () => get("/host_genomes.json");

const bulkUploadRemoteSamples = samples =>
  postWithCSRF(`/samples/bulk_upload.json`, {
    samples
  });

const markSampleUploaded = sampleId =>
  putWithCSRF(`/samples/${sampleId}.json`, {
    sample: {
      id: sampleId,
      status: "uploaded"
    }
  });

const uploadFileToUrl = async (
  file,
  url,
  { onUploadProgress, onSuccess, onError }
) => {
  const config = {
    onUploadProgress
  };

  return axios
    .put(url, file, config)
    .then(onSuccess)
    .catch(onError);
};

const getTaxonDescriptions = taxonList =>
  get(`/taxon_descriptions.json?taxon_list=${taxonList.join(",")}`);

const getTaxonDistributionForBackground = (backgroundId, taxonId) =>
  get(`/backgrounds/${backgroundId}/show_taxon_dist.json?taxid=${taxonId}`);

const getSampleTaxons = (params, cancelToken) =>
  get("/samples/samples_taxons.json", {
    params,
    cancelToken
  });

<<<<<<< HEAD
const getSamples = ({ projectId, onlyLibrary, excludeLibrary } = {}) => {
  // TODO: add remaining parameters: filterm search, page, sortBy
  return get("/samples/index_v2.json", {
    params: {
      projectId,
      onlyLibrary,
      excludeLibrary
    }
  });
};

const getProjects = ({ onlyLibrary, excludeLibrary } = {}) => {
  return get("/projects.json", {
    params: {
      onlyLibrary,
      excludeLibrary
    }
  });
=======
const logAnalyticsEvent = (eventName, eventData = {}) => {
  // Wrapper around Segment analytics so we can add things later
  if (window.analytics) window.analytics.track(eventName, eventData);
>>>>>>> 5f997456
};

export {
  get,
  getSampleMetadata,
  getSampleMetadataFields,
  getSampleReportInfo,
  getSamples,
  getProjects,
  saveSampleMetadata,
  getMetadataTypesByHostGenomeName,
  saveSampleName,
  saveSampleNotes,
  getAlignmentData,
  getURLParamString,
  deleteSample,
  getSummaryContigCounts,
  createSample,
  validateMetadataCSVForProject,
  uploadMetadataForProject,
  getOfficialMetadataFields,
  getAllHostGenomes,
  bulkUploadRemoteSamples,
  markSampleUploaded,
  uploadFileToUrl,
  getTaxonDescriptions,
  getTaxonDistributionForBackground,
  getSampleTaxons,
  logAnalyticsEvent
};<|MERGE_RESOLUTION|>--- conflicted
+++ resolved
@@ -212,30 +212,27 @@
     cancelToken
   });
 
-<<<<<<< HEAD
-const getSamples = ({ projectId, onlyLibrary, excludeLibrary } = {}) => {
-  // TODO: add remaining parameters: filterm search, page, sortBy
-  return get("/samples/index_v2.json", {
+// TODO: add remaining parameters: filterm search, page, sortBy
+const getSamples = ({ projectId, onlyLibrary, excludeLibrary } = {}) =>
+  get("/samples/index_v2.json", {
     params: {
       projectId,
       onlyLibrary,
       excludeLibrary
     }
   });
-};
-
-const getProjects = ({ onlyLibrary, excludeLibrary } = {}) => {
-  return get("/projects.json", {
+
+const getProjects = ({ onlyLibrary, excludeLibrary } = {}) =>
+  get("/projects.json", {
     params: {
       onlyLibrary,
       excludeLibrary
     }
   });
-=======
+
 const logAnalyticsEvent = (eventName, eventData = {}) => {
   // Wrapper around Segment analytics so we can add things later
   if (window.analytics) window.analytics.track(eventName, eventData);
->>>>>>> 5f997456
 };
 
 export {
