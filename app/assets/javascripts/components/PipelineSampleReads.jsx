--- conflicted
+++ resolved
@@ -7,18 +7,12 @@
     this.rerunPath = props.rerun_path;
     this.sampleInfo = props.sampleInfo;
     this.projectInfo = props.projectInfo;
-<<<<<<< HEAD
-    this.reportInfo =  (Object.keys(props.reportInfo).length > 0) ? props.reportInfo : null;
-=======
-
     this.reportPresent =  props.reportPresent;
     this.reportTime = props.reportTime;
     this.allCategories  = props.allCategories
     this.reportDetails  = props.reportDetails
     this.reportPageParams  = props.reportPageParams
-
     this.jobStatistics = props.jobStatistics;
->>>>>>> 2fcb375a
     this.summary_stats = props.summary_stats;
     this.gotoReport = this.gotoReport.bind(this);
     this.sampleId = this.sampleInfo.id;
