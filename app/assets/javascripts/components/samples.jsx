--- conflicted
+++ resolved
@@ -15,13 +15,8 @@
             <i className="fa fa-flask" aria-hidden="true"></i> {sample.name} </a>
           </td>
           <td><a href={'/samples/' + sample.id}>{moment(sample.created_at).format(' L,  h:mm a')}</a></td>
-<<<<<<< HEAD
           <td>{ !pipelineInfo[i].pipeline_info ? 'NA' : <a href={'/samples/' + sample.id}>{numberWithCommas(pipelineInfo[i].pipeline_info.total_reads)}</a>}</td>
           <td>{ !pipelineInfo[i].summary_stats.remaining_reads ? 'NA' : <a href={'/samples/' + sample.id}>{numberWithCommas(pipelineInfo[i].summary_stats.remaining_reads)}</a>}</td>
-=======
-          <td>{ !pipelineInfo[i].pipeline_info ? 'NA' : <a href={'/samples/' + sample.id}>{pipelineInfo[i].pipeline_info.total_reads}</a>}</td>
-          <td>{ !pipelineInfo[i].summary_stats.remaining_reads ? 'NA' : <a href={'/samples/' + sample.id}>{pipelineInfo[i].summary_stats.remaining_reads}</a>}</td>
->>>>>>> 2e27b28a
           <td>{ !pipelineInfo[i].summary_stats.percent_remaining ? 'NA' : <a href={'/samples/' + sample.id}>{pipelineInfo[i].summary_stats.percent_remaining.toFixed(2)}%</a>}</td>
           <td>{ !pipelineInfo[i].pipeline_info ? 'Pending' : <a href={'/samples/' + sample.id}>Created</a>}</td>
           <td>{ !pipelineInfo[i].summary_stats.compression_ratio ? 'NA' : <a href={'/samples/' + sample.id}>{pipelineInfo[i].summary_stats.compression_ratio.toFixed(2)}</a>}</td>
