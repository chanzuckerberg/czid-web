--- conflicted
+++ resolved
@@ -520,9 +520,9 @@
   renderTable(samples) {
 
     search_box = (
-      <div className="search-box">
+      <div className="row search-box">
         <span className="icon"><i className="fa fa-search" aria-hidden="true"></i></span>
-        <input id="search" value={this.state.searchParams} onChange={this.handleSearchChange}  type="search" onKeyDown={this.handleSearch} className="search" placeholder='Search for Sample'/>{ this.state.showSearchLoader ? <i className='fa fa-spinner fa-spin fa-lg'></i> : null }
+        <input id="search" value={this.state.searchParams} onChange={this.handleSearchChange}  type="search" onKeyDown={this.handleSearch} className="search" placeholder='Search for sample'/>
       </div>
     );
 
@@ -590,7 +590,6 @@
     return (
     <div className="content-wrapper">
       <div className="sample-container">
-<<<<<<< HEAD
           { search_box }
           { column_select_dropdown }
           { status_filter_dropdown }
@@ -598,25 +597,6 @@
             { tableHead }
             { !samples.length && this.state.displayEmpty ? this.renderEmptyTable() : this.renderPipelineOutput(samples)  }
           </div>
-=======
-        <div className="row search-box">
-          <span className="icon"><i className="fa fa-search" aria-hidden="true"></i></span>
-          <input id="search" value={this.state.searchParams} onChange={this.handleSearchChange}  type="search" onKeyDown={this.handleSearch} className="search" placeholder='Search for Sample'/>
-        </div>
-          {/* Dropdown menu */}
-          <ul id='dropdownstatus' className='status dropdown-content'>
-          <li><a className="title"><b>Filter by status</b></a></li>
-          <li className="divider"></li>
-          <li className="filter-item" data-status="WAITING" onClick={ this.handleStatusFilterSelect } ><a data-status="WAITING" className="filter-item waiting">Waiting</a><i data-status="WAITING" className="filter fa fa-check"></i></li>
-          <li className="filter-item" data-status="UPLOADING" onClick={ this.handleStatusFilterSelect }><a data-status="UPLOADING" className="filter-item uploading">In Progress</a><i data-status="UPLOADING"  className="filter fa fa-check"></i></li>
-          <li className="filter-item" data-status="CHECKED" onClick={ this.handleStatusFilterSelect }><a data-status="CHECKED" className="filter-item complete">Complete</a><i data-status="CHECKED" className="filter fa fa-check"></i></li>
-          <li className="filter-item" onClick={ this.handleStatusFilterSelect } data-status="FAILED" ><a data-status="FAILED" className="filter-item failed">Failed</a><i data-status="FAILED" className="filter fa fa-check"></i></li>
-            <li className="divider"></li>
-          <li className="filter-item" data-status="ALL" onClick={ this.handleStatusFilterSelect }><a data-status="ALL" className="filter-item all">All</a><i data-status="ALL" className="filter all fa fa-check"></i></li>
-          </ul>
-          { tableHead }
-          { !samples.length && this.state.displayEmpty ? this.renderEmptyTable() : this.renderPipelineOutput(samples)  }
->>>>>>> ac1ecf0e
       </div>
       { !this.state.pageEnd && this.state.allSamples.length > 14 ? <div className="scroll">
         <i className='fa fa-spinner fa-spin fa-3x'></i>
