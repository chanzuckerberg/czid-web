--- conflicted
+++ resolved
@@ -504,8 +504,14 @@
     const tableHead = (
       <div className="row wrapper">
         <div className="row table-container">
-<<<<<<< HEAD
-          <div className="col s4"><span>Name</span></div>
+
+          <div className="col s4 sort-able">
+            <div onClick={this.sortSamples}>
+              <span>Name</span>
+              <i className={`fa ${(this.state.sort_by === 'name,desc') ? 'fa fa-caret-up' : 'fa fa-caret-down'}
+              ${(this.state.sort_by === 'name,desc' || this.state.sort_by === 'name,asc') ? 'active': 'hidden'}`}></i>
+            </div>
+          </div>
 
           <div key="total_reads" className="optional-column total_reads col s1">{ this.COLUMN_DISPLAY_MAP.total_reads.display_name }</div>
           <div key="nonhost_reads" className="optional-column nonhost_reads col s2">{ this.COLUMN_DISPLAY_MAP.nonhost_reads.display_name }</div>
@@ -556,23 +562,6 @@
       </div>
     );
  
-=======
-          <div className="col s4 sort-able">
-            <div onClick={this.sortSamples}>
-              <span>Name</span>
-              <i className={`fa ${(this.state.sort_by === 'name,desc') ? 'fa fa-caret-up' : 'fa fa-caret-down'}
-              ${(this.state.sort_by === 'name,desc' || this.state.sort_by === 'name,asc') ? 'active': 'hidden'}`}></i>
-            </div>
-          </div>
-          <div className="col s2">Total reads</div>
-          <div className="col s2">Non-host reads</div>
-          <div className="col s1 center" rel='tooltip' data-placement='bottom' title='Passed quality control'>Passed QC</div>
-          <div className="col s1 center" rel='tooltip' data-placement='bottom' title='Duplicate compression ratio'>DCR</div>
-          <div className="col s2 status-dropdown" data-activates="dropdownstatus"><i className="status-filter fa fa-caret-down"></i>Status</div>
-        </div>
-      </div>
-    )
->>>>>>> 9ac78eba
     return (
     <div className="content-wrapper">
       <div className="sample-container">
