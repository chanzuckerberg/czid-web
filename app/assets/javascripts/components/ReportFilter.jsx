--- conflicted
+++ resolved
@@ -105,22 +105,15 @@
       excluded_categories: excluded_categories,
       searchId: 0,
       searchKey: ''
-<<<<<<< HEAD
-    })
-    this.applySearchFilter(0, excluded_categories)
-
-    this.flash()
-  }
-
-  flash() {
-    this.props.flash()
-=======
     }, () => {
       Cookies.set('excluded_categories', JSON.stringify(excluded_categories));
       this.applySearchFilter(0, excluded_categories);
-    });
-
->>>>>>> 9fe5a386
+      this.flash();
+    });
+  }
+
+  flash() {
+    this.props.flash()
   }
 
   resetAllFilters() {
