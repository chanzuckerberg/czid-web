class PipelineList extends React.Component {
  constructor(props, context) {
    super(props, context);
  }

  renderPipelineOutput(samples, pipelineruns) {
    <h1>{JSON.stringify(samples, pipelineruns)}</h1>
    return samples.map((sample, i) => {
      return (
        <tr key={i}>
<<<<<<< HEAD
          <td><a href={'/pipeline_outputs/' + output.id}>
            <i className="fa fa-flask" aria-hidden="true"></i> {output.name} </a>
          </td>
          <td><a href={'/pipeline_outputs/' + output.id}>{moment(output.created_at).format(' L,  h:mm a')}</a></td>
          <td><a href={'/pipeline_outputs/' + output.id}>{this.props.outputData.pipeline_output_info.total_reads}</a></td>
          <td><a href={'/pipeline_outputs/' + output.id}>{this.props.outputData.pipeline_output_info.remaining_reads }</a></td>
          <td><a href={'/pipeline_outputs/' + output.id}>{(this.props.outputData.pipeline_output_info.remaining_reads/this.props.outputData.pipeline_output_info.total_reads * 100).toFixed(2) }%</a></td>
=======

          <td><a href={'/samples/' + sample.id}>
            <i className="fa fa-flask" aria-hidden="true"></i> {sample.name} </a>
          </td>

          <td><a href={'/samples/' + sample.id}>{moment(sample.created_at).format(' L,  h:mm a')}</a></td>

          <td>{ !pipelineruns[i].pipeline_info ? 'NA' : <a href={'/samples/' + sample.id}>{pipelineruns[i].pipeline_info.total_reads}</a>}</td>

          <td>{ !pipelineruns[i].pipeline_info ? 'NA' : <a href={'/samples/' + sample.id}>{pipelineruns[i].pipeline_info.remaining_reads}</a>}</td>

          <td>{ !pipelineruns[i].pipeline_info ? 'NA' : <a href={'/samples/' + sample.id}>{(pipelineruns[i].pipeline_info.remaining_reads/pipelineruns[i].pipeline_info.total_reads * 100).toFixed(2) }%</a>}</td>

          <td><a href={'/samples/' + sample.id}>{sample.status}</a></td>
         
          <td>{ !pipelineruns[i].pipeline_run ? 'NA' : <a href={'/samples/' + sample.id}>{pipelineruns[i].pipeline_run.job_status}</a>}</td>

>>>>>>> ae6e6d1e
        </tr>
      )
    })
  }

  renderTable(samples, lastpipelinerun) {
    return (
    <div className="content-wrapper">
      <div className="container sample-container">
          <table className="bordered highlight">
            <thead>
            <tr>
              <th>Name</th>
              <th>Date Uploaded</th>
              <th>Total Reads</th>
              <th>Final Reads</th>
              <th>Percentage Reads</th>
              <th>Sample status</th>
              <th>Pipeline run status</th>
            </tr>
            </thead>
              <tbody>
                {this.renderPipelineOutput(samples, lastpipelinerun)}
              </tbody>
          </table>
      </div>
    </div>
    )
  }

  render() {
    return (
      <div>
        <Header />
        <div className="sub-header-home">
          <div className="container">
            <div className="content">
              <div className="title">
                All Projects  > { !this.props.project ?  'No project to display yet' : this.props.project.name }
              </div>

              <div className="sub-title">
              { !this.props.project ?  'No project to display yet' : this.props.project.name }
              </div>

              <div className="title-filter">
                <i className="fa fa-bar-chart" aria-hidden="true"></i>
                <span>PIPELINES OUTPUTS</span>
              </div>
            </div>
          </div>
        </div>
<<<<<<< HEAD
          {!this.props.samples ? <div className="no-data"><i className="fa fa-frown-o" aria-hidden="true"> No data to display</i></div> : this.renderTable(this.props.samples)}
=======
          {!this.props.samples && this.props.outputData? <div className="no-data"><i className="fa fa-frown-o" aria-hidden="true"> No data to display</i></div> : this.renderTable(this.props.samples, this.props.outputData)}
>>>>>>> ae6e6d1e
      </div>
    )
  }

}
<|MERGE_RESOLUTION|>--- conflicted
+++ resolved
@@ -8,15 +8,6 @@
     return samples.map((sample, i) => {
       return (
         <tr key={i}>
-<<<<<<< HEAD
-          <td><a href={'/pipeline_outputs/' + output.id}>
-            <i className="fa fa-flask" aria-hidden="true"></i> {output.name} </a>
-          </td>
-          <td><a href={'/pipeline_outputs/' + output.id}>{moment(output.created_at).format(' L,  h:mm a')}</a></td>
-          <td><a href={'/pipeline_outputs/' + output.id}>{this.props.outputData.pipeline_output_info.total_reads}</a></td>
-          <td><a href={'/pipeline_outputs/' + output.id}>{this.props.outputData.pipeline_output_info.remaining_reads }</a></td>
-          <td><a href={'/pipeline_outputs/' + output.id}>{(this.props.outputData.pipeline_output_info.remaining_reads/this.props.outputData.pipeline_output_info.total_reads * 100).toFixed(2) }%</a></td>
-=======
 
           <td><a href={'/samples/' + sample.id}>
             <i className="fa fa-flask" aria-hidden="true"></i> {sample.name} </a>
@@ -34,7 +25,6 @@
          
           <td>{ !pipelineruns[i].pipeline_run ? 'NA' : <a href={'/samples/' + sample.id}>{pipelineruns[i].pipeline_run.job_status}</a>}</td>
 
->>>>>>> ae6e6d1e
         </tr>
       )
     })
@@ -87,11 +77,7 @@
             </div>
           </div>
         </div>
-<<<<<<< HEAD
-          {!this.props.samples ? <div className="no-data"><i className="fa fa-frown-o" aria-hidden="true"> No data to display</i></div> : this.renderTable(this.props.samples)}
-=======
           {!this.props.samples && this.props.outputData? <div className="no-data"><i className="fa fa-frown-o" aria-hidden="true"> No data to display</i></div> : this.renderTable(this.props.samples, this.props.outputData)}
->>>>>>> ae6e6d1e
       </div>
     )
   }
