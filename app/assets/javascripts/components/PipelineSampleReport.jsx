--- conflicted
+++ resolved
@@ -150,19 +150,12 @@
                     <th>NR Genus rM</th>
                     <th>NR Genus r</th>
                     {/*The Genus and Species diff*/}
-<<<<<<< HEAD
-                    <th>{ (this.view_level==='Species') ? 'NT Species Z' : '' }</th>
-                    <th>{ (this.view_level==='Species') ? 'NT Species rM' : '' }</th>
-                    <th>{ (this.view_level==='Species') ? 'NT Species r' : '' }</th>
-                    <th>{ (this.view_level==='Species') ? 'NR Species Z' : '' }</th>
-                    <th>{ (this.view_level==='Species') ? 'NR Species rM' : '' }</th>
-                    <th>{ (this.view_level==='Species') ? 'NR Species r' : '' }</th>
-=======
                     <th>{ (this.view_level==='species') ? 'NT Species Z' : '' }</th>
                     <th>{ (this.view_level==='species') ? 'NT Species rM' : '' }</th>
+                    <th>{ (this.view_level==='species') ? 'NT Species r' : '' }</th>
                     <th>{ (this.view_level==='species') ? 'NR Species Z' : '' }</th>
                     <th>{ (this.view_level==='species') ? 'NR Species rM' : '' }</th>
->>>>>>> 68b54398
+                    <th>{ (this.view_level==='species') ? 'NR Species r' : '' }</th>
                   </tr>
                   </thead>
                   <tbody>
@@ -202,26 +195,12 @@
                         <td>{ (!taxon.genus_nr_ele) ? '-': taxon.genus_nr_ele.count}</td>
 
                         {/*The species scores*/}
- 
-<<<<<<< HEAD
-                        <td>{ (this.view_level==='Species' && taxon.nt_ele) ? taxon.nt_ele.zscore.toFixed(3) : '' } </td>
-                        <td>{ (this.view_level==='Species' && taxon.nt_ele) ? taxon.nt_ele.rpm.toFixed(3) : '' }</td>
-                        <td>{ (this.view_level==='Species' && taxon.nt_ele) ? taxon.nt_ele.count : '' }</td>
-                        <td>{ (this.view_level==='Species' && taxon.nr_ele) ? taxon.nr_ele.zscore.toFixed(3) : '' }</td>
-                        <td>{ (this.view_level==='Species' && taxon.nr_ele) ? taxon.nr_ele.rpm.toFixed(3) : '' }</td>
-                        <td>{ (this.view_level==='Species' && taxon.nr_ele) ? taxon.nr_ele.count : '' }</td>
-=======
-                        <td>
-                          { (this.view_level=== 'species' && taxon.nt_ele && (taxon.nt_ele.zscore)) ? taxon.nt_ele.zscore.toFixed(3) : '' }
-                        </td>
-                        <td>{ (this.view_level==='species' && taxon.nt_ele && (taxon.nt_ele.rpm)) ? taxon.nt_ele.rpm.toFixed(3) : '' }</td>
-                        <td>
-                          { (this.view_level==='species' && taxon.nr_ele && (taxon.nr_ele.zscore)) ? taxon.nr_ele.zscore.toFixed(3) : '' }
-                        </td>
-                        <td>
-                          { (this.view_level==='species' && taxon.nr_ele && (taxon.nr_ele.rpm)) ? taxon.nr_ele.rpm.toFixed(3) : '' }
-                        </td>
->>>>>>> 68b54398
+                        <td>{ (this.view_level==='species' && taxon.nt_ele) ? taxon.nt_ele.zscore.toFixed(3) : '' } </td>
+                        <td>{ (this.view_level==='species' && taxon.nt_ele) ? taxon.nt_ele.rpm.toFixed(3) : '' }</td>
+                        <td>{ (this.view_level==='species' && taxon.nt_ele) ? taxon.nt_ele.count : '' }</td>
+                        <td>{ (this.view_level==='species' && taxon.nr_ele) ? taxon.nr_ele.zscore.toFixed(3) : '' }</td>
+                        <td>{ (this.view_level==='species' && taxon.nr_ele) ? taxon.nr_ele.rpm.toFixed(3) : '' }</td>
+                        <td>{ (this.view_level==='species' && taxon.nr_ele) ? taxon.nr_ele.count : '' }</td>
                       </tr>
                     )
                   })}
