class PipelineSampleReport extends React.Component {

  constructor(props) {
    super(props);
    this.report_details = props.report_details;
    this.real_length = props.taxonomy_details[0];
    this.taxonomy_details = props.taxonomy_details[1];
    this.all_genera_in_sample = props.all_genera_in_sample;
    this.all_categories = props.all_categories;
    this.applyViewLevel = this.applyViewLevel.bind(this);
    this.applyNewFilterThresholds = this.applyNewFilterThresholds.bind(this);
    this.applyExcludedCategories = this.applyExcludedCategories.bind(this);
    this.applyGenusFilter = this.applyGenusFilter.bind(this);
  }

  refreshPage(overrides) {
    new_params = Object.assign({}, this.props.report_page_params, overrides);
    window.location = location.protocol + '//' + location.host + location.pathname + '?' + jQuery.param(new_params);
  }

  applyViewLevel(view_level) {
    overrides = {view_level};
    if (view_level == 'genus') {
      overrides.selected_genus = 'None';
    }
    this.refreshPage(overrides);
  }

  // applySort needs to be bound at time of use, not in constructor above
  applySort(sort_by) {
    this.refreshPage({sort_by});
  }

  applyNewFilterThresholds(new_filter_thresholds) {
    this.refreshPage(new_filter_thresholds);
  }

  applyExcludedCategories(category, checked) {
    excluded_categories = "" + this.props.report_page_params.excluded_categories;
    if (checked) {
      // remove from excluded_categories
      excluded_categories = excluded_categories.split(",").filter(c => c != category).join(",");
    } else {
      // add to excluded_categories
      excluded_categories = excluded_categories + "," + category;
    }
    this.refreshPage({excluded_categories});
  }

<<<<<<< HEAD
  render_name(tax_info, report_details) {
=======
  applyGenusFilter(selected_genus) {
    overrides = {selected_genus};
    if (selected_genus != 'None') {
      overrides.view_level = 'species';
    } else {
      overrides.view_level = 'genus';
    }
    this.refreshPage(overrides);
  }

  render_name(tax_info, pipeline_output_id) {
>>>>>>> 1b310fc8
    foo = <i>{tax_info.name}</i>;
    if (tax_info.tax_id > 0) {
      if (report_details.taxon_fasta_flag) {
        taxon_fasta_url = `/pipeline_outputs/${report_details.pipeline_info.id}/fasta/${tax_info.tax_level}/${tax_info.tax_id}/NT_or_NR`
        foo = <span className="link"><a href={taxon_fasta_url}>{tax_info.name}</a></span>
      } else {
        foo = <span>{tax_info.name}</span>
      }
    }
    if (tax_info.tax_level == 1) {
      // indent species rows
      foo = <span>&nbsp;&nbsp;&nbsp;&nbsp;&nbsp;&nbsp;&nbsp;&nbsp;{foo}</span>
    } else {
      // emphasize genus, soften category and species count
      category_name = tax_info.tax_id == -200 ? '' : tax_info.category_name;
      foo = <span><b>{foo}</b>&nbsp;&nbsp;&nbsp;&nbsp;<span style={{'color':'#A0A0A0'}}><i>({tax_info.species_count}&nbsp;{category_name}&nbsp;species)</i></span></span>
    }
    return foo;
  }

  render_number(x, emphasize, num_decimals) {
    const is_blank = (x == 0) || (x == -100);
    y = Number(x);
    y = y.toFixed(num_decimals);
    y = numberWithCommas(y);
    if (emphasize) {
      y = <b>{y}</b>;
    }
    className = is_blank ? 'report-number-blank' : 'report-number';
    return ( <td className={className}>{y}</td> );
  }

  render_sort_arrow(column, desired_sort_direction, arrow_direction) {
    desired_sort = desired_sort_direction + "_" + column;
    className = `fa fa-caret-${arrow_direction}`;
    current_sort = this.props.report_page_params.sort_by;
    if (current_sort == desired_sort) {
      className = 'active ' + className;
    }
    return (
      <i onClick={this.applySort.bind(this, desired_sort)}
         className={className}
         key = {desired_sort}>
      </i>
    );
  }

  render_column_header(visible_type, visible_metric, column_name) {
    var style = { 'textAlign': 'right' };
    return (
      <th style={style}>
        <div className='sort-controls right'>
          {this.render_sort_arrow(column_name, 'lowest', 'up')}
          {this.render_sort_arrow(column_name, 'highest', 'down')}
          {visible_type}<br/>
          {visible_metric}
        </div>
      </th>
    );
  }

  row_class(tax_info) {
    return tax_info.tax_level == 2 ? 'report-row-genus' : 'report-row-species';
  }

  render() {
    const parts = this.props.report_page_params.sort_by.split("_")
    const sort_column = parts[1] + "_" + parts[2];
    var t0 = Date.now();
    report_filter =
      <ReportFilter
        all_categories = { this.all_categories }
        all_genera_in_sample = {  this.all_genera_in_sample }
        background_model = { this.report_details.background_model.name }
        report_title = { this.report_details.report_info.name }
        report_page_params = { this.props.report_page_params }
        applyViewLevel = { this.applyViewLevel }
        applyNewFilterThresholds = { this.applyNewFilterThresholds }
        applyExcludedCategories = { this.applyExcludedCategories }
        applyGenusFilter = { this.applyGenusFilter }
      />;
    // To do: improve presentation and place download_button somewhere on report page
    download_button = (
      <a href= { `/reports/${this.report_details.report_info.id}/${this.props.report_page_params.view_level}/csv` }>
          <i className="fa fa-cloud-download left"></i>
      </a>
    );
    result = (
      <div>
        <div id="reports" className="reports-screen tab-screen col s12">
          <div className="tab-screen-content">
            <div className="row">
              <div className="col s2">
                {report_filter}
              </div>
              <div className="col s10 reports-main ">
                <table id="report-table" className='bordered report-table'>
                  <thead>
                  <tr>
                    <th>Taxonomy</th>
                    { this.render_column_header('NT+NR', 'ZZRPM',  'nt_aggregatescore') }
                    { this.render_column_header('NT', 'Z',   'nt_zscore') }
                    { this.render_column_header('NT', 'rPM', 'nt_rpm')    }
                    { this.render_column_header('NT', 'r',   'nt_r')      }
                    { this.render_column_header('NT', '%id', 'nt_percentidentity')    }
                    { this.render_column_header('NT', 'AL',   'nt_alignmentlength')    }
                    { this.render_column_header('NT', 'Lg1/E',  'nt_neglogevalue')    }
                    { this.render_column_header('NR', 'Z',   'nr_zscore') }
                    { this.render_column_header('NR', 'rPM', 'nr_rpm')    }
                    { this.render_column_header('NR', 'r',   'nr_r')      }
                    { this.render_column_header('NR', '%id', 'nr_percentidentity')    }
                    { this.render_column_header('NR', 'AL',   'nr_alignmentlength')    }
                    { this.render_column_header('NR', 'Lg1/E',  'nr_neglogevalue')    }
                  </tr>
                  </thead>
                  <tbody>
                  { this.taxonomy_details.map((tax_info, i) => {
                    return (
                      <tr key={tax_info.tax_id} className={this.row_class(tax_info)}>
                        <td>
                          { this.render_name(tax_info, this.report_details) }
                        </td>
                        { this.render_number(tax_info.NT.aggregatescore, sort_column == 'nt_aggregatescore', 0) }
                        { this.render_number(tax_info.NT.zscore, sort_column == 'nt_zscore', 1) }
                        { this.render_number(tax_info.NT.rpm, sort_column == 'nt_rpm', 1)       }
                        { this.render_number(tax_info.NT.r, sort_column == 'nt_r', 0)           }
                        { this.render_number(tax_info.NT.percentidentity, sort_column == 'nt_zscore', 1) }
                        { this.render_number(tax_info.NT.alignmentlength, sort_column == 'nt_rpm', 1)       }
                        { this.render_number(tax_info.NT.neglogevalue, sort_column == 'nt_neglogevalue', 0) }
                        { this.render_number(tax_info.NR.zscore, sort_column == 'nr_zscore', 1) }
                        { this.render_number(tax_info.NR.rpm, sort_column == 'nr_rpm', 1)       }
                        { this.render_number(tax_info.NR.r, sort_column == 'nr_r', 0)           }
                        { this.render_number(tax_info.NR.percentidentity, sort_column == 'nr_zscore', 1) }
                        { this.render_number(tax_info.NR.alignmentlength, sort_column == 'nr_rpm', 1)       }
                        { this.render_number(tax_info.NR.neglogevalue, sort_column == 'nr_neglogevalue', 0) }
                      </tr>
                    )
                  })}
                  </tbody>
                </table>
                <span>
                {this.real_length == this.taxonomy_details.length ?
                  ('Showing all ' + this.real_length + ' rows passing filters.') :
                  ('Due to resource limits, showing only ' + this.taxonomy_details.length + ' of the ' + this.real_length + ' rows passing filters.')}
                </span>
              </div>
            </div>
          </div>
        </div>
      </div>
    );
    t1 = Date.now();
    // console.log(`Table render took ${t1 - t0} milliseconds.`);
    return result;
  }
}<|MERGE_RESOLUTION|>--- conflicted
+++ resolved
@@ -47,9 +47,6 @@
     this.refreshPage({excluded_categories});
   }
 
-<<<<<<< HEAD
-  render_name(tax_info, report_details) {
-=======
   applyGenusFilter(selected_genus) {
     overrides = {selected_genus};
     if (selected_genus != 'None') {
@@ -60,8 +57,7 @@
     this.refreshPage(overrides);
   }
 
-  render_name(tax_info, pipeline_output_id) {
->>>>>>> 1b310fc8
+  render_name(tax_info, report_details) {
     foo = <i>{tax_info.name}</i>;
     if (tax_info.tax_id > 0) {
       if (report_details.taxon_fasta_flag) {
