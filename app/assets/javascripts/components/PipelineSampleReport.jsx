class PipelineSampleReport extends React.Component {

  constructor(props) {
    super(props);
<<<<<<< HEAD
    this.report_ts = props.report_ts
    this.sample_id = props.sample_id

    this.all_categories = props.all_categories
    this.report_details = props.report_details
    this.report_page_params = props.report_page_params
    this.state = {
      taxonomy_details:  [],
      all_genera_in_sample: [],
      rows_passing_filters: 0,
      rows_total: 0,
      loading: true
    };

    this.fetchReportData();
=======
    this.report_details = props.report_details;
    this.rows_passing_filters = props.taxonomy_details[0];
    this.rows_total = props.taxonomy_details[1];
    this.taxonomy_details = props.taxonomy_details[2];
    this.all_genera_in_sample = props.all_genera_in_sample;
    this.all_categories = props.all_categories;
    this.all_backgrounds = props.all_backgrounds;
>>>>>>> f1782019
    this.applyNewFilterThresholds = this.applyNewFilterThresholds.bind(this);
    this.applyExcludedCategories = this.applyExcludedCategories.bind(this);
    this.applyGenusFilter = this.applyGenusFilter.bind(this);
    this.expandOrCollapseGenus = this.expandOrCollapseGenus.bind(this);
    this.expandTable = this.expandTable.bind(this);
    this.collapseTable = this.collapseTable.bind(this);
    this.disableFilters = this.disableFilters.bind(this);
    this.enableFilters = this.enableFilters.bind(this);
    this.new_filter_thresholds = {};
    this.applyFilters = this.applyFilters.bind(this);
    this.handleThresholdEnter = this.handleThresholdEnter.bind(this);
    this.initializeTooltip();
  }

  fetchReportData() {
    const params = `?${window.location.search.replace("?", "")}&report_ts=${this.report_ts}`
    console.log(params)
    axios.get(`/samples/${this.sample_id}/report_info${params}`).then((res) => {

      let all_genera_in_sample = res.data.all_genera_in_sample
      all_genera_in_sample.splice(0, 0, 'None')
      this.setState({
        rows_passing_filters: res.data.taxonomy_details[0],
        rows_total:  res.data.taxonomy_details[1],
        taxonomy_details:  res.data.taxonomy_details[2],
        all_genera_in_sample: all_genera_in_sample,
        loading: false
      });
    });
  }

  initializeTooltip() {
    // only updating the tooltip offset when the component is loaded
    $(() => {
      const tooltipIdentifier = $("[rel='tooltip']");
      tooltipIdentifier.tooltip({
        delay: 0,
        html: true,
        placement: 'top',
        offset: '0px 50px'
      });
      $('.sort-controls').hover(() => {
        const selectTooltip = $('.tooltip');
        const leftOffset = parseInt(selectTooltip.css('left'));
        if(!isNaN(leftOffset)) {
          selectTooltip.css('left', leftOffset - 15);
        }
      });
    });
  }

  refreshPage(overrides) {
    new_params = Object.assign({}, this.report_page_params, overrides);
    window.location = location.protocol + '//' + location.host + location.pathname + '?' + jQuery.param(new_params);
  }

  disableFilters() {
    disable_filters = 1;
    ReportFilter.showLoading('Disabling filters...');
    this.refreshPage({disable_filters});
  }

  enableFilters() {
    disable_filters = 0;
    ReportFilter.showLoading('Enabling filters...');
    this.refreshPage({disable_filters});
  }

  // applySort needs to be bound at time of use, not in constructor above
  applySort(sort_by) {
    const regex = new RegExp('_', 'g');
    ReportFilter.showLoading(`Sorting the table by ${sort_by.replace(regex, ' ')}...`);
    this.refreshPage({sort_by});
  }

  setFilterThreshold(threshold_name, event) {
    this.new_filter_thresholds[threshold_name] = event.target.value.trim();
    $('.apply-filter-button a').addClass('changed');
  }

  applyFilters(event) {
    ReportFilter.showLoading('Applying thresholds...');
    this.applyNewFilterThresholds(this.new_filter_thresholds);
  }

  handleThresholdEnter(event) {
    if (event.keyCode == 13) {
      this.applyFilters();
    }
  }

  applyNewFilterThresholds(new_filter_thresholds) {
    this.refreshPage(new_filter_thresholds);
  }

  thresholdInputColumn(metric_token) {
    return (
      <input
        className='browser-default'
        onChange={this.setFilterThreshold.bind(this, `threshold_${metric_token}`)}
        onKeyDown={this.handleThresholdEnter}
        name="group2"
        defaultValue={this.props.report_page_params[`threshold_${metric_token}`]}
        id={`threshold_${metric_token}`}
        type="number" />
    );
  }

  thresholdFilterButton() {
    return (
      <td>
        <a onClick={this.applyFilters}
           className="btn btn-flat waves-effect grey text-grey text-lighten-5 waves-light apply-filter-button">
        Apply threshold
        </a>
      </td>
    );
  }

  applyExcludedCategories(category, checked) {
    excluded_categories = "" + this.report_page_params.excluded_categories;
    if (checked) {
      // remove from excluded_categories
      excluded_categories = excluded_categories.split(",").filter(c => c != category).join(",");
    } else {
      // add to excluded_categories
      excluded_categories = excluded_categories + "," + category;
    }
    this.refreshPage({excluded_categories});
  }

  applyGenusFilter(selected_genus) {
    this.refreshPage({selected_genus});
  }

  isGenusSearch() {
    params = this.report_page_params;
    return params.selected_genus != 'None' && params.disable_filters != 1;
  }

  //path to NCBI
  gotoNCBI(e) {
    const taxId = e.target.getAttribute('data-tax-id');
    const ncbiLink = `https://www.ncbi.nlm.nih.gov/Taxonomy/Browser/wwwtax.cgi?mode=Info&id=${taxId}`;
    window.open(ncbiLink, '_blank');
  }

  //download Fasta
  downloadFastaUrl(e) {
    const pipelineId = e.target.getAttribute('data-pipeline-id');
    const taxLevel = e.target.getAttribute('data-tax-level');
    const taxId = e.target.getAttribute('data-tax-id');
    location.href = `/pipeline_outputs/${pipelineId}/fasta/${taxLevel}/${taxId}/NT_or_NR`;
  }

  displayTags(taxInfo, reportDetails) {
    return (
      <span className="link-tag">
        { taxInfo.tax_id > 0 ? <i data-tax-id={taxInfo.tax_id} onClick={this.gotoNCBI} className="fa fa-link cloud" aria-hidden="true"></i> : null }
        { reportDetails.taxon_fasta_flag ? <i data-pipeline-id={reportDetails.pipeline_info.id}
                                              data-tax-level={taxInfo.tax_level} data-tax-id={taxInfo.tax_id}
                                              onClick={this.downloadFastaUrl} className="fa fa-download cloud" aria-hidden="true"></i> : null }
      </span>
    )
  }

  category_to_adjective(category) {
    category_lowercase = category.toLowerCase()
    switch(category_lowercase) {
      case "bacteria":
        return "bacterial"
      case "archaea":
        return "archaeal"
      case "eukaryota":
        return "eukaryotic"
      case "viruses":
        return "viral"
      case "viroids":
        return "viroidal"
      case "uncategorized":
        return "uncategorized"
    }
    return category_lowercase
  }

  render_name(tax_info, report_details) {
    let foo = <i>{tax_info.name}</i>;
    if (tax_info.tax_id > 0) {
      if (report_details.taxon_fasta_flag) {
        foo = <span className="link"><a>{tax_info.name}</a></span>
      } else {
        foo = <span>{tax_info.name}</span>
      }
    }
    if (tax_info.tax_level == 1) {
      // indent species rows
      foo = <div className="hover-wrapper">
        <div className='species-name'>{foo}
          { this.displayTags(tax_info, report_details) }
        </div>
      </div>;
    } else {
      // emphasize genus, soften category and species count
      category_name = tax_info.tax_id == -200 ? '' : tax_info.category_name;
      // Most groups are initially expanded, so they get a toggle with fa-minus initial state.
      fake_or_real = tax_info.genus_taxid < 0 ? 'fake-genus' : 'real-genus';
      right_arrow_initial_visibility = this.isGenusSearch() ? 'hidden' : '';
      down_arrow_initial_visibility = this.isGenusSearch() ? '' : 'hidden';
      plus_or_minus = <span>
        <span className={`report-arrow-down report-arrow ${tax_info.tax_id} ${fake_or_real} ${down_arrow_initial_visibility}`}>
          <i className={`fa fa-angle-down ${tax_info.tax_id}`} onClick={this.expandOrCollapseGenus}></i>
        </span>
        <span className={`report-arrow-right report-arrow ${tax_info.tax_id} ${fake_or_real} ${right_arrow_initial_visibility}`}>
          <i className={`fa fa-angle-right ${tax_info.tax_id}`} onClick={this.expandOrCollapseGenus}></i>
        </span>
      </span>;
      foo = <div className="hover-wrapper">
        <div className='genus-name'> {plus_or_minus} {foo}</div>
        <i className='count-info'>({tax_info.species_count} {this.category_to_adjective(category_name)} species)</i>
        { this.displayTags(tax_info, report_details) }
      </div>;
    }
    return foo;
  }

  render_number(x, emphasize, num_decimals) {
    const is_blank = (x == 0) || (x == -100);
    y = Number(x);
    y = y.toFixed(num_decimals);
    y = numberWithCommas(y);
    if (emphasize) {
      y = <b>{y}</b>;
    }
    className = is_blank ? 'report-number-blank' : 'report-number';
    return ( <td className={className}>{y}</td> );
  }

  render_sort_arrow(column, desired_sort_direction, arrow_direction) {
    desired_sort = desired_sort_direction + "_" + column;
    className = `fa fa-caret-${arrow_direction}`;
    current_sort = this.report_page_params.sort_by;
    if (current_sort == desired_sort) {
      className = 'active ' + className;
    }
    return (
      <i onClick={this.applySort.bind(this, desired_sort)}
         className={className}
         key = {desired_sort}>
      </i>
    );
  }

  render_column_header(visible_type, visible_metric, column_name, tooltip_message) {
    var style = { 'textAlign': 'right', 'cursor': 'pointer' };
    report_column_threshold = this.thresholdInputColumn(column_name)
    return (
      <th style={style}>
        <div className='sort-controls right' rel='tooltip' title={tooltip_message}>
          {this.render_sort_arrow(column_name, 'lowest', 'up')}
          {this.render_sort_arrow(column_name, 'highest', 'down')}
          {visible_type}<br/>
          {visible_metric}<br/>
        </div>
        <div className='sort-controls right' rel='tooltip' data-placement='bottom' title='Threshold'>
          {report_column_threshold}
        </div>
      </th>
    );
  }

  row_class(tax_info) {
    if (tax_info.tax_level == 2) {
      if (tax_info.tax_id < 0) {
        return `report-row-genus ${tax_info.genus_taxid} fake-genus`;
      } else {
        return `report-row-genus ${tax_info.genus_taxid} real-genus`;
      }
    }
    initial_visibility = this.isGenusSearch() ? '' : 'hidden';
    if (tax_info.genus_taxid < 0) {
      return `report-row-species ${tax_info.genus_taxid} fake-genus ${initial_visibility}`;
    }
    return `report-row-species ${tax_info.genus_taxid} real-genus ${initial_visibility}`;
  }

  expandOrCollapseGenus(e) {
    // className as set in render_name() is like 'fa fa-angle-right ${taxId}'
    const className = e.target.attributes.class.nodeValue;
    const attr = className.split(' ');
    const taxId = attr[2];
    $(`.report-row-species.${taxId}`).toggleClass('hidden');
    $(`.report-arrow.${taxId}`).toggleClass('hidden');
  }

  expandTable(e) {
    // expand all real genera
    $(`.report-row-species.real-genus`).removeClass('hidden');
    $(`.report-arrow-down.real-genus`).removeClass('hidden');
    $(`.report-arrow-right.real-genus`).addClass('hidden');
    $(`.table-arrow`).toggleClass('hidden');
  }

  collapseTable(e) {
    // collapse all genera (real or negative)
    $(`.report-row-species`).addClass('hidden');
    $(`.report-arrow-down`).addClass('hidden');
    $(`.report-arrow-right`).removeClass('hidden');
    $(`.table-arrow`).toggleClass('hidden');
  }

  //Download report in csv
  downloadReport(id) {
    location.href = `/reports/${id}/csv`
  }

  render() {
    const parts = this.report_page_params.sort_by.split("_")
    const sort_column = parts[1] + "_" + parts[2];
    var t0 = Date.now();
    filter_stats = this.state.rows_passing_filters + ' rows passing filters, out of ' + this.state.rows_total + ' total rows.';
    if (this.report_page_params.disable_filters == 1) {
      filter_stats = this.state.rows_total + ' unfiltered rows.';
    }
    filter_row_stats = this.state.loading ? null : (
      <div>
        <span className="count">
          {this.state.rows_passing_filters == this.state.taxonomy_details.length ?
            (filter_stats) :
            ('Due to resource limits, showing only ' + this.state.taxonomy_details.length + ' of the ' + filter_stats)}
        </span>
      </div>
    );
    report_filter =
      <ReportFilter
        all_categories = { this.all_categories }
<<<<<<< HEAD
        all_genera_in_sample = {  this.state.all_genera_in_sample }
        background_model = { this.report_details.background_model.name }
=======
        all_backgrounds = { this.all_backgrounds }
        all_genera_in_sample = {  this.all_genera_in_sample }
        background_model = { this.report_details.background_model }
>>>>>>> f1782019
        report_title = { this.report_details.report_info.name }
        report_page_params = { this.report_page_params }
        applyExcludedCategories = { this.applyExcludedCategories }
        applyGenusFilter = { this.applyGenusFilter }
        enableFilters = { this.enableFilters }
      />;
    // To do: improve presentation and place download_button somewhere on report page
    download_button = (
      <a href={`/reports/${this.report_details.report_info.id}/csv`} className="download-report right">
        <div className="fa fa-cloud-download"/>
        <div>Download report</div>
      </a>
    );
    right_arrow_initial_visibility = this.isGenusSearch() ? 'hidden' : '';
    result = (
      <div>
        <div id="reports" className="reports-screen tab-screen col s12">
          <div className="tab-screen-content">
            <div className="row">
              <div className="col s2 reports-sidebar">
                {report_filter}
              </div>
              <div className="col s10 reports-section">
                <div className="reports-count">
                  { download_button }
                  { filter_row_stats }
                </div>
                <div className="row reports-main ">
                  <table id="report-table" className='bordered report-table'>
                    <thead>
                    <tr>
                      <th>
                        <span className={`table-arrow ${right_arrow_initial_visibility}`}>
                          <i className={`fa fa-angle-right`} onClick={this.expandTable}></i>
                        </span>
                        <span className={`table-arrow hidden`}>
                          <i className={`fa fa-angle-down`} onClick={this.collapseTable}></i>
                        </span>
                        Taxonomy
                      </th>
                        {this.render_column_header('NT+NR', 'ZZRPM',  'nt_aggregatescore', 'Aggregate score') }
                        {this.render_column_header('NT', 'Z',   'nt_zscore', 'Z-score relative to background model for alignments to NCBI NT') }
                        {this.render_column_header('NT', 'rPM', 'nt_rpm', 'Number of reads aligning to the taxon in the NCBI NT database per million total input reads')}
                        {this.render_column_header('NT', 'r',   'nt_r', 'Number of reads aligning to the taxon in the NCBI NT database')}
                        {this.render_column_header('NT', '%id', 'nt_percentidentity', 'Average percent-identity of alignments to NCBI NT')}
                        {this.render_column_header('NT', 'Log(1/E)',  'nt_neglogevalue', 'Average log-10-transformed expect value for alignments to NCBI NT')}
                        {this.render_column_header('NT', '%conc',  'nt_percentconcordant', 'Percentage of aligned reads belonging to a concordantly mappped pair (NCBI NT)')}
                        {this.render_column_header('NR', 'Z',   'nr_zscore', 'Z-score relative to background model for alignments to NCBI NR') }
                        {this.render_column_header('NR', 'rPM', 'nr_rpm', 'Number of reads aligning to the taxon in the NCBI NR database per million total input reads')}
                        {this.render_column_header('NR', 'r',   'nr_r', 'Number of reads aligning to the taxon in the NCBI NR database')}
                        {this.render_column_header('NR', '%id', 'nr_percentidentity', 'Average percent-identity of alignments to NCBI NR')}
                        {this.render_column_header('NR', 'Log(1/E)',  'nr_neglogevalue', 'Average log-10-transformed expect value for alignments to NCBI NR')}
                        {this.render_column_header('NR', '%conc',  'nr_percentconcordant', 'Percentage of aligned reads belonging to a concordantly mappped pair (NCBI NR)')}
                    </tr>
                    </thead>
                    <tbody>
                    { this.state.loading ? (<span> Loading results.. </span>) : (this.state.taxonomy_details.map((tax_info, i) => {
                      return (
                        <tr key={tax_info.tax_id} className={this.row_class(tax_info)}>
                          <td>
                            { this.render_name(tax_info, this.report_details) }
                          </td>
                          { this.render_number(tax_info.NT.aggregatescore, sort_column == 'nt_aggregatescore', 0) }
                          { this.render_number(tax_info.NT.zscore, sort_column == 'nt_zscore', 1) }
                          { this.render_number(tax_info.NT.rpm, sort_column == 'nt_rpm', 1)       }
                          { this.render_number(tax_info.NT.r, sort_column == 'nt_r', 0)           }
                          { this.render_number(tax_info.NT.percentidentity, sort_column == 'nt_percentidentity', 1) }
                          { this.render_number(tax_info.NT.neglogevalue, sort_column == 'nt_neglogevalue', 0) }
                          { this.render_number(tax_info.NT.percentconcordant, sort_column == 'nt_percentconcordant', 1) }
                          { this.render_number(tax_info.NR.zscore, sort_column == 'nr_zscore', 1) }
                          { this.render_number(tax_info.NR.rpm, sort_column == 'nr_rpm', 1)       }
                          { this.render_number(tax_info.NR.r, sort_column == 'nr_r', 0)           }
                          { this.render_number(tax_info.NR.percentidentity, sort_column == 'nr_percentidentity', 1) }
                          { this.render_number(tax_info.NR.neglogevalue, sort_column == 'nr_neglogevalue', 0) }
                          { this.render_number(tax_info.NR.percentconcordant, sort_column == 'nr_percentconcordant', 1) }
                        </tr>
                      )
                    }))}
                    </tbody>
                  </table>
                </div>
              </div>
            </div>
          </div>
        </div>
      </div>
    );
    t1 = Date.now();
    // console.log(`Table render took ${t1 - t0} milliseconds.`);
    return result;
  }
}<|MERGE_RESOLUTION|>--- conflicted
+++ resolved
@@ -2,13 +2,13 @@
 
   constructor(props) {
     super(props);
-<<<<<<< HEAD
     this.report_ts = props.report_ts
     this.sample_id = props.sample_id
 
     this.all_categories = props.all_categories
     this.report_details = props.report_details
     this.report_page_params = props.report_page_params
+    this.all_backgrounds = props.all_backgrounds;
     this.state = {
       taxonomy_details:  [],
       all_genera_in_sample: [],
@@ -18,15 +18,6 @@
     };
 
     this.fetchReportData();
-=======
-    this.report_details = props.report_details;
-    this.rows_passing_filters = props.taxonomy_details[0];
-    this.rows_total = props.taxonomy_details[1];
-    this.taxonomy_details = props.taxonomy_details[2];
-    this.all_genera_in_sample = props.all_genera_in_sample;
-    this.all_categories = props.all_categories;
-    this.all_backgrounds = props.all_backgrounds;
->>>>>>> f1782019
     this.applyNewFilterThresholds = this.applyNewFilterThresholds.bind(this);
     this.applyExcludedCategories = this.applyExcludedCategories.bind(this);
     this.applyGenusFilter = this.applyGenusFilter.bind(this);
@@ -362,14 +353,9 @@
     report_filter =
       <ReportFilter
         all_categories = { this.all_categories }
-<<<<<<< HEAD
+        all_backgrounds = { this.all_backgrounds }
         all_genera_in_sample = {  this.state.all_genera_in_sample }
-        background_model = { this.report_details.background_model.name }
-=======
-        all_backgrounds = { this.all_backgrounds }
-        all_genera_in_sample = {  this.all_genera_in_sample }
         background_model = { this.report_details.background_model }
->>>>>>> f1782019
         report_title = { this.report_details.report_info.name }
         report_page_params = { this.report_page_params }
         applyExcludedCategories = { this.applyExcludedCategories }
