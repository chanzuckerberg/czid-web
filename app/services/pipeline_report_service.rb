--- conflicted
+++ resolved
@@ -156,15 +156,10 @@
     )
     @timer.split("fill_missing_names")
 
-<<<<<<< HEAD
-    structured_lineage = encode_taxon_lineage(lineage_by_tax_id, structured_lineage)
-=======
     tag_pathogens(counts_by_tax_level, lineage_by_tax_id)
     @timer.split("tag_pathogens")
 
-    structured_lineage = {}
-    encode_taxon_lineage(lineage_by_tax_id, structured_lineage)
->>>>>>> b42f33b5
+    structured_lineage = encode_taxon_lineage(lineage_by_tax_id, structured_lineage)
     @timer.split("encode_taxon_lineage")
 
     sorted_genus_tax_ids = sort_genus_tax_ids(counts_by_tax_level, DEFAULT_SORT_PARAM)
