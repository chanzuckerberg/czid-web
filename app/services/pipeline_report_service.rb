class PipelineReportService
  include Callable
  include ReportsHelper

  FIELDS_TO_PLUCK = [
    :tax_id,
    :genus_taxid,
    :count_type,
    :tax_level,
    :count,
    :percent_identity,
    :alignment_length,
    :e_value,
    :mean,
    :stdev,
    :name,
    :common_name,
    :superkingdom_taxid,
    :is_phage,
  ].freeze

  FIELDS_DEFAULTS = {
    tax_id: nil,
    genus_taxid: nil,
    count_type: nil,
    tax_level: nil,
    count: 0,
    percent_identity: 0,
    alignment_length: 0,
    e_value: 0,
    mean: nil,
    stdev: nil,
    name: nil,
  }.freeze

  FIELDS_INDEX = Hash[FIELDS_TO_PLUCK.map.with_index { |field, i| [field, i] }]

  Z_SCORE_MIN = -99
  Z_SCORE_MAX =  99
  Z_SCORE_WHEN_ABSENT_FROM_BACKGROUND = 100
  Z_SCORE_WHEN_ABSENT_FROM_SAMPLE = -100

  DEFAULT_SORT_PARAM = :agg_score
  DEFAULT_MIN_CONTIG_SIZE = 0

  CATEGORIES = {
    2 => "bacteria",
    2_157 => "archaea",
    2_759 => "eukaryota",
    10_239 => "viruses",
    12_884 => "viroids",
    nil => "uncategorized",
  }.freeze

  def initialize(pipeline_run_id, background_id, csv = false, min_contig_size = DEFAULT_MIN_CONTIG_SIZE)
    @pipeline_run_id = pipeline_run_id
    @background_id = background_id
    @csv = csv
    @min_contig_size = min_contig_size
  end

  def call
    @timer = Timer.new("pipeline_report_service")
    report = generate
    @timer.publish
    return report
  end

  def generate
    pipeline_run, metadata = get_pipeline_status(@pipeline_run_id)
    if @pipeline_run_id.nil? || !pipeline_run.completed? || pipeline_run.failed?
      return JSON.dump(
        metadata: metadata
      )
    end

    adjusted_total_reads = (pipeline_run.total_reads - pipeline_run.total_ercc_reads.to_i) * pipeline_run.subsample_fraction
    @timer.split("initialize_and_adjust_reads")

    contigs = pipeline_run.get_summary_contig_counts_v2(@min_contig_size)
    @timer.split("get_contig_summary")

    taxon_counts_and_summaries = fetch_taxon_counts(@pipeline_run_id, @background_id)
    @timer.split("fetch_taxon_counts_and_summaries")

    taxons_absent_from_sample = fetch_taxons_absent_from_sample(@pipeline_run_id, @background_id)
    @timer.split("fetch_taxons_absent_from_sample")

    taxons_absent_from_sample.each do |taxon|
      taxon_counts_and_summaries.concat([zero_metrics(taxon)])
    end
    @timer.split("fill_zero_metrics")

    counts_by_tax_level = split_by_tax_level(taxon_counts_and_summaries)
    @timer.split("split_by_tax_level")

    counts_by_tax_level.transform_values! { |counts| hash_by_tax_id_and_count_type(counts) }
    @timer.split("index_by_tax_id_and_count_type")

    # TODO: this cleanup function is carried over from the previous version of the report,
    # check if this is still necessary?
    ReportsHelper.cleanup_missing_genus_counts(
      counts_by_tax_level[TaxonCount::TAX_LEVEL_SPECIES],
      counts_by_tax_level[TaxonCount::TAX_LEVEL_GENUS]
    )
    @timer.split("cleanup_missing_genus_counts")

    merge_contigs(contigs, counts_by_tax_level, @csv)
    @timer.split("merge_contigs")

    counts_by_tax_level.each_value do |tax_level_taxa|
      compute_z_scores(tax_level_taxa, adjusted_total_reads)
    end
    @timer.split("compute_z_scores")

    compute_aggregate_scores(
      counts_by_tax_level[TaxonCount::TAX_LEVEL_SPECIES],
      counts_by_tax_level[TaxonCount::TAX_LEVEL_GENUS]
    )
    @timer.split("compute_agg_scores")

    # TODO: we should try to use TaxonLineage::fetch_lineage_by_taxid
    lineage_version = PipelineRun
                      .select("alignment_configs.lineage_version")
                      .joins(:alignment_config)
                      .find(@pipeline_run_id)[:lineage_version]

    required_columns = %w[
      taxid
      superkingdom_taxid kingdom_taxid phylum_taxid class_taxid order_taxid family_taxid
      superkingdom_name kingdom_name phylum_name class_name order_name family_name
    ]

    tax_ids = counts_by_tax_level[TaxonCount::TAX_LEVEL_GENUS].keys
    # If a species has an undefined genus (id < 0), the TaxonLineage id is based off the
    # species id rather than genus id, so select those species ids as well.
    # TODO: check if this step is still necessary after the data has been cleaned up.
    species_with_missing_genus = []
    counts_by_tax_level[TaxonCount::TAX_LEVEL_SPECIES].each do |tax_id, species|
      species_with_missing_genus += [tax_id] unless species[:genus_tax_id] >= 0
    end
    tax_ids.concat(species_with_missing_genus)

    lineage_by_tax_id = TaxonLineage
                        .where(taxid: tax_ids)
                        .where('? BETWEEN version_start AND version_end', lineage_version)
                        .pluck(*required_columns)
                        .map { |r| [r[0], required_columns.zip(r).to_h] }
                        .to_h
    @timer.split("fetch_taxon_lineage")

    ReportsHelper.validate_names(
      counts_by_tax_level,
      lineage_by_tax_id,
      @pipeline_run_id
    )
    @timer.split("fill_missing_names")

    structured_lineage = {}
    encode_taxon_lineage(lineage_by_tax_id, structured_lineage)
    @timer.split("encode_taxon_lineage")

    sorted_genus_tax_ids = sort_genus_tax_ids(counts_by_tax_level, DEFAULT_SORT_PARAM)
    @timer.split("sort_genus_by_aggregate_score")

    counts_by_tax_level[TaxonCount::TAX_LEVEL_GENUS].transform_values! do |genus|
      genus[:species_tax_ids] = genus[:species_tax_ids].sort_by { |species_id| counts_by_tax_level[TaxonCount::TAX_LEVEL_SPECIES][species_id][DEFAULT_SORT_PARAM] }.reverse!
      genus
    end
    @timer.split("sort_species_within_each_genus")

    highlighted_tax_ids = find_taxa_to_highlight(sorted_genus_tax_ids, counts_by_tax_level)
    @timer.split("find_taxa_to_highlight")

    report_ready = pipeline_run.report_ready?
    @timer.split("check_report_ready")

    if @csv
      return report_csv(counts_by_tax_level, sorted_genus_tax_ids)
    else
      metadata = metadata.merge(backgroundId: @background_id,
                                truncatedReadsCount: pipeline_run.truncated,
                                adjustedRemainingReadsCount: pipeline_run.adjusted_remaining_reads,
                                subsampledReadsCount: pipeline_run.subsampled_reads)
      json_dump =
        JSON.dump(
<<<<<<< HEAD
          metadata: {
            backgroundId: @background_id,
            truncatedReadsCount: pipeline_run.truncated,
            adjustedRemainingReadsCount: pipeline_run.adjusted_remaining_reads,
            subsampledReadsCount: pipeline_run.subsampled_reads,
            report_ready: report_ready,
          }.compact,
=======
          metadata: metadata.compact,
>>>>>>> 594ab379
          counts: counts_by_tax_level,
          lineage: structured_lineage,
          sortedGenus: sorted_genus_tax_ids,
          highlightedTaxIds: highlighted_tax_ids
        )
      @timer.split("convert_to_json_with_JSON")

      return json_dump
    end
  end

  def get_pipeline_status(pipeline_run_id)
    if pipeline_run_id.nil?
      return [
        nil,
        {
          pipelineRunStatus: "WAITING",
          errorMessage: nil,
          knownUserError: nil,
          jobStatus: "Waiting to Start or Receive Files",
        },
      ]
    end

    pipeline_run = PipelineRun.find(pipeline_run_id)
    pipeline_status = "WAITING"
    if pipeline_run.failed?
      pipeline_status = "FAILED"
    elsif pipeline_run.completed?
      pipeline_status = "COMPLETE"
    end
    return [
      pipeline_run,
      {
        pipelineRunStatus: pipeline_status,
        errorMessage: pipeline_run.error_message,
        knownUserError: pipeline_run.known_user_error,
        jobStatus: pipeline_run.job_status_display,
      },
    ]
  end

  def fetch_taxon_counts(_pipeline_run_id, _background_id)
    taxon_counts_and_summaries_query = TaxonCount
                                       .joins("LEFT OUTER JOIN"\
                                          " taxon_summaries ON taxon_counts.count_type = taxon_summaries.count_type"\
                                          " AND taxon_counts.tax_level = taxon_summaries.tax_level"\
                                          " AND taxon_counts.tax_id = taxon_summaries.tax_id"\
                                          " AND taxon_summaries.background_id = #{@background_id}")
                                       .where(
                                         pipeline_run_id: @pipeline_run_id,
                                         count_type: ['NT', 'NR'],
                                         tax_level: [TaxonCount::TAX_LEVEL_SPECIES, TaxonCount::TAX_LEVEL_GENUS]
                                       )
                                       .where.not(
                                         tax_id: [TaxonLineage::BLACKLIST_GENUS_ID, TaxonLineage::HOMO_SAPIENS_TAX_ID]
                                       )
    # TODO: investigate the history behind BLACKLIST_GENUS_ID and if we can get rid of it ("All artificial constructs")

    return taxon_counts_and_summaries_query.pluck(*FIELDS_TO_PLUCK)
  end

  def zero_metrics(taxon)
    # Fill in default zero values if a taxon is missing fields.
    # Necessary for taxons absent from sample to match the taxon_counts_and_summaries structure,
    # since they're fetched from TaxonSummary, which doesn't have some columns listed in FIELDS_TO_PLUCK.
    FIELDS_INDEX.each do |field, index|
      taxon[index] = FIELDS_DEFAULTS[field] unless taxon[index]
    end
    return taxon
  end

  def fetch_taxons_absent_from_sample(_pipeline_run_id, _background_id)
    tax_ids = TaxonCount.select(:tax_id).where(pipeline_run_id: @pipeline_run_id).distinct

    taxons_absent_from_sample = TaxonSummary
                                .joins("LEFT OUTER JOIN"\
                                  " taxon_counts ON taxon_counts.count_type = taxon_summaries.count_type"\
                                  " AND taxon_counts.tax_level = taxon_summaries.tax_level"\
                                  " AND taxon_counts.tax_id = taxon_summaries.tax_id"\
                                  " AND taxon_counts.pipeline_run_id = #{@pipeline_run_id}")
                                .where(
                                  "taxon_summaries.background_id": @background_id,
                                  "taxon_counts.count": nil,
                                  "taxon_summaries.tax_id": tax_ids,
                                  "taxon_summaries.tax_level": [TaxonCount::TAX_LEVEL_SPECIES, TaxonCount::TAX_LEVEL_GENUS],
                                  "taxon_summaries.count_type": ['NT', 'NR']
                                )

    return taxons_absent_from_sample.pluck(*FIELDS_TO_PLUCK)
  end

  def split_by_tax_level(counts_array)
    return counts_array.group_by { |entry| entry[FIELDS_INDEX[:tax_level]] }
  end

  def hash_by_tax_id_and_count_type(counts_array)
    counts_hash = {}
    counts_array.each do |counts|
      tax_id = counts[FIELDS_INDEX[:tax_id]]
      counts_hash[tax_id] ||= {
        genus_tax_id: counts[FIELDS_INDEX[:genus_taxid]],
        name: counts[FIELDS_INDEX[:name]],
        common_name: counts[FIELDS_INDEX[:common_name]],
        category: CATEGORIES[counts[FIELDS_INDEX[:superkingdom_taxid]]],
      }
      if counts[FIELDS_INDEX[:is_phage]] == 1
        counts_hash[tax_id][:subcategories] = ["phage"]
      end
      counts_hash[tax_id][counts[FIELDS_INDEX[:count_type]].downcase!.to_sym] = {
        count: counts[FIELDS_INDEX[:count]],
        percent_identity: counts[FIELDS_INDEX[:percent_identity]],
        alignment_length: counts[FIELDS_INDEX[:alignment_length]],
        e_value: counts[FIELDS_INDEX[:e_value]].abs,
        bg_mean: counts[FIELDS_INDEX[:mean]],
        bg_stdev: counts[FIELDS_INDEX[:stdev]],
      }
    end
    return counts_hash
  end

  def merge_contigs(contigs, counts_by_tax_level, csv)
    contigs.each do |tax_id, contigs_per_db_type|
      contigs_per_db_type.each do |db_type, contigs_per_read_count|
        norm_count_type = db_type.downcase.to_sym
        counts_per_db_type = counts_by_tax_level.dig(TaxonCount::TAX_LEVEL_SPECIES, tax_id, norm_count_type)
        unless counts_per_db_type
          counts_per_db_type = counts_by_tax_level.dig(TaxonCount::TAX_LEVEL_GENUS, tax_id, norm_count_type)
        end

        if counts_per_db_type
          if csv
            contigs = 0
            contig_r = 0
            contigs_per_read_count.each do |reads, count|
              contigs += count
              contig_r += count * reads
            end
            counts_per_db_type[:contigs] = contigs
            counts_per_db_type[:contig_r] = contig_r
          else
            counts_per_db_type[:contigs] = contigs_per_read_count
          end
        else
          # TODO(tiago): not sure if this case ever happens
          Rails.logger.warn("[PR=#{@pipeline_run_id}] PR has contigs but not taxon counts for taxon #{tax_id} in #{db_type}: #{contigs_per_read_count}")
        end
      end
    end
  end

  def compute_z_score(rpm, mean, stdev, min_z_score = Z_SCORE_MIN, max_z_score = Z_SCORE_MAX, absent_z_score = Z_SCORE_WHEN_ABSENT_FROM_BACKGROUND)
    return absent_z_score unless stdev
    value = (rpm - mean) / stdev
    return value.clamp(min_z_score, max_z_score)
  end

  def compute_z_scores(taxa_counts, adjusted_total_reads)
    taxa_counts.each_value do |taxon_counts|
      # TODO : consider moving rpm calc to more appropriate place
      # TODO : consider always creating nt and nr hashes to facilitate computation
      taxon_counts[:nt][:rpm] = taxon_counts[:nt][:count] * 1E6 / adjusted_total_reads if taxon_counts[:nt].present?
      taxon_counts[:nr][:rpm] = taxon_counts[:nr][:count] * 1E6 / adjusted_total_reads if taxon_counts[:nr].present?

      nt_z_score = compute_z_score(taxon_counts[:nt][:rpm], taxon_counts[:nt][:bg_mean], taxon_counts[:nt][:bg_stdev]) if taxon_counts[:nt].present?
      nr_z_score = compute_z_score(taxon_counts[:nr][:rpm], taxon_counts[:nr][:bg_mean], taxon_counts[:nr][:bg_stdev]) if taxon_counts[:nr].present?
      taxon_counts[:nt][:z_score] = nt_z_score if taxon_counts[:nt].present?
      taxon_counts[:nr][:z_score] = nr_z_score if taxon_counts[:nr].present?
      taxon_counts[:nt][:z_score] = taxon_counts[:nt][:count] != 0 ? nt_z_score : Z_SCORE_WHEN_ABSENT_FROM_SAMPLE if taxon_counts[:nt].present?
      taxon_counts[:nr][:z_score] = taxon_counts[:nr][:count] != 0 ? nr_z_score : Z_SCORE_WHEN_ABSENT_FROM_SAMPLE if taxon_counts[:nr].present?
      taxon_counts[:max_z_score] = nr_z_score.nil? || (nt_z_score && nt_z_score > nr_z_score) ? nt_z_score : nr_z_score
    end
  end

  def compute_aggregate_scores(species_counts, genus_counts)
    species_counts.each do |tax_id, species|
      genus = genus_counts[species[:genus_tax_id]]
      # Workaround placeholder for bad data (e.g. species counts present in TaxonSummary but genus counts aren't)
      # TODO: investigate why a count type appearing in species is missing in its genus.
      # JIRA: https://jira.czi.team/browse/IDSEQ-1807
      genus_nt_zscore = genus[:nt].present? ? genus[:nt][:z_score] : 100
      genus_nr_zscore = genus[:nr].present? ? genus[:nr][:z_score] : 100
      if species[:nt].present? && genus[:nt].blank?
        Rails.logger.warn("NT data present for species #{tax_id} but missing for genus #{species[:genus_tax_id]}.")
      end
      if species[:nr].present? && genus[:nr].blank?
        Rails.logger.warn("NR data present for species #{tax_id} but missing for genus #{species[:genus_tax_id]}.")
      end

      species[:agg_score] = (species[:nt].present? ? genus_nt_zscore.abs * species[:nt][:z_score] * species[:nt][:rpm] : 0) \
        + (species[:nr].present? ? genus_nr_zscore.abs * species[:nr][:z_score] * species[:nr][:rpm] : 0)
      genus[:agg_score] = species[:agg_score] if genus[:agg_score].nil? || genus[:agg_score] < species[:agg_score]
      # TODO : more this to a more logical place
      if !genus[:species_tax_ids]
        genus[:species_tax_ids] = [tax_id]
      else
        genus[:species_tax_ids].append(tax_id)
      end
    end
  end

  def encode_taxon_lineage(lineage_by_tax_id, structured_lineage)
    ranks = ["superkingdom", "kingdom", "phylum", "class", "order", "family"]

    lineage_by_tax_id.each_value do |lineage|
      tax_lineage_key = nil
      ranks.each do |rank|
        tax_id = lineage["#{rank}_taxid"]
        new_tax_lineage_key = tax_lineage_key.nil? ? tax_id.to_s : "#{tax_lineage_key}:#{tax_id}"

        next if structured_lineage.key?(new_tax_lineage_key)

        structured_lineage[new_tax_lineage_key] = {
          name: lineage["#{rank}_name"],
          parent: tax_lineage_key,
          rank: rank,
        }
        tax_lineage_key = new_tax_lineage_key
      end
    end
  end

  def sort_genus_tax_ids(counts_by_tax_level, field)
    return counts_by_tax_level[TaxonCount::TAX_LEVEL_GENUS]
           .values
           .sort_by { |genus| genus[field] }
           .map { |genus| genus[:genus_tax_id] }
           .reverse!
  end

  def find_taxa_to_highlight(sorted_genus_tax_ids, counts_by_tax_level)
    ui_config = UiConfig.last
    return unless ui_config

    highlighted_tax_ids = []

    meets_highlight_condition = lambda do |counts|
      return (counts.dig(:nt, :rpm) || 0) > ui_config.min_nt_rpm \
        && (counts.dig(:nr, :rpm) || 0) > ui_config.min_nr_rpm \
        && (counts.dig(:nt, :z_score) || 0) > ui_config.min_nt_z \
        && (counts.dig(:nr, :z_score) || 0) > ui_config.min_nr_z
    end

    sorted_genus_tax_ids.each do |genus_tax_id|
      genus_taxon = counts_by_tax_level[TaxonCount::TAX_LEVEL_GENUS][genus_tax_id]
      highlighted_children = false
      genus_taxon[:species_tax_ids].each do |species_tax_id|
        return highlighted_tax_ids if highlighted_tax_ids.length >= ui_config.top_n

        species_taxon = counts_by_tax_level[TaxonCount::TAX_LEVEL_SPECIES][species_tax_id]
        if meets_highlight_condition.call(species_taxon)
          highlighted_tax_ids << species_tax_id
          highlighted_children = true
        end
      end

      # if children species were not highlighted check genus
      if meets_highlight_condition.call(genus_taxon)
        highlighted_tax_ids << genus_tax_id
      end
    end
    return highlighted_tax_ids
  end

  def report_csv(counts, sorted_genus_tax_ids)
    rows = []
    sorted_genus_tax_ids.each do |genus_tax_id|
      genus_info = counts[2][genus_tax_id]
      # add the hash keys in order for csv generation
      genus_flat_hash = {}
      genus_flat_hash[[:tax_id]] = genus_tax_id
      genus_flat_hash[[:tax_level]] = 2
      genus_flat_hash = genus_flat_hash.merge(HashUtil.flat_hash(genus_info))
      rows << genus_flat_hash
      genus_info[:species_tax_ids].each do |species_tax_id|
        species_info = counts[1][species_tax_id]
        species_flat_hash = HashUtil.flat_hash(species_info)
        species_flat_hash[[:tax_id]] = species_tax_id
        species_flat_hash[[:tax_level]] = 1
        rows << species_flat_hash
      end
    end

    flat_keys = rows[0].keys
    flat_keys_symbols = flat_keys.map { |array_key| array_key.map(&:to_sym) }
    attribute_names = flat_keys_symbols.map { |k| k.map(&:to_s).join("_") }
    CSVSafe.generate(headers: true) do |csv|
      csv << attribute_names
      rows.each do |tax_info|
        tax_info_by_symbols = tax_info.map { |k, v| [k.map(&:to_sym), v] }.to_h
        csv << tax_info_by_symbols.values_at(*flat_keys_symbols)
      end
    end
  end
end<|MERGE_RESOLUTION|>--- conflicted
+++ resolved
@@ -181,20 +181,11 @@
       metadata = metadata.merge(backgroundId: @background_id,
                                 truncatedReadsCount: pipeline_run.truncated,
                                 adjustedRemainingReadsCount: pipeline_run.adjusted_remaining_reads,
-                                subsampledReadsCount: pipeline_run.subsampled_reads)
+                                subsampledReadsCount: pipeline_run.subsampled_reads,
+                                report_ready: report_ready)
       json_dump =
         JSON.dump(
-<<<<<<< HEAD
-          metadata: {
-            backgroundId: @background_id,
-            truncatedReadsCount: pipeline_run.truncated,
-            adjustedRemainingReadsCount: pipeline_run.adjusted_remaining_reads,
-            subsampledReadsCount: pipeline_run.subsampled_reads,
-            report_ready: report_ready,
-          }.compact,
-=======
           metadata: metadata.compact,
->>>>>>> 594ab379
           counts: counts_by_tax_level,
           lineage: structured_lineage,
           sortedGenus: sorted_genus_tax_ids,
