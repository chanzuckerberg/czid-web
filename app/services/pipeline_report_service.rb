class PipelineReportService
  include Callable
  include ReportsHelper

  FIELDS_TO_PLUCK = [
    :tax_id,
    :genus_taxid,
    :count_type,
    :tax_level,
    :count,
    :percent_identity,
    :alignment_length,
    :e_value,
    :mean,
    :stdev,
    :name,
    :common_name,
    :superkingdom_taxid,
    :is_phage,
  ].freeze

  FIELDS_DEFAULTS = {
    tax_id: nil,
    genus_taxid: nil,
    count_type: nil,
    tax_level: nil,
    count: 0,
    percent_identity: 0,
    alignment_length: 0,
    e_value: 0,
    mean: nil,
    stdev: nil,
    name: nil,
  }.freeze

  FIELDS_INDEX = Hash[FIELDS_TO_PLUCK.map.with_index { |field, i| [field, i] }]

  Z_SCORE_MIN = -99
  Z_SCORE_MAX =  99
  Z_SCORE_WHEN_ABSENT_FROM_BACKGROUND = 100
  Z_SCORE_WHEN_ABSENT_FROM_SAMPLE = -100

  DEFAULT_SORT_PARAM = :agg_score
  DEFAULT_MIN_CONTIG_SIZE = 0

  CATEGORIES = {
    2 => "bacteria",
    2_157 => "archaea",
    2_759 => "eukaryota",
    10_239 => "viruses",
    12_884 => "viroids",
    nil => "uncategorized",
  }.freeze

  def initialize(pipeline_run_id, background_id, csv = false, min_contig_size = DEFAULT_MIN_CONTIG_SIZE)
    @pipeline_run_id = pipeline_run_id
    @background_id = background_id
    @csv = csv
    @min_contig_size = min_contig_size
  end

  def call
    @timer = Timer.new("pipeline_report_service")
    report = generate
    @timer.publish
    return report
  end

  def generate
    pipeline_run, metadata = get_pipeline_status(@pipeline_run_id)
    if @pipeline_run_id.nil? || !pipeline_run.completed?
      return JSON.dump(
        metadata: metadata
      )
    end

    adjusted_total_reads = (pipeline_run.total_reads - pipeline_run.total_ercc_reads.to_i) * pipeline_run.subsample_fraction
    @timer.split("initialize_and_adjust_reads")

    contigs = pipeline_run.get_summary_contig_counts_v2(@min_contig_size)
    @timer.split("get_contig_summary")

    taxon_counts_and_summaries = fetch_taxon_counts(@pipeline_run_id, @background_id)
    @timer.split("fetch_taxon_counts_and_summaries")

    taxons_absent_from_sample = fetch_taxons_absent_from_sample(@pipeline_run_id, @background_id)
    @timer.split("fetch_taxons_absent_from_sample")

    taxons_absent_from_sample.each do |taxon|
      taxon_counts_and_summaries.concat([zero_metrics(taxon)])
    end
    @timer.split("fill_zero_metrics")

    counts_by_tax_level = split_by_tax_level(taxon_counts_and_summaries)
    @timer.split("split_by_tax_level")

    counts_by_tax_level.transform_values! { |counts| hash_by_tax_id_and_count_type(counts) }
    @timer.split("index_by_tax_id_and_count_type")

    # TODO(tiago): check if still necessary and move out of reports helper
    ReportsHelper.cleanup_missing_genus_counts(
      counts_by_tax_level[TaxonCount::TAX_LEVEL_SPECIES],
      counts_by_tax_level[TaxonCount::TAX_LEVEL_GENUS]
    )
    @timer.split("cleanup_missing_genus_counts")

    merge_contigs(contigs, counts_by_tax_level, @csv)
    @timer.split("merge_contigs")

    counts_by_tax_level.each_value do |tax_level_taxa|
      compute_z_scores(tax_level_taxa, adjusted_total_reads)
    end
    @timer.split("compute_z_scores")

    compute_aggregate_scores(
      counts_by_tax_level[TaxonCount::TAX_LEVEL_SPECIES],
      counts_by_tax_level[TaxonCount::TAX_LEVEL_GENUS]
    )
    @timer.split("compute_agg_scores")

    # TODO: we should try to use TaxonLineage::fetch_lineage_by_taxid
    lineage_version = PipelineRun
                      .select("alignment_configs.lineage_version")
                      .joins(:alignment_config)
                      .find(@pipeline_run_id)[:lineage_version]

    required_columns = %w[
      taxid
      superkingdom_taxid kingdom_taxid phylum_taxid class_taxid order_taxid family_taxid genus_taxid species_taxid
      superkingdom_name kingdom_name phylum_name class_name order_name family_name genus_name species_name
    ]

    tax_ids = counts_by_tax_level[TaxonCount::TAX_LEVEL_GENUS].keys
    # If a species has an undefined genus (id < 0), the TaxonLineage id is based off the
    # species id rather than genus id, so select those species ids as well.
    # TODO: check if this step is still necessary after the data has been cleaned up.
    species_with_missing_genus = []
    counts_by_tax_level[TaxonCount::TAX_LEVEL_SPECIES].each do |tax_id, species|
      species_with_missing_genus += [tax_id] unless species[:genus_tax_id] >= 0
    end
    tax_ids.concat(species_with_missing_genus)

    lineage_by_tax_id = TaxonLineage
                        .where(taxid: tax_ids)
                        .where('? BETWEEN version_start AND version_end', lineage_version)
                        .pluck(*required_columns)
                        .map { |r| [r[0], required_columns.zip(r).to_h] }
                        .to_h
    @timer.split("fetch_taxon_lineage")

    # TODO(tiago):move out of reports helper
    ReportsHelper.validate_names(
      counts_by_tax_level,
      lineage_by_tax_id,
      @pipeline_run_id
    )
    @timer.split("fill_missing_names")

    tag_pathogens(counts_by_tax_level)
    @timer.split("tag_pathogens")

    structured_lineage = encode_taxon_lineage(lineage_by_tax_id, structured_lineage)
    @timer.split("encode_taxon_lineage")

    sorted_genus_tax_ids = sort_genus_tax_ids(counts_by_tax_level, DEFAULT_SORT_PARAM)
    @timer.split("sort_genus_by_aggregate_score")

    counts_by_tax_level[TaxonCount::TAX_LEVEL_GENUS].transform_values! do |genus|
      genus[:species_tax_ids] = genus[:species_tax_ids].sort_by { |species_id| counts_by_tax_level[TaxonCount::TAX_LEVEL_SPECIES][species_id][DEFAULT_SORT_PARAM] }.reverse!
      genus
    end
    @timer.split("sort_species_within_each_genus")

    highlighted_tax_ids = find_taxa_to_highlight(sorted_genus_tax_ids, counts_by_tax_level)
    @timer.split("find_taxa_to_highlight")

    has_byte_ranges = pipeline_run.taxon_byte_ranges_available?
    align_viz_available = pipeline_run.align_viz_available?
    report_ready = pipeline_run.report_ready?

    @timer.split("compute_options_available_for_pipeline_run")

    if @csv
      return report_csv(counts_by_tax_level, sorted_genus_tax_ids)
    else
      metadata = metadata.merge(backgroundId: @background_id,
                                truncatedReadsCount: pipeline_run.truncated,
                                adjustedRemainingReadsCount: pipeline_run.adjusted_remaining_reads,
                                subsampledReadsCount: pipeline_run.subsampled_reads,
                                hasByteRanges: has_byte_ranges,
                                alignVizAvailable: align_viz_available,
                                report_ready: report_ready)
      json_dump =
        JSON.dump(
          metadata: metadata.compact,
          counts: counts_by_tax_level,
          lineage: structured_lineage,
          sortedGenus: sorted_genus_tax_ids,
          highlightedTaxIds: highlighted_tax_ids
        )
      @timer.split("convert_to_json_with_JSON")

      return json_dump
    end
  end

  def get_pipeline_status(pipeline_run_id)
    if pipeline_run_id.nil?
      return [
        nil,
        {
          pipelineRunStatus: "WAITING",
          errorMessage: nil,
          knownUserError: nil,
          jobStatus: "Waiting to Start or Receive Files",
        },
      ]
    end

    pipeline_run = PipelineRun.find(pipeline_run_id)
    pipeline_status = "WAITING"
    if pipeline_run.completed?
      pipeline_status = "COMPLETE"
    elsif pipeline_run.failed?
      pipeline_status = "FAILED"
    end
    return [
      pipeline_run,
      {
        pipelineRunStatus: pipeline_status,
        hasErrors: pipeline_run.failed?,
        errorMessage: pipeline_run.error_message,
        knownUserError: pipeline_run.known_user_error,
        jobStatus: pipeline_run.job_status_display,
      },
    ]
  end

  def fetch_taxon_counts(_pipeline_run_id, _background_id)
    taxon_counts_and_summaries_query = TaxonCount
                                       .joins("LEFT OUTER JOIN"\
                                          " taxon_summaries ON taxon_counts.count_type = taxon_summaries.count_type"\
                                          " AND taxon_counts.tax_level = taxon_summaries.tax_level"\
                                          " AND taxon_counts.tax_id = taxon_summaries.tax_id"\
                                          " AND taxon_summaries.background_id = #{@background_id}")
                                       .where(
                                         pipeline_run_id: @pipeline_run_id,
                                         count_type: ['NT', 'NR'],
                                         tax_level: [TaxonCount::TAX_LEVEL_SPECIES, TaxonCount::TAX_LEVEL_GENUS]
                                       )
                                       .where.not(
                                         tax_id: [
                                           TaxonLineage::BLACKLIST_GENUS_ID,
                                           TaxonLineage::HOMO_SAPIENS_TAX_ID,
                                         ].flatten
                                       )
    # TODO: investigate the history behind BLACKLIST_GENUS_ID and if we can get rid of it ("All artificial constructs")

    return taxon_counts_and_summaries_query.pluck(*FIELDS_TO_PLUCK)
  end

  def zero_metrics(taxon)
    # Fill in default zero values if a taxon is missing fields.
    # Necessary for taxons absent from sample to match the taxon_counts_and_summaries structure,
    # since they're fetched from TaxonSummary, which doesn't have some columns listed in FIELDS_TO_PLUCK.
    FIELDS_INDEX.each do |field, index|
      taxon[index] = FIELDS_DEFAULTS[field] unless taxon[index]
    end
    return taxon
  end

  def fetch_taxons_absent_from_sample(_pipeline_run_id, _background_id)
    tax_ids = TaxonCount.select(:tax_id).where(pipeline_run_id: @pipeline_run_id).distinct

    taxons_absent_from_sample = TaxonSummary
                                .joins("LEFT OUTER JOIN"\
                                  " taxon_counts ON taxon_counts.count_type = taxon_summaries.count_type"\
                                  " AND taxon_counts.tax_level = taxon_summaries.tax_level"\
                                  " AND taxon_counts.tax_id = taxon_summaries.tax_id"\
                                  " AND taxon_counts.pipeline_run_id = #{@pipeline_run_id}")
                                .where(
                                  taxon_summaries: {
                                    background_id: @background_id,
                                    tax_id: tax_ids,
                                    tax_level: [TaxonCount::TAX_LEVEL_SPECIES, TaxonCount::TAX_LEVEL_GENUS],
                                    count_type: ['NT', 'NR'],
                                  },
                                  taxon_counts: {
                                    count: nil,
                                  }
                                )
                                .where.not(
                                  taxon_summaries: {
                                    tax_id: [
                                      TaxonLineage::BLACKLIST_GENUS_ID,
                                      TaxonLineage::HOMO_SAPIENS_TAX_ID,
                                    ].flatten,
                                  }
                                )

    return taxons_absent_from_sample.pluck(*FIELDS_TO_PLUCK)
  end

  def split_by_tax_level(counts_array)
    return counts_array.group_by { |entry| entry[FIELDS_INDEX[:tax_level]] }
  end

  def hash_by_tax_id_and_count_type(counts_array)
    counts_hash = {}
    counts_array.each do |counts|
      tax_id = counts[FIELDS_INDEX[:tax_id]]
      counts_hash[tax_id] ||= {
        genus_tax_id: counts[FIELDS_INDEX[:genus_taxid]],
        name: counts[FIELDS_INDEX[:name]],
        common_name: counts[FIELDS_INDEX[:common_name]],
        category: CATEGORIES[counts[FIELDS_INDEX[:superkingdom_taxid]]],
      }
      if counts[FIELDS_INDEX[:is_phage]] == 1
        counts_hash[tax_id][:subcategories] = ["phage"]
      end
      counts_hash[tax_id][counts[FIELDS_INDEX[:count_type]].downcase!.to_sym] = {
        count: counts[FIELDS_INDEX[:count]],
        percent_identity: counts[FIELDS_INDEX[:percent_identity]],
        alignment_length: counts[FIELDS_INDEX[:alignment_length]],
        e_value: counts[FIELDS_INDEX[:e_value]].abs,
        bg_mean: counts[FIELDS_INDEX[:mean]],
        bg_stdev: counts[FIELDS_INDEX[:stdev]],
      }
    end
    return counts_hash
  end

  def merge_contigs(contigs, counts_by_tax_level, csv)
    contigs.each do |tax_id, contigs_per_db_type|
      contigs_per_db_type.each do |db_type, contigs_per_read_count|
        norm_count_type = db_type.downcase.to_sym
        counts_per_db_type = counts_by_tax_level.dig(TaxonCount::TAX_LEVEL_SPECIES, tax_id, norm_count_type)
        unless counts_per_db_type
          counts_per_db_type = counts_by_tax_level.dig(TaxonCount::TAX_LEVEL_GENUS, tax_id, norm_count_type)
        end

        if counts_per_db_type
          if csv
            contigs = 0
            contig_r = 0
            contigs_per_read_count.each do |reads, count|
              contigs += count
              contig_r += count * reads
            end
            counts_per_db_type[:contigs] = contigs
            counts_per_db_type[:contig_r] = contig_r
          else
            counts_per_db_type[:contigs] = contigs_per_read_count
          end
        else
          # TODO(tiago): not sure if this case ever happens
          Rails.logger.warn("[PR=#{@pipeline_run_id}] PR has contigs but not taxon counts for taxon #{tax_id} in #{db_type}: #{contigs_per_read_count}")
        end
      end
    end
  end

  def compute_z_score(rpm, mean, stdev, min_z_score = Z_SCORE_MIN, max_z_score = Z_SCORE_MAX, absent_z_score = Z_SCORE_WHEN_ABSENT_FROM_BACKGROUND)
    return absent_z_score unless stdev
    value = (rpm - mean) / stdev
    return value.clamp(min_z_score, max_z_score)
  end

  def compute_z_scores(taxa_counts, adjusted_total_reads)
    taxa_counts.each_value do |taxon_counts|
      # TODO : consider moving rpm calc to more appropriate place
      # TODO : consider always creating nt and nr hashes to facilitate computation
      taxon_counts[:nt][:rpm] = taxon_counts[:nt][:count] * 1E6 / adjusted_total_reads if taxon_counts[:nt].present?
      taxon_counts[:nr][:rpm] = taxon_counts[:nr][:count] * 1E6 / adjusted_total_reads if taxon_counts[:nr].present?

      nt_z_score = compute_z_score(taxon_counts[:nt][:rpm], taxon_counts[:nt][:bg_mean], taxon_counts[:nt][:bg_stdev]) if taxon_counts[:nt].present?
      nr_z_score = compute_z_score(taxon_counts[:nr][:rpm], taxon_counts[:nr][:bg_mean], taxon_counts[:nr][:bg_stdev]) if taxon_counts[:nr].present?
      taxon_counts[:nt][:z_score] = nt_z_score if taxon_counts[:nt].present?
      taxon_counts[:nr][:z_score] = nr_z_score if taxon_counts[:nr].present?
      taxon_counts[:nt][:z_score] = taxon_counts[:nt][:count] != 0 ? nt_z_score : Z_SCORE_WHEN_ABSENT_FROM_SAMPLE if taxon_counts[:nt].present?
      taxon_counts[:nr][:z_score] = taxon_counts[:nr][:count] != 0 ? nr_z_score : Z_SCORE_WHEN_ABSENT_FROM_SAMPLE if taxon_counts[:nr].present?
      taxon_counts[:max_z_score] = nr_z_score.nil? || (nt_z_score && nt_z_score > nr_z_score) ? nt_z_score : nr_z_score
    end
  end

  def compute_aggregate_scores(species_counts, genus_counts)
    species_counts.each do |tax_id, species|
      genus = genus_counts[species[:genus_tax_id]]
      # Workaround placeholder for bad data (e.g. species counts present in TaxonSummary but genus counts aren't)
      # TODO: investigate why a count type appearing in species is missing in its genus.
      # JIRA: https://jira.czi.team/browse/IDSEQ-1807
      genus_nt_zscore = genus[:nt].present? ? genus[:nt][:z_score] : 100
      genus_nr_zscore = genus[:nr].present? ? genus[:nr][:z_score] : 100
      if species[:nt].present? && genus[:nt].blank?
        Rails.logger.warn("NT data present for species #{tax_id} but missing for genus #{species[:genus_tax_id]}.")
      end
      if species[:nr].present? && genus[:nr].blank?
        Rails.logger.warn("NR data present for species #{tax_id} but missing for genus #{species[:genus_tax_id]}.")
      end

      species[:agg_score] = (species[:nt].present? ? genus_nt_zscore.abs * species[:nt][:z_score] * species[:nt][:rpm] : 0) \
        + (species[:nr].present? ? genus_nr_zscore.abs * species[:nr][:z_score] * species[:nr][:rpm] : 0)
      genus[:agg_score] = species[:agg_score] if genus[:agg_score].nil? || genus[:agg_score] < species[:agg_score]
      # TODO : more this to a more logical place
      if !genus[:species_tax_ids]
        genus[:species_tax_ids] = [tax_id]
      else
        genus[:species_tax_ids].append(tax_id)
      end
    end
  end

  def encode_taxon_lineage(lineage_by_tax_id, structured_lineage)
    structured_lineage = {}
    ranks = ["superkingdom", "kingdom", "phylum", "class", "order", "family", "genus", "species"]
    lineage_by_tax_id.each do |base_tax_id, lineage|
      tax_lineage_key = nil
      ranks.each do |rank|
        tax_id = lineage["#{rank}_taxid"]
        new_tax_lineage_key = if tax_id < 0
                                tax_lineage_key.nil? ? tax_id.to_s : "#{tax_lineage_key}_#{tax_id}"
                              else
                                tax_id
                              end

        unless structured_lineage.key?(new_tax_lineage_key)
          structured_lineage[new_tax_lineage_key] = {
            name: lineage["#{rank}_name"],
            parent: tax_lineage_key,
            rank: rank,
          }
        end
        tax_lineage_key = new_tax_lineage_key

        # do not process below the rank that this lineage start with
        # necessary because we might have lineages for both species and genus
        break if tax_id == base_tax_id
      end
    end
    return structured_lineage
  end

  def sort_genus_tax_ids(counts_by_tax_level, field)
    return counts_by_tax_level[TaxonCount::TAX_LEVEL_GENUS]
           .values
           .sort_by { |genus| genus[field] }
           .map { |genus| genus[:genus_tax_id] }
           .reverse!
  end

  def find_taxa_to_highlight(sorted_genus_tax_ids, counts_by_tax_level)
    ui_config = UiConfig.last
    return unless ui_config

    highlighted_tax_ids = []

    meets_highlight_condition = lambda do |counts|
      return (counts.dig(:nt, :rpm) || 0) > ui_config.min_nt_rpm \
        && (counts.dig(:nr, :rpm) || 0) > ui_config.min_nr_rpm \
        && (counts.dig(:nt, :z_score) || 0) > ui_config.min_nt_z \
        && (counts.dig(:nr, :z_score) || 0) > ui_config.min_nr_z
    end

    sorted_genus_tax_ids.each do |genus_tax_id|
      genus_taxon = counts_by_tax_level[TaxonCount::TAX_LEVEL_GENUS][genus_tax_id]
      highlighted_children = false
      genus_taxon[:species_tax_ids].each do |species_tax_id|
        return highlighted_tax_ids if highlighted_tax_ids.length >= ui_config.top_n

        species_taxon = counts_by_tax_level[TaxonCount::TAX_LEVEL_SPECIES][species_tax_id]
        if meets_highlight_condition.call(species_taxon)
          highlighted_tax_ids << species_tax_id
          highlighted_children = true
        end
      end

      # if children species were not highlighted check genus
      if meets_highlight_condition.call(genus_taxon)
        highlighted_tax_ids << genus_tax_id
      end
    end
    return highlighted_tax_ids
  end

  def tag_pathogens(counts_by_tax_level)
    get_best_pathogen_tag(counts_by_tax_level[TaxonCount::TAX_LEVEL_SPECIES])
    get_best_pathogen_tag(counts_by_tax_level[TaxonCount::TAX_LEVEL_GENUS])
    counts_by_tax_level
  end

  def get_best_pathogen_tag(tax_map)
    tax_map.each do |_tax_id, tax_info|
      pathogen_tags = []
      TaxonLineage::PRIORITY_PATHOGENS.each do |category, pathogen_list|
        pathogen_tags |= [category] if pathogen_list.include?(tax_info[:name])
      end
      best_tag = pathogen_tags[0] # first element is highest-priority element (see PRIORITY_PATHOGENS documentation)
<<<<<<< HEAD
      if best_tag
        species_info['pathogenTag'] = best_tag
      end
=======
      tax_info['pathogenTag'] = best_tag
>>>>>>> 7ba6e035
    end
  end

  def report_csv(counts, sorted_genus_tax_ids)
    rows = []
    sorted_genus_tax_ids.each do |genus_tax_id|
      genus_info = counts[2][genus_tax_id]
      # add the hash keys in order for csv generation
      genus_flat_hash = {}
      genus_flat_hash[[:tax_id]] = genus_tax_id
      genus_flat_hash[[:tax_level]] = 2
      genus_flat_hash = genus_flat_hash.merge(HashUtil.flat_hash(genus_info))
      rows << genus_flat_hash
      genus_info[:species_tax_ids].each do |species_tax_id|
        species_info = counts[1][species_tax_id]
        species_flat_hash = HashUtil.flat_hash(species_info)
        species_flat_hash[[:tax_id]] = species_tax_id
        species_flat_hash[[:tax_level]] = 1
        rows << species_flat_hash
      end
    end

    flat_keys = rows[0].keys
    flat_keys_symbols = flat_keys.map { |array_key| array_key.map(&:to_sym) }
    attribute_names = flat_keys_symbols.map { |k| k.map(&:to_s).join("_") }
    CSVSafe.generate(headers: true) do |csv|
      csv << attribute_names
      rows.each do |tax_info|
        tax_info_by_symbols = tax_info.map { |k, v| [k.map(&:to_sym), v] }.to_h
        csv << tax_info_by_symbols.values_at(*flat_keys_symbols)
      end
    end
  end
end<|MERGE_RESOLUTION|>--- conflicted
+++ resolved
@@ -495,13 +495,9 @@
         pathogen_tags |= [category] if pathogen_list.include?(tax_info[:name])
       end
       best_tag = pathogen_tags[0] # first element is highest-priority element (see PRIORITY_PATHOGENS documentation)
-<<<<<<< HEAD
       if best_tag
         species_info['pathogenTag'] = best_tag
       end
-=======
-      tax_info['pathogenTag'] = best_tag
->>>>>>> 7ba6e035
     end
   end
 
