class PipelineReportService
  include Callable

  FIELDS_TO_PLUCK = [
    :tax_id,
    :genus_taxid,
    :count_type,
    :tax_level,
    :count,
    :percent_identity,
    :alignment_length,
    :e_value,
    :mean,
    :stdev,
    :name,
    :common_name,
    :superkingdom_taxid,
    :is_phage,
  ].freeze

  FIELDS_DEFAULTS = {
    tax_id: nil,
    genus_taxid: nil,
    count_type: nil,
    tax_level: nil,
    count: 0,
    percent_identity: 0,
    alignment_length: 0,
    e_value: 0,
    mean: nil,
    stdev: nil,
    name: nil,
  }.freeze

  FIELDS_INDEX = Hash[FIELDS_TO_PLUCK.map.with_index { |field, i| [field, i] }]

  Z_SCORE_MIN = -99
  Z_SCORE_MAX =  99
  Z_SCORE_WHEN_ABSENT_FROM_BACKGROUND = 100
  Z_SCORE_WHEN_ABSENT_FROM_SAMPLE = -100

  DEFAULT_SORT_PARAM = :agg_score
  MIN_CONTIG_SIZE = 0

  CATEGORIES = {
    2 => "bacteria",
    2_157 => "archaea",
    2_759 => "eukaryota",
    10_239 => "viruses",
    12_884 => "viroids",
    nil => "uncategorized",
  }.freeze

  def initialize(pipeline_run_id, background_id)
    @pipeline_run_id = pipeline_run_id
    @background_id = background_id
  end

  def call
    @timer = Timer.new("pipeline_report_service")
    report = generate
    @timer.publish
    return report
  end

  def generate
    pipeline_run = PipelineRun.find(@pipeline_run_id)
    adjusted_total_reads = (pipeline_run.total_reads - pipeline_run.total_ercc_reads.to_i) * pipeline_run.subsample_fraction
    @timer.split("initialize_and_adjust_reads")

    contigs = pipeline_run.get_summary_contig_counts_v2(MIN_CONTIG_SIZE)
    @timer.split("get_contig_summary")

    taxon_counts_and_summaries = fetch_taxon_counts(@pipeline_run_id, @background_id)
    @timer.split("fetch_taxon_counts_and_summaries")

    taxons_absent_from_sample = fetch_taxons_absent_from_sample(@pipeline_run_id, @background_id)
    @timer.split("fetch_taxons_absent_from_sample")

    taxons_absent_from_sample.each do |taxon|
      taxon_counts_and_summaries.concat([zero_metrics(taxon)])
    end
    @timer.split("fill_zero_metrics")

    counts_by_tax_level = split_by_tax_level(taxon_counts_and_summaries)
    @timer.split("split_by_tax_level")

    counts_by_tax_level.transform_values! { |counts| hash_by_tax_id_and_count_type(counts) }
    @timer.split("index_by_tax_id_and_count_type")

    merge_contigs(contigs, counts_by_tax_level)
    @timer.split("merge_contigs")

    counts_by_tax_level.each_value do |tax_level_taxa|
      compute_z_scores(tax_level_taxa, adjusted_total_reads)
    end
    @timer.split("compute_z_scores")

    compute_aggregate_scores(
      counts_by_tax_level[TaxonCount::TAX_LEVEL_SPECIES],
      counts_by_tax_level[TaxonCount::TAX_LEVEL_GENUS]
    )
    @timer.split("compute_agg_scores")

    # TODO: in theory we should use TaxonLineage::fetch_lineage_by_taxid
    lineage_version = PipelineRun
                      .select("alignment_configs.lineage_version")
                      .joins(:alignment_config)
                      .find(@pipeline_run_id)[:lineage_version]

    required_columns = %w[
      taxid
      superkingdom_taxid kingdom_taxid phylum_taxid class_taxid order_taxid family_taxid
      superkingdom_name kingdom_name phylum_name class_name order_name family_name
    ]

    tax_ids = counts_by_tax_level[TaxonCount::TAX_LEVEL_GENUS].keys

    lineage_by_tax_id = TaxonLineage
                        .where(taxid: tax_ids)
                        .where('? BETWEEN version_start AND version_end', lineage_version)
                        .pluck(*required_columns)
                        .map { |r| [r[0], required_columns.zip(r).to_h] }
                        .to_h
    @timer.split("fetch_genus_lineage")

    structured_lineage = {}
    encode_taxon_lineage(lineage_by_tax_id, structured_lineage)
    @timer.split("encode_taxon_lineage")

    sorted_genus_tax_ids = sort_genus_tax_ids(counts_by_tax_level, DEFAULT_SORT_PARAM)
    @timer.split("sort_genus_by_aggregate_score")

    counts_by_tax_level[TaxonCount::TAX_LEVEL_GENUS].transform_values! do |genus|
      genus[:children].sort_by { |species_id| counts_by_tax_level[TaxonCount::TAX_LEVEL_SPECIES][species_id][:agg_score] }.reverse!
      genus
    end
    @timer.split("sort_species_within_each_genus")

    highlighted_tax_ids = find_taxa_to_highlight(sorted_genus_tax_ids, counts_by_tax_level)
    @timer.split("find_taxa_to_highlight")

    json_dump =
      JSON.dump(
        backgroundId: @background_id,
        counts: counts_by_tax_level,
        lineage: structured_lineage,
        sortedGenus: sorted_genus_tax_ids,
        highlightedTaxIds: highlighted_tax_ids
      )
    @timer.split("convert_to_json_with_JSON")

    return json_dump
  end

  def fetch_taxon_counts(_pipeline_run_id, _background_id)
    taxon_counts_and_summaries_query = TaxonCount
                                       .joins("LEFT OUTER JOIN"\
                                          " taxon_summaries ON taxon_counts.count_type = taxon_summaries.count_type"\
                                          " AND taxon_counts.tax_level = taxon_summaries.tax_level"\
                                          " AND taxon_counts.tax_id = taxon_summaries.tax_id"\
                                          " AND taxon_summaries.background_id = #{@background_id}")
                                       .where(
                                         pipeline_run_id: @pipeline_run_id,
                                         count_type: ['NT', 'NR'],
                                         tax_level: [TaxonCount::TAX_LEVEL_SPECIES, TaxonCount::TAX_LEVEL_GENUS]
                                       )
                                       .where.not(
                                         tax_id: [TaxonLineage::BLACKLIST_GENUS_ID, TaxonLineage::HOMO_SAPIENS_TAX_ID]
                                       )
    # TODO: investigate the history behind BLACKLIST_GENUS_ID and if we can get rid of it ("All artificial constructs")

    return taxon_counts_and_summaries_query.pluck(*FIELDS_TO_PLUCK)
  end

<<<<<<< HEAD
  def fetch_background_taxon_counts(_pipeline_run_id, _background_id)
    taxon_counts_and_summaries_query = TaxonCount
                                       .joins("RIGHT OUTER JOIN"\
                                          " taxon_summaries ON taxon_counts.count_type = taxon_summaries.count_type"\
                                          " AND taxon_counts.tax_level = taxon_summaries.tax_level"\
                                          " AND taxon_counts.tax_id = taxon_summaries.tax_id"\
                                          " AND taxon_summaries.background_id = #{@background_id}")
                                       .where(
                                         pipeline_run_id: @pipeline_run_id,
                                         count_type: ['NT', 'NR'],
                                         tax_level: [TaxonCount::TAX_LEVEL_SPECIES, TaxonCount::TAX_LEVEL_GENUS]
                                       )
                                       .where.not(
                                         tax_id: [TaxonLineage::BLACKLIST_GENUS_ID, TaxonLineage::HOMO_SAPIENS_TAX_ID]
                                       )
    # TODO: investigate the history behind BLACKLIST_GENUS_ID and if we can get rid of it ("All artificial constructs")

    return taxon_counts_and_summaries_query.pluck(*FIELDS_TO_PLUCK)
=======
  def zero_metrics(taxon)
    # Fill in default zero values if a taxon is missing fields.
    # Necessary for taxons absent from sample to match the taxon_counts_and_summaries structure,
    # since they're fetched from TaxonSummary, which doesn't have some columns listed in FIELDS_TO_PLUCK.
    FIELDS_INDEX.each do |field, index|
      taxon[index] = FIELDS_DEFAULTS[field] unless taxon[index]
    end
    return taxon
  end

  def fetch_taxons_absent_from_sample(_pipeline_run_id, _background_id)
    tax_ids = TaxonCount.select(:tax_id).where(pipeline_run_id: @pipeline_run_id).distinct

    taxons_absent_from_sample = TaxonSummary
                                .joins("LEFT OUTER JOIN"\
                                  " taxon_counts ON taxon_counts.count_type = taxon_summaries.count_type"\
                                  " AND taxon_counts.tax_level = taxon_summaries.tax_level"\
                                  " AND taxon_counts.tax_id = taxon_summaries.tax_id"\
                                  " AND taxon_counts.pipeline_run_id = #{@pipeline_run_id}")
                                .where(
                                  "taxon_summaries.background_id": @background_id,
                                  "taxon_counts.count": nil,
                                  "taxon_summaries.tax_id": tax_ids
                                )

    return taxons_absent_from_sample.pluck(*FIELDS_TO_PLUCK)
>>>>>>> d7651ed7
  end

  def split_by_tax_level(counts_array)
    return counts_array.group_by { |entry| entry[FIELDS_INDEX[:tax_level]] }
  end

  def hash_by_tax_id_and_count_type(counts_array)
    counts_hash = {}
    counts_array.each do |counts|
      tax_id = counts[FIELDS_INDEX[:tax_id]]
      counts_hash[tax_id] ||= {
        genus_tax_id: counts[FIELDS_INDEX[:genus_taxid]],
        name: counts[FIELDS_INDEX[:name]],
        common_name: counts[FIELDS_INDEX[:common_name]],
        category: CATEGORIES[counts[FIELDS_INDEX[:superkingdom_taxid]]],
      }
      if counts[FIELDS_INDEX[:is_phage]] == 1
        counts_hash[tax_id][:subcategories] = ["phage"]
      end
      counts_hash[tax_id][counts[FIELDS_INDEX[:count_type]].downcase!.to_sym] = {
        count: counts[FIELDS_INDEX[:count]],
        percent_identity: counts[FIELDS_INDEX[:percent_identity]],
        alignment_length: counts[FIELDS_INDEX[:alignment_length]],
        e_value: counts[FIELDS_INDEX[:e_value]].abs,
        bg_mean: counts[FIELDS_INDEX[:mean]],
        bg_stdev: counts[FIELDS_INDEX[:stdev]],
      }
    end
    return counts_hash
  end

  def merge_contigs(contigs, counts_by_tax_level)
    contigs.each do |tax_id, contigs_per_db_type|
      contigs_per_db_type.each do |db_type, contigs_per_read_count|
        norm_count_type = db_type.downcase.to_sym
        counts_per_db_type = counts_by_tax_level.dig(TaxonCount::TAX_LEVEL_SPECIES, tax_id, norm_count_type)
        unless counts_per_db_type
          counts_per_db_type = counts_by_tax_level.dig(TaxonCount::TAX_LEVEL_GENUS, tax_id, norm_count_type)
        end

        if counts_per_db_type
          counts_per_db_type[:contigs] = contigs_per_read_count
        else
          # TODO(tiago): not sure if this case ever happens
          Rails.logger.warn("[PR=#{@pipeline_run_id}] PR has contigs but not taxon counts for taxon #{tax_id} in #{db_type}: #{contigs_per_read_count}")
        end
      end
    end
  end

  def compute_z_score(rpm, mean, stdev, min_z_score = Z_SCORE_MIN, max_z_score = Z_SCORE_MAX, absent_z_score = Z_SCORE_WHEN_ABSENT_FROM_BACKGROUND)
    return absent_z_score unless stdev
    value = (rpm - mean) / stdev
    return value.clamp(min_z_score, max_z_score)
  end

  def compute_z_scores(taxa_counts, adjusted_total_reads)
    taxa_counts.each_value do |taxon_counts|
      # TODO : consider moving rpm calc to more appropriate place
      # TODO : consider always creating nt and nr hashes to facilitate computation
      taxon_counts[:nt][:rpm] = taxon_counts[:nt][:count] * 1E6 / adjusted_total_reads if taxon_counts[:nt].present?
      taxon_counts[:nr][:rpm] = taxon_counts[:nr][:count] * 1E6 / adjusted_total_reads if taxon_counts[:nr].present?

      nt_z_score = compute_z_score(taxon_counts[:nt][:rpm], taxon_counts[:nt][:bg_mean], taxon_counts[:nt][:bg_stdev]) if taxon_counts[:nt].present?
      nr_z_score = compute_z_score(taxon_counts[:nr][:rpm], taxon_counts[:nr][:bg_mean], taxon_counts[:nr][:bg_stdev]) if taxon_counts[:nr].present?
      taxon_counts[:nt][:z_score] = nt_z_score if taxon_counts[:nt].present?
      taxon_counts[:nr][:z_score] = nr_z_score if taxon_counts[:nr].present?
      taxon_counts[:nt][:z_score] = taxon_counts[:nt][:count] != 0 ? nt_z_score : Z_SCORE_WHEN_ABSENT_FROM_SAMPLE if taxon_counts[:nt].present?
      taxon_counts[:nr][:z_score] = taxon_counts[:nr][:count] != 0 ? nr_z_score : Z_SCORE_WHEN_ABSENT_FROM_SAMPLE if taxon_counts[:nr].present?
      taxon_counts[:max_z_score] = nr_z_score.nil? || (nt_z_score && nt_z_score > nr_z_score) ? nt_z_score : nr_z_score
    end
  end

  def compute_aggregate_scores(species_counts, genus_counts)
    species_counts.each do |tax_id, species|
      genus = genus_counts[species[:genus_tax_id]]
      # Workaround placeholder for bad data (e.g. species counts present in TaxonSummary but genus counts aren't)
      # TODO: investigate why a count type appearing in species is missing in its genus.
      # JIRA: https://jira.czi.team/browse/IDSEQ-1807
      genus_nt_zscore = genus[:nt].present? ? genus[:nt][:z_score] : 100
      genus_nr_zscore = genus[:nr].present? ? genus[:nr][:z_score] : 100
      if species[:nt].present? && genus[:nt].blank?
        Rails.logger.warn("NT data present for species #{tax_id} but missing for genus #{species[:genus_tax_id]}.")
      end
      if species[:nr].present? && genus[:nr].blank?
        Rails.logger.warn("NR data present for species #{tax_id} but missing for genus #{species[:genus_tax_id]}.")
      end

      species[:agg_score] = (species[:nt].present? ? genus_nt_zscore.abs * species[:nt][:z_score] * species[:nt][:rpm] : 0) \
        + (species[:nr].present? ? genus_nr_zscore.abs * species[:nr][:z_score] * species[:nr][:rpm] : 0)
      genus[:agg_score] = species[:agg_score] if genus[:agg_score].nil? || genus[:agg_score] < species[:agg_score]
      # TODO : more this to a more logical place
      if !genus[:children]
        genus[:children] = [tax_id]
      else
        genus[:children].append(tax_id)
      end
    end
  end

  def encode_taxon_lineage(lineage_by_tax_id, structured_lineage)
    ranks = ["superkingdom", "kingdom", "phylum", "class", "order", "family"]

    lineage_by_tax_id.each_value do |lineage|
      tax_lineage_key = nil
      ranks.each do |rank|
        tax_id = lineage["#{rank}_taxid"]
        new_tax_lineage_key = tax_lineage_key.nil? ? tax_id.to_s : "#{tax_lineage_key}:#{tax_id}"

        next if structured_lineage.key?(new_tax_lineage_key)

        structured_lineage[new_tax_lineage_key] = {
          name: lineage["#{rank}_name"],
          parent: tax_lineage_key,
          rank: rank,
        }
        tax_lineage_key = new_tax_lineage_key
      end
    end
  end

  def sort_genus_tax_ids(counts_by_tax_level, field)
    return counts_by_tax_level[TaxonCount::TAX_LEVEL_GENUS]
           .values
           .sort_by { |genus| genus[field] }
           .map { |genus| genus[:genus_tax_id] }
           .reverse!
  end

  def find_taxa_to_highlight(sorted_genus_tax_ids, counts_by_tax_level)
    ui_config = UiConfig.last
    return unless ui_config

    highlighted_tax_ids = []

    meets_highlight_condition = lambda do |counts|
      return (counts.dig(:nt, :rpm) || 0) > ui_config.min_nt_rpm \
        && (counts.dig(:nr, :rpm) || 0) > ui_config.min_nr_rpm \
        && (counts.dig(:nt, :z_score) || 0) > ui_config.min_nt_z \
        && (counts.dig(:nr, :z_score) || 0) > ui_config.min_nr_z
    end

    sorted_genus_tax_ids.each do |genus_tax_id|
      genus_taxon = counts_by_tax_level[TaxonCount::TAX_LEVEL_GENUS][genus_tax_id]
      highlighted_children = false
      genus_taxon[:children].each do |species_tax_id|
        return highlighted_tax_ids if highlighted_tax_ids.length >= ui_config.top_n

        species_taxon = counts_by_tax_level[TaxonCount::TAX_LEVEL_SPECIES][species_tax_id]
        if meets_highlight_condition.call(species_taxon)
          highlighted_tax_ids << species_tax_id
          highlighted_children = true
        end
      end

      # if children species were not highlighted check genus
      if meets_highlight_condition.call(genus_taxon)
        highlighted_tax_ids << genus_tax_id
      end
    end
    return highlighted_tax_ids
  end
end<|MERGE_RESOLUTION|>--- conflicted
+++ resolved
@@ -102,7 +102,7 @@
     )
     @timer.split("compute_agg_scores")
 
-    # TODO: in theory we should use TaxonLineage::fetch_lineage_by_taxid
+    # TODO: we should try to use TaxonLineage::fetch_lineage_by_taxid
     lineage_version = PipelineRun
                       .select("alignment_configs.lineage_version")
                       .joins(:alignment_config)
@@ -173,26 +173,6 @@
     return taxon_counts_and_summaries_query.pluck(*FIELDS_TO_PLUCK)
   end
 
-<<<<<<< HEAD
-  def fetch_background_taxon_counts(_pipeline_run_id, _background_id)
-    taxon_counts_and_summaries_query = TaxonCount
-                                       .joins("RIGHT OUTER JOIN"\
-                                          " taxon_summaries ON taxon_counts.count_type = taxon_summaries.count_type"\
-                                          " AND taxon_counts.tax_level = taxon_summaries.tax_level"\
-                                          " AND taxon_counts.tax_id = taxon_summaries.tax_id"\
-                                          " AND taxon_summaries.background_id = #{@background_id}")
-                                       .where(
-                                         pipeline_run_id: @pipeline_run_id,
-                                         count_type: ['NT', 'NR'],
-                                         tax_level: [TaxonCount::TAX_LEVEL_SPECIES, TaxonCount::TAX_LEVEL_GENUS]
-                                       )
-                                       .where.not(
-                                         tax_id: [TaxonLineage::BLACKLIST_GENUS_ID, TaxonLineage::HOMO_SAPIENS_TAX_ID]
-                                       )
-    # TODO: investigate the history behind BLACKLIST_GENUS_ID and if we can get rid of it ("All artificial constructs")
-
-    return taxon_counts_and_summaries_query.pluck(*FIELDS_TO_PLUCK)
-=======
   def zero_metrics(taxon)
     # Fill in default zero values if a taxon is missing fields.
     # Necessary for taxons absent from sample to match the taxon_counts_and_summaries structure,
@@ -219,7 +199,6 @@
                                 )
 
     return taxons_absent_from_sample.pluck(*FIELDS_TO_PLUCK)
->>>>>>> d7651ed7
   end
 
   def split_by_tax_level(counts_array)
