class RetrievePipelineVizGraphDataService
  include Callable
<<<<<<< HEAD
  # For pre-server-fed step descriptions.
=======
  # PipelineRunsHelper includes default descriptions, before we can get them from the dag
>>>>>>> 8f48952b
  include PipelineRunsHelper
  include PipelineOutputsHelper

  # Structures dag_json of each stage of the pipeline run into the following in @results for drawing
  # the pipeline visualization graphs on the React side:
  # stages: An array of stages, each stage being an object with the following fields:
  #     - jobStatus: The job status of the stage
  #     - steps: Array of objects, each one defining a node in that stage's graph. This object
  #       is composed of:
  #           - name: The name to be displayed for this step. Currently, this corresponds to the name of the output target
  #             (works as there is a single output target per step).
  #           - description: The description for the step.
  #           - inputEdges: An array of indices that map to edges in the @edges array (see below), each
  #             edge being an input edge to the node.
  #           - ouputEdges: An array of indices that map to edges in the @edges array, each edge being an
  #             output edge from the node
<<<<<<< HEAD
  #           - status: A number representing the current status of the step at time of retrieval.
=======
  #           - status: The current status of the step at time of retrieval, as represented by a string
  #             (see JOB_STATUS_NUM_TO_STRING below for possible strings).
>>>>>>> 8f48952b
  #
  # edges: An array of edges, each edge object having the following structure:
  #     - from: An object containing a stageIndex and stepIndex, denoting the originating node it is from
  #     - to: An object containing a stageIndex and stepIndex, denoating the node it ends after
  #     - files: An array of file objects that get passed between the from and to nodes. It is composed of:
  #           - displayName: A string to display the file as
  #           - url: An optional string to download the file

  JOB_STATUS_NUM_TO_STRING = {
    nil => "notStarted",
    0 => "notStarted",
    1 => "inProgress",
    2 => "finished",
    3 => "finished", # Uploaded
    4 => "errored",
  }.freeze

  def initialize(pipeline_run_id, is_admin, remove_host_filtering_urls)
    @pipeline_run = PipelineRun.find(pipeline_run_id)
    @all_dag_jsons = []
    @stage_names = []
    @pipeline_run.pipeline_run_stages.each do |stage|
      if stage.dag_json && (stage.name != "Experimental" || is_admin)
        @all_dag_jsons.push(JSON.parse(stage.dag_json || "{}"))
        @stage_names.push(stage.name)
      end
    end
    @remove_host_filtering_urls = remove_host_filtering_urls
  end

  def call
    stages = create_stage_nodes_scaffolding
    edges = create_edges
    populate_nodes_with_edges(stages, edges)

    return { stages: stages, edges: edges }
  end

  private

  def create_stage_nodes_scaffolding
<<<<<<< HEAD
    all_step_status = step_status
    stages = @all_dag_jsons.map.with_index do |dag_json, stage_index|
      stage_step_status = all_step_status[stage_index]
=======
    all_step_statuses = step_statuses
    stages = @all_dag_jsons.map.with_index do |dag_json, stage_index|
      stage_step_statuses = all_step_statuses[stage_index]
>>>>>>> 8f48952b
      stage_step_descriptions = STEP_DESCRIPTIONS[@stage_names[stage_index]]["steps"]

      max_job_status = 0
      steps = dag_json["steps"].map do |step|
<<<<<<< HEAD
        status_info = stage_step_status[step["out"]] || {}
        description = status_info["description"].blank? ? stage_step_descriptions[step["out"]] : status_info["description"]
        max_job_status = [status_info["status"], max_job_status].max
=======
        status_info = stage_step_statuses[step["out"]] || {}
        description = status_info["description"].blank? ? stage_step_descriptions[step["out"]] : status_info["description"]
>>>>>>> 8f48952b
        {
          name: modify_step_name(step["out"]),
          description: description,
          inputEdges: [],
          outputEdges: [],
<<<<<<< HEAD
          status: status_info["status"]
=======
          status: JOB_STATUS_NUM_TO_STRING[status_info["status"]],
>>>>>>> 8f48952b
        }
      end

      {
        steps: steps,
<<<<<<< HEAD
        jobStatus: max_job_status
=======
        jobStatus: dag_json[:job_status],
>>>>>>> 8f48952b
      }
    end
    return stages
  end

  def create_edges
    file_path_to_info = {}
    @pipeline_run.sample.results_folder_files(@pipeline_run.pipeline_version).each do |file_entry|
      file_path_to_info[file_entry[:key]] = file_entry
    end
    edges = input_output_to_file_paths.map do |input_output_json, file_paths|
      files = file_paths.map { |file_path| file_info(file_path, file_path_to_info) }
      edge_info = JSON.parse(input_output_json, symbolize_names: true)
      edge_info.merge(files: files,
                      isIntraStage: (edge_info.key?(:to) && edge_info.key?(:from) && edge_info[:to][:stageIndex] == edge_info[:from][:stageIndex]) || false)
    end
    @remove_host_filtering_urls && remove_host_filtering_urls(edges)
    return edges
  end

<<<<<<< HEAD
  def step_status
    @pipeline_run.pipeline_run_stages.map do |prs|
      JSON.parse(PipelineOutputsHelper.get_s3_file(prs.step_status_file_path) || "{}")
=======
  def step_statuses
    @pipeline_run.pipeline_run_stages.map do |prs|
      begin
        JSON.parse(get_s3_file(prs.step_status_file_path) || "{}")
      rescue JSON::ParserError
        {}
      end
>>>>>>> 8f48952b
    end
  end

  def input_output_to_file_paths
    file_paths_to_input_outputs = file_path_to_inputting_steps
                                  .merge(file_path_to_outputting_step) do |_file_path, to_array, from|
      to_array.map { |to| to.merge(from) }
    end

    input_output_to_file_paths = {}
    file_paths_to_input_outputs.each do |file_path, input_outputs|
      # Convert those with only "from" and not "to", which are not arrays due to no conflicting keys in merge.
      unless input_outputs.is_a? Array
        input_outputs = [input_outputs]
      end

      input_outputs.each do |input_output|
        input_output = input_output.to_json
        unless input_output_to_file_paths.key? input_output
          input_output_to_file_paths[input_output] = []
        end
        input_output_to_file_paths[input_output].push(file_path)
      end
    end
    input_output_to_file_paths
  end

  def file_path_to_outputting_step
    file_path_to_outputting_step = {}
    @all_dag_jsons.each_with_index do |stage_dag_json, stage_index|
      stage_dag_json["steps"].each_with_index do |step, step_index|
        stage_dag_json["targets"][step["out"]].each do |file_name|
          file_path = "#{stage_dag_json['output_dir_s3']}/#{@pipeline_run.pipeline_version}/#{file_name}"
          file_path_to_outputting_step[file_path] = { from: { stageIndex: stage_index, stepIndex: step_index } }
        end
      end
    end
    file_path_to_outputting_step
  end

  def file_path_to_inputting_steps
    file_path_to_inputting_steps = {}
    @all_dag_jsons.each_with_index do |stage_dag_json, stage_index|
      stage_dag_json["steps"].each_with_index do |step, step_index|
        step["in"].each do |in_target|
          stage_dag_json["targets"][in_target].each do |file_name|
            file_path = if stage_dag_json["given_targets"].key? in_target
                          "#{stage_dag_json['given_targets'][in_target]['s3_dir']}/#{file_name}"
                        else
                          "#{stage_dag_json['output_dir_s3']}/#{@pipeline_run.pipeline_version}/#{file_name}"
                        end

            unless file_path_to_inputting_steps.key? file_path
              file_path_to_inputting_steps[file_path] = []
            end
            file_path_to_inputting_steps[file_path].push(to: { stageIndex: stage_index, stepIndex: step_index })
          end
        end
      end
    end
    file_path_to_inputting_steps
  end

  def file_info(file_path, file_path_to_info)
    file_path = file_path.split('/', 4).last # Remove s3://idseq-.../ to match key
    file_info = file_path_to_info[file_path]
    display_name = file_info ? file_info[:display_name] : file_path.split("/").last
    url = file_info ? file_info[:url] : nil
    { displayName: display_name, url: url }
  end

  def populate_nodes_with_edges(stages_with_nodes, edges)
    edges.each_with_index do |edge, edge_index|
      if edge[:from]
        from_stage_index = edge[:from][:stageIndex]
        from_step_index = edge[:from][:stepIndex]
        stages_with_nodes[from_stage_index][:steps][from_step_index][:outputEdges].push(edge_index)
      end
      if edge[:to]
        to_stage_index = edge[:to][:stageIndex]
        to_step_index = edge[:to][:stepIndex]
        stages_with_nodes[to_stage_index][:steps][to_step_index][:inputEdges].push(edge_index)
      end
    end
  end

  def modify_step_name(step_name)
    step_name.gsub(/(_out)$/, "").titleize
  end

  def remove_host_filtering_urls(edges)
    edges.each do |edge|
      if (edge[:to] && edge[:to][:stageIndex].zero?) || edge[:from].nil?
        edge[:files].each { |file| file[:url] = nil }
      end
    end
  end
end<|MERGE_RESOLUTION|>--- conflicted
+++ resolved
@@ -1,10 +1,6 @@
 class RetrievePipelineVizGraphDataService
   include Callable
-<<<<<<< HEAD
-  # For pre-server-fed step descriptions.
-=======
   # PipelineRunsHelper includes default descriptions, before we can get them from the dag
->>>>>>> 8f48952b
   include PipelineRunsHelper
   include PipelineOutputsHelper
 
@@ -21,12 +17,8 @@
   #             edge being an input edge to the node.
   #           - ouputEdges: An array of indices that map to edges in the @edges array, each edge being an
   #             output edge from the node
-<<<<<<< HEAD
-  #           - status: A number representing the current status of the step at time of retrieval.
-=======
   #           - status: The current status of the step at time of retrieval, as represented by a string
   #             (see JOB_STATUS_NUM_TO_STRING below for possible strings).
->>>>>>> 8f48952b
   #
   # edges: An array of edges, each edge object having the following structure:
   #     - from: An object containing a stageIndex and stepIndex, denoting the originating node it is from
@@ -68,47 +60,26 @@
   private
 
   def create_stage_nodes_scaffolding
-<<<<<<< HEAD
-    all_step_status = step_status
-    stages = @all_dag_jsons.map.with_index do |dag_json, stage_index|
-      stage_step_status = all_step_status[stage_index]
-=======
     all_step_statuses = step_statuses
     stages = @all_dag_jsons.map.with_index do |dag_json, stage_index|
       stage_step_statuses = all_step_statuses[stage_index]
->>>>>>> 8f48952b
       stage_step_descriptions = STEP_DESCRIPTIONS[@stage_names[stage_index]]["steps"]
 
-      max_job_status = 0
       steps = dag_json["steps"].map do |step|
-<<<<<<< HEAD
-        status_info = stage_step_status[step["out"]] || {}
-        description = status_info["description"].blank? ? stage_step_descriptions[step["out"]] : status_info["description"]
-        max_job_status = [status_info["status"], max_job_status].max
-=======
         status_info = stage_step_statuses[step["out"]] || {}
         description = status_info["description"].blank? ? stage_step_descriptions[step["out"]] : status_info["description"]
->>>>>>> 8f48952b
         {
           name: modify_step_name(step["out"]),
           description: description,
           inputEdges: [],
           outputEdges: [],
-<<<<<<< HEAD
-          status: status_info["status"]
-=======
           status: JOB_STATUS_NUM_TO_STRING[status_info["status"]],
->>>>>>> 8f48952b
         }
       end
 
       {
         steps: steps,
-<<<<<<< HEAD
-        jobStatus: max_job_status
-=======
         jobStatus: dag_json[:job_status],
->>>>>>> 8f48952b
       }
     end
     return stages
@@ -129,11 +100,6 @@
     return edges
   end
 
-<<<<<<< HEAD
-  def step_status
-    @pipeline_run.pipeline_run_stages.map do |prs|
-      JSON.parse(PipelineOutputsHelper.get_s3_file(prs.step_status_file_path) || "{}")
-=======
   def step_statuses
     @pipeline_run.pipeline_run_stages.map do |prs|
       begin
@@ -141,7 +107,6 @@
       rescue JSON::ParserError
         {}
       end
->>>>>>> 8f48952b
     end
   end
 
