--- conflicted
+++ resolved
@@ -1,8 +1,4 @@
-<<<<<<< HEAD
-<%= react_component 'Home', samples: @samples, outputData: @output_data %>
-=======
 <%= react_component 'Home', samples: @samples, outputData: @final_result, project: @project_info %>
->>>>>>> ae6e6d1e
 
 <%= will_paginate @samples, :style => 'color:#5abcd6', previous_label: '<<', next_label: '>>' %>
 
