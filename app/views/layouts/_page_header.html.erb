<div id="page_header">
  <% if current_user && current_user.id %>
    <%= javascript_tag do %>
      react_component('Header', {
        adminUser: <%= current_user.admin %>,
        email: "help@idseq.net",
        demoUser: <%= current_user.demo_user? %>,
        signInEndpoint: '<%=new_user_session_path%>',
<<<<<<< HEAD
        signOutEndpoint: '<%=destroy_user_session_path%>',
        userName: '<%= current_user.name %>',
        userSignedIn: true
      }, 'page_header', JSON.parse('<%= raw escape_json(request_context)%>'))
=======
        contactEmail: "help@idseq.net"
      }, 'page_header');

      <% if ENV["SEGMENT_ID"] %>
        <!-- Associate user ID with Segment -->
        analytics.identify(<%= current_user.id %>);
      <% end %>
>>>>>>> 5f997456
    <% end %>
  <% else %>
    <%= javascript_tag do %>
      react_component('Header', { userSignedIn: false }, 'page_header')
    <% end %>
  <% end %>
</div><|MERGE_RESOLUTION|>--- conflicted
+++ resolved
@@ -6,20 +6,15 @@
         email: "help@idseq.net",
         demoUser: <%= current_user.demo_user? %>,
         signInEndpoint: '<%=new_user_session_path%>',
-<<<<<<< HEAD
         signOutEndpoint: '<%=destroy_user_session_path%>',
         userName: '<%= current_user.name %>',
         userSignedIn: true
       }, 'page_header', JSON.parse('<%= raw escape_json(request_context)%>'))
-=======
-        contactEmail: "help@idseq.net"
-      }, 'page_header');
 
       <% if ENV["SEGMENT_ID"] %>
         <!-- Associate user ID with Segment -->
         analytics.identify(<%= current_user.id %>);
       <% end %>
->>>>>>> 5f997456
     <% end %>
   <% else %>
     <%= javascript_tag do %>
