class PipelineRunStage < ApplicationRecord
  include ApplicationHelper
  include PipelineOutputsHelper
  belongs_to :pipeline_run
<<<<<<< HEAD

  DEFAULT_MEMORY_IN_MB = 4000
=======
  DEFAULT_MEMORY_IN_MB = 16_000
>>>>>>> f2b9a09e
  DEFAULT_STORAGE_IN_GB = 500
  JOB_TYPE_BATCH = 1
  COMMIT_SHA_FILE_ON_WORKER = "/mnt/idseq-pipeline/commit-sha.txt".freeze

  STATUS_STARTED = 'STARTED'.freeze
  STATUS_FAILED  = 'FAILED'.freeze
  STATUS_CHECKED = 'CHECKED'.freeze
  STATUS_LOADED = 'LOADED'.freeze
  STATUS_ERROR = 'ERROR'.freeze

  before_save :check_job_status

  def install_pipeline
    "cd /mnt; " \
    "git clone https://github.com/chanzuckerberg/idseq-pipeline.git; " \
    "cd idseq-pipeline; git rev-parse master > #{COMMIT_SHA_FILE_ON_WORKER}; " \
    "pip install -e .[test]"
  end

  def check_job_status
    return if completed? || !started? || !id
    if output_ready?
      self.job_status = STATUS_CHECKED
      Resque.enqueue(LoadResultForRunStage, id)
      terminate_job
    end
  end

  def started?
    job_command.present?
  end

  def failed?
    job_status == STATUS_FAILED
  end

  def succeeded? # The whole thing completed successfully
    db_load_status == 1
  end

  def completed?
    failed? || succeeded?
  end

  def output_ready?
    s3_output_list = send(output_func)
    s3_output_list.each do |out_f|
      return false unless file_generated_since_run(out_f)
    end
    true
  end

  def run_job
    # Check output for the run and decide if we should run this stage
    return if job_command.present? && job_status != 'FAILED' # job has been started successfully
    self.job_command = send(job_command_func)
    self.command_stdout, self.command_stderr, status = Open3.capture3(job_command)
    if status.exitstatus.zero?
      output = JSON.parse(command_stdout)
      self.job_id = output['jobId']
      self.job_status = STATUS_STARTED
    else
      self.job_status = STATUS_FAILED
    end
    self.created_at = Time.now.utc
    save
  end

  def run_load_db
    return unless output_ready?
    return if completed?

    set_pipeline_output
    send(load_db_command_func)
    update(db_load_status: 1, job_status: STATUS_LOADED)
    pipeline_run.update_job_status
  end

  def update_job_status
    return if completed?
    stdout, stderr, status = Open3.capture3("aegea", "batch", "describe", job_id.to_s)
    if status.exitstatus.zero?
      self.job_description = stdout
      job_hash = JSON.parse(job_description)
      self.job_status = job_hash['status']
      if job_hash['container'] && job_hash['container']['logStreamName']
        self.job_log_id = job_hash['container']['logStreamName']
      end
    else
      Airbrake.notify("Error for update job status for pipeline run #{id} with error #{stderr}")
      self.job_status = STATUS_ERROR
      self.job_status = STATUS_FAILED if stderr =~ /IndexError/ # job no longer exists
    end
    save
  end

  def file_generated_since_run(s3_path)
    stdout, _stderr, status = Open3.capture3("aws", "s3", "ls", s3_path.to_s)
    return false unless status.exitstatus.zero?
    begin
      s3_file_time = DateTime.strptime(stdout[0..18], "%Y-%m-%d %H:%M:%S")
      return (s3_file_time > created_at)
    rescue
      return nil
    end
  end

  def terminate_job
    _stdout, _stderr, _status = Open3.capture3("aegea", "batch", "terminate", job_id.to_s)
  end

  def set_pipeline_output
    return if pipeline_run.pipeline_output
    pipeline_run.pipeline_output = PipelineOutput.new(pipeline_run: pipeline_run,
                                                      sample: pipeline_run.sample,
                                                      total_reads: 0,
                                                      remaining_reads: 0)
  end

  def sample_output_s3_path
    pipeline_run.sample.sample_output_s3_path
  end

  def log_url
    return nil unless job_log_id
    "https://us-west-2.console.aws.amazon.com/cloudwatch/home?region=us-west-2" \
      "#logEventViewer:group=/aws/batch/job;stream=#{job_log_id}"
  end

  ########### STAGE SPECIFIC FUNCTIONS BELOW ############

  def host_filtering_command
    sample = pipeline_run.sample
    file_type = sample.input_files.first.file_type
    batch_command_env_variables = "INPUT_BUCKET=#{sample.sample_input_s3_path} OUTPUT_BUCKET=#{sample.sample_output_s3_path} " \
      "FILE_TYPE=#{file_type} DB_SAMPLE_ID=#{sample.id} " \
      "COMMIT_SHA_FILE=#{COMMIT_SHA_FILE_ON_WORKER} "
    if sample.s3_star_index_path.present?
      batch_command_env_variables += " STAR_GENOME=#{sample.s3_star_index_path} "
    end
    if sample.s3_bowtie2_index_path.present?
      batch_command_env_variables += " BOWTIE2_GENOME=#{sample.s3_bowtie2_index_path} "
    end
    batch_command = install_pipeline + "; " + batch_command_env_variables + " idseq_pipeline host_filtering"
    command = "aegea batch submit --command=\"#{batch_command}\" "
    memory = sample.sample_memory.present? ? sample.sample_memory : Sample::DEFAULT_MEMORY
    queue =  sample.job_queue.present? ? sample.job_queue : Sample::DEFAULT_QUEUE
    command += " --storage /mnt=#{DEFAULT_STORAGE_IN_GB} --ecr-image idseq --memory #{memory} --queue #{queue} --vcpus 4"
    command
  end

  def alignment_command
    sample = pipeline_run.sample
    file_type = sample.input_files.first.file_type
    batch_command_env_variables = "FASTQ_BUCKET=#{sample.sample_input_s3_path} INPUT_BUCKET=#{sample.sample_output_s3_path} " \
      "OUTPUT_BUCKET=#{sample.sample_output_s3_path} FILE_TYPE=#{file_type} ENVIRONMENT=#{Rails.env} DB_SAMPLE_ID=#{sample.id} " \
      "COMMIT_SHA_FILE=#{COMMIT_SHA_FILE_ON_WORKER} "
    batch_command = install_pipeline + "; " + batch_command_env_variables + " idseq_pipeline non_host_alignment"
    command = "aegea batch submit --command=\"#{batch_command}\" "
    queue = sample.job_queue.present? ? sample.job_queue : Sample::DEFAULT_QUEUE
    command += " --storage /mnt=#{DEFAULT_STORAGE_IN_GB} --ecr-image idseq --memory #{DEFAULT_MEMORY_IN_MB} --queue #{queue} --vcpus 4"
    command
  end

  def postprocess_command
    sample = pipeline_run.sample
    batch_command_env_variables = "INPUT_BUCKET=#{sample.sample_output_s3_path} " \
      "OUTPUT_BUCKET=#{sample.sample_postprocess_s3_path} " \
      "COMMIT_SHA_FILE=#{COMMIT_SHA_FILE_ON_WORKER} "
    batch_command = install_pipeline + "; " + batch_command_env_variables + " idseq_pipeline postprocess"
    command = "aegea batch submit --command=\"#{batch_command}\" "
    queue = sample.job_queue.present? ? sample.job_queue : Sample::DEFAULT_QUEUE
    command += " --storage /mnt=#{DEFAULT_STORAGE_IN_GB} --ecr-image idseq --memory #{DEFAULT_MEMORY_IN_MB} --queue #{queue} --vcpus 4"
    command
  end

  def db_load_host_filtering
    po = pipeline_run.pipeline_output
    pr = pipeline_run

    stats_json_s3_path = "#{sample_output_s3_path}/#{PipelineRun::STATS_JSON_NAME}"
    downloaded_stats_path = PipelineRun.download_file(stats_json_s3_path, pr.local_json_path)
    stats_array = JSON.parse(File.read(downloaded_stats_path))
    pr.total_reads = (stats_array[0] || {})['total_reads'] || 0
    po.total_reads = pr.total_reads # TODO(yf): remove this to remove soon
    po.save
    stats_array = stats_array.select { |entry| entry.key?("task") }

    # TODO(yf): remove the following line
    stats_array.each { |entry| entry["pipeline_output_id"] = po.id }
    pr.job_stats_attributes = stats_array

    # rm the json
    _stdout, _stderr, _status = Open3.capture3("rm -f #{downloaded_stats_path}")
  end

  def db_load_alignment
    po = pipeline_run.pipeline_output
    pr = pipeline_run

    output_json_s3_path = "#{sample_output_s3_path}/#{PipelineRun::OUTPUT_JSON_NAME}"
    stats_json_s3_path = "#{sample_output_s3_path}/#{PipelineRun::STATS_JSON_NAME}"

    # Get the file
    downloaded_json_path = PipelineRun.download_file(output_json_s3_path, pr.local_json_path)
    downloaded_stats_path = PipelineRun.download_file(stats_json_s3_path, pr.local_json_path)
    return unless downloaded_json_path && downloaded_stats_path
    json_dict = JSON.parse(File.read(downloaded_json_path))

    pipeline_output_dict = json_dict['pipeline_output']
    pipeline_output_dict.slice!('remaining_reads', 'total_reads', 'taxon_counts_attributes')

    pr.total_reads = pipeline_output_dict['total_reads']
    pr.remaining_reads = pipeline_output_dict['remaining_reads']
    pr.unmapped_reads = pr.count_unmapped_reads

    po.total_reads = pr.total_reads
    po.remaining_reads = pr.remaining_reads
    po.unmapped_reads = pr.unmapped_reads
    po.save

    stats_array = JSON.parse(File.read(downloaded_stats_path))
    stats_array = stats_array.select { |entry| entry.key?("task") }
    # TODO(yf): remove the following line
    stats_array.each { |entry| entry[:pipeline_output_id] = po.id }

    # only keep species level counts
    taxon_counts_attributes_filtered = []
    pipeline_output_dict['taxon_counts_attributes'].each do |tcnt|
      if tcnt['tax_level'].to_i == TaxonCount::TAX_LEVEL_SPECIES
        tcnt[:pipeline_output_id] = po.id
        taxon_counts_attributes_filtered << tcnt
      end
    end

    pr.job_stats.delete_all
    pr.job_stats_attributes = stats_array
    pr.taxon_counts_attributes = taxon_counts_attributes_filtered
    pr.updated_at = Time.now.utc
    pr.save
    # aggregate the data at genus level
    pr.generate_aggregate_counts('genus')
    # merge more accurate name information from lineages table
    pr.update_names
    # denormalize genus_taxid and superkingdom_taxid into taxon_counts
    pr.update_genera

    # rm the json
    _stdout, _stderr, _status = Open3.capture3("rm -f #{downloaded_json_path} #{downloaded_stats_path}")
  end

  def db_load_postprocess
    po = pipeline_run.pipeline_output
    pr = pipeline_run
    byteranges_json_s3_path = "#{pr.sample.sample_postprocess_s3_path}/#{PipelineRun::TAXID_BYTERANGE_JSON_NAME}"
    downloaded_byteranges_path = PipelineRun.download_file(byteranges_json_s3_path, pr.local_json_path)
    taxon_byteranges_csv_file = "#{pr.local_json_path}/taxon_byteranges"
    hash_array_json2csv(downloaded_byteranges_path, taxon_byteranges_csv_file, %w[taxid hit_type first_byte last_byte])
    ` cd #{pr.local_json_path};
      sed -e 's/$/,#{pr.id},#{po.id}/' -i taxon_byteranges;
      mysqlimport --replace --local --user=$DB_USERNAME --host=#{rds_host} --password=$DB_PASSWORD --columns=taxid,hit_type,first_byte,last_byte,pipeline_run_id,pipeline_output_id --fields-terminated-by=',' idseq_#{Rails.env} taxon_byteranges;
    `
    _stdout, _stderr, _status = Open3.capture3("rm -f #{downloaded_byteranges_path}")
  end

  def host_filtering_outputs
    stats_json_s3_path = "#{sample_output_s3_path}/#{PipelineRun::STATS_JSON_NAME}"
    unmapped_fasta_s3_path = "#{sample_output_s3_path}/unmapped.bowtie2.lzw.cdhitdup.priceseqfilter.unmapped.star.merged.fasta"
    [stats_json_s3_path, unmapped_fasta_s3_path]
  end

  def alignment_outputs
    stats_json_s3_path = "#{sample_output_s3_path}/#{PipelineRun::STATS_JSON_NAME}"
    output_json_s3_path = "#{sample_output_s3_path}/#{PipelineRun::OUTPUT_JSON_NAME}"
    [stats_json_s3_path, output_json_s3_path]
  end

  def postprocess_outputs
    ["#{pipeline_run.sample.sample_postprocess_s3_path}/#{PipelineRun::TAXID_BYTERANGE_JSON_NAME}"]
  end
end<|MERGE_RESOLUTION|>--- conflicted
+++ resolved
@@ -2,12 +2,8 @@
   include ApplicationHelper
   include PipelineOutputsHelper
   belongs_to :pipeline_run
-<<<<<<< HEAD
-
-  DEFAULT_MEMORY_IN_MB = 4000
-=======
+
   DEFAULT_MEMORY_IN_MB = 16_000
->>>>>>> f2b9a09e
   DEFAULT_STORAGE_IN_GB = 500
   JOB_TYPE_BATCH = 1
   COMMIT_SHA_FILE_ON_WORKER = "/mnt/idseq-pipeline/commit-sha.txt".freeze
