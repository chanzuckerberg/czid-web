class PipelineRunStage < ApplicationRecord
  include ApplicationHelper
  include PipelineRunsHelper
  include PipelineOutputsHelper
  belongs_to :pipeline_run

  JOB_TYPE_BATCH = 1
  COMMIT_SHA_FILE_ON_WORKER = "/mnt/idseq-pipeline/commit-sha.txt".freeze

  STATUS_STARTED = 'STARTED'.freeze
  STATUS_FAILED  = 'FAILED'.freeze
  STATUS_CHECKED = 'CHECKED'.freeze
  STATUS_ERROR = 'ERROR'.freeze
  STATUS_SUCCEEDED = 'SUCCEEDED'.freeze

  # Status file parameters for integration with pipeline
  JOB_SUCCEEDED_FILE_SUFFIX = "succeeded".freeze
  JOB_FAILED_FILE_SUFFIX = "failed".freeze

  # Stage names
  HOST_FILTERING_STAGE_NAME = 'Host Filtering'.freeze
  ALIGNMENT_STAGE_NAME = 'GSNAPL/RAPSEARCH alignment'.freeze
  POSTPROCESS_STAGE_NAME = 'Post Processing'.freeze
  EXPT_STAGE_NAME = "Experimental".freeze

  # Dag Json names
  DAG_NAME_HOST_FILTER = "host_filter".freeze
  DAG_NAME_ALIGNMENT = "non_host_alignment".freeze
  DAG_NAME_POSTPROCESS = "postprocess".freeze
  DAG_NAME_EXPERIMENTAL = "experimental".freeze

<<<<<<< HEAD
  STEP_NUMBER_TO_DAG_JSON_NAMES = {
    1 => DAG_NAME_HOST_FILTER,
    2 => DAG_NAME_ALIGNMENT,
    3 => DAG_NAME_POSTPROCESS,
    4 => DAG_NAME_EXPERIMENTAL
=======
  STAGE_INFO = {
    1 => {
      name: HOST_FILTERING_STAGE_NAME,
      dag_name: DAG_NAME_HOST_FILTER,
      job_command_func: 'host_filtering_command'.freeze,
    },
    2 => {
      name: ALIGNMENT_STAGE_NAME,
      dag_name: DAG_NAME_ALIGNMENT,
      job_command_func: 'alignment_command'.freeze,
    },
    3 => {
      name: POSTPROCESS_STAGE_NAME,
      dag_name: DAG_NAME_POSTPROCESS,
      job_command_func: 'postprocess_command'.freeze,
    },
    4 => {
      name: EXPT_STAGE_NAME,
      dag_name: DAG_NAME_EXPERIMENTAL,
      job_command_func: 'experimental_command'.freeze,
    },
>>>>>>> 8f48952b
  }.freeze

  # Max number of times we resubmit a job when it gets killed by EC2.
  MAX_RETRIES = 5

  def started?
    job_command.present?
  end

  def stage_status_file(status)
    basename = "#{job_id}.#{status}"
    "#{pipeline_run.sample.sample_output_s3_path}/#{basename}"
  end

<<<<<<< HEAD
  def dag_json_name
    STEP_NUMBER_TO_DAG_JSON_NAMES[step_number]
=======
  def dag_name
    STAGE_INFO[step_number][:dag_name]
>>>>>>> 8f48952b
  end

  def step_status_file_path
    path_beginning = if step_number <= 2
                       pipeline_run.sample.sample_output_s3_path
                     else
                       pipeline_run.sample.sample_postprocess_s3_path
                     end
<<<<<<< HEAD
    "#{path_beginning}/#{pipeline_run.pipeline_version}/#{dag_json_name}_status.json"
=======
    "#{path_beginning}/#{pipeline_run.pipeline_version}/#{dag_name}_status.json"
>>>>>>> 8f48952b
  end

  def check_status_file_and_update(status_file_suffix, job_status_value)
    status_file_present = file_generated_since_run(pipeline_run, stage_status_file(status_file_suffix))
    if status_file_present && job_status != job_status_value
      update(job_status: job_status_value)
    end
  end

  def succeeded?
    job_status == STATUS_SUCCEEDED
  end

  def failed?
    job_status == STATUS_FAILED
  end

  def completed?
    failed? || succeeded?
  end

  def checked?
    job_status == STATUS_CHECKED
  end

  def redacted_dag_json
    # redact any s3 paths
    dag_json.gsub(%r{(\"s3://).*(\")}, '"s3://..."')
  end

  def run_job
    # Check output for the run and decide if we should run this stage
    return if started? && !failed? # job has been started successfully
    self.job_command = send(job_command_func)
    self.command_stdout, self.command_stderr, status = Open3.capture3(job_command)
    if status.exitstatus.zero?
      output = JSON.parse(command_stdout)
      self.job_id = output['jobId']
      self.job_status = STATUS_STARTED
    else
      self.job_status = STATUS_FAILED
    end
    self.created_at = Time.now.utc
    save
  end

  def duration_hrs
    (run_time / 60 / 60).round(2) if run_time
  end

  def run_time
    if completed?
      updated_at - created_at
    elsif started?
      Time.current - created_at
    end
  end

  def instance_terminated?(job_hash)
    job_hash['status'] == STATUS_FAILED &&
      job_hash['statusReason'].start_with?("Host EC2 (instance") &&
      job_hash['statusReason'].end_with?(") terminated.")
  end

  def add_failed_job
    existing_failed_jobs = failed_jobs ? "#{failed_jobs}, " : ""
    new_failed_job = "[#{job_id}, #{job_log_id}]"
    self.failed_jobs = existing_failed_jobs + new_failed_job
  end

  def count_failed_tries
    return 0 if failed_jobs.blank?
    1 + failed_jobs.count(",")
  end

  def due_for_aegea_check?
    rand < 0.1
  end

  def update_job_status
    if !id || !started?
      LogUtil.log_err_and_airbrake("Invalid precondition for PipelineRunStage.update_job_status #{id} #{job_id} #{job_status}.")
      return
    end
    check_status_file_and_update(JOB_SUCCEEDED_FILE_SUFFIX, STATUS_SUCCEEDED)
    check_status_file_and_update(JOB_FAILED_FILE_SUFFIX, STATUS_FAILED)
    if failed? || succeeded?
      unless job_log_id
        # set log id if not set
        _job_status, self.job_log_id, _job_hash, self.job_description = job_info(job_id, id)
        save
      end
      terminate_job
      return
    end
    # The job appears to be in progress.  Check to make sure it hasn't been killed in AWS.   But not too frequently.
    return unless due_for_aegea_check?
    self.job_status, self.job_log_id, job_hash, self.job_description = job_info(job_id, id)
    if [STATUS_ERROR, STATUS_FAILED].include?(job_status)
      save
      return
    end
    unless instance_terminated?(job_hash)
      save
      return
    end
    # note failed attempt and retry
    add_failed_job
    unless count_failed_tries <= MAX_RETRIES
      LogUtil.log_err_and_airbrake("Job #{job_id} for pipeline run #{id} was killed #{MAX_RETRIES} times.")
      save
      return
    end
    run_job # this saves
  end

  def terminate_job
    _stdout, _stderr, _status = Open3.capture3("aegea", "batch", "terminate", job_id.to_s)
  end

  def log_url
    return nil unless job_log_id
    "https://us-west-2.console.aws.amazon.com/cloudwatch/home?region=us-west-2" \
      "#logEventViewer:group=/aws/batch/job;stream=#{job_log_id}"
  end

  ########### STAGE SPECIFIC FUNCTIONS BELOW ############
  def prepare_dag(attribute_dict, key_s3_params = nil)
    sample = pipeline_run.sample
    dag_s3 = "#{sample.sample_output_s3_path}/#{dag_name}.json"
    attribute_dict[:bucket] = SAMPLES_BUCKET_NAME
    dag = DagGenerator.new("app/lib/dags/#{dag_name}.json.erb",
                           sample.project_id,
                           sample.id,
                           sample.host_genome_name.downcase,
                           attribute_dict,
                           pipeline_run.parse_dag_vars)
    self.dag_json = dag.render
    copy_done_file = "echo done | aws s3 cp - #{sample.sample_output_s3_path}/\\$AWS_BATCH_JOB_ID.#{JOB_SUCCEEDED_FILE_SUFFIX}"
    upload_dag_json_and_return_job_command(dag_json, dag_s3, dag_name, key_s3_params, copy_done_file)
  end

  def host_filtering_command
    # Upload DAG to S3
    sample = pipeline_run.sample
    file_ext = sample.fasta_input? ? 'fasta' : 'fastq'
    attribute_dict = {
      fastq1: sample.input_files[0].name,
      file_ext: file_ext,
      star_genome: sample.s3_star_index_path,
      bowtie2_genome: sample.s3_bowtie2_index_path,
      max_fragments: pipeline_run.max_input_fragments,
      max_subsample_frag: pipeline_run.subsample,
    }
    human_host_genome = HostGenome.find_by(name: "Human")
    attribute_dict[:human_star_genome] = human_host_genome.s3_star_index_path
    attribute_dict[:human_bowtie2_genome] = human_host_genome.s3_bowtie2_index_path
    attribute_dict[:fastq2] = sample.input_files[1].name if sample.input_files[1]
    attribute_dict[:adapter_fasta] = if sample.input_files[1]
                                       PipelineRun::ADAPTER_SEQUENCES["paired-end"]
                                     else
                                       PipelineRun::ADAPTER_SEQUENCES["single-end"]
                                     end
    dag_commands = prepare_dag(attribute_dict)

    batch_command = [install_pipeline(pipeline_run.pipeline_commit), upload_version(pipeline_run.pipeline_version_file), dag_commands].join("; ")

    # Dispatch job. Use the himem settings for host filtering.
    aegea_batch_submit_command(batch_command, vcpus: Sample::DEFAULT_VCPUS_HIMEM, job_queue: Sample::DEFAULT_QUEUE_HIMEM, memory: Sample::HIMEM_IN_MB)
  end

  def alignment_command
    # Upload DAG to S3
    sample = pipeline_run.sample
    alignment_config = pipeline_run.alignment_config
    attribute_dict = {
      input_file_count: sample.input_files.count,
      skip_dedeuterostome_filter: sample.skip_deutero_filter_flag,
      pipeline_version: pipeline_run.pipeline_version || pipeline_run.fetch_pipeline_version,
      index_dir_suffix: alignment_config.index_dir_suffix,
      lineage_db: alignment_config.s3_lineage_path,
      accession2taxid_db: alignment_config.s3_accession2taxid_path,
      deuterostome_db: alignment_config.s3_deuterostome_db_path,
      nt_db: alignment_config.s3_nt_db_path,
      nt_loc_db: alignment_config.s3_nt_loc_db_path,
      nr_db: alignment_config.s3_nr_db_path,
      nr_loc_db: alignment_config.s3_nr_loc_db_path,
      max_interval_between_describe_instances: PipelineRun::MAX_JOB_DISPATCH_LAG_SECONDS,
      job_tag_prefix: PipelineRun::JOB_TAG_PREFIX,
      job_tag_refresh_seconds: PipelineRun::JOB_TAG_KEEP_ALIVE_SECONDS,
      draining_tag: PipelineRun::DRAINING_TAG,
      gsnap_chunk_size: PipelineRun::GSNAP_CHUNK_SIZE,
      rapsearch_chunk_size: PipelineRun::RAPSEARCH_CHUNK_SIZE,
      gsnap_max_concurrent: PipelineRun::GSNAP_MAX_CONCURRENT,
      rapsearch_max_concurrent: PipelineRun::RAPSEARCH_MAX_CONCURRENT,
      chunks_in_flight: PipelineRun::MAX_CHUNKS_IN_FLIGHT,
      gsnap_m8: PipelineRun::GSNAP_M8,
      rapsearch_m8: PipelineRun::RAPSEARCH_M8,
    }
    key_s3_params = format("--key-path-s3 s3://idseq-secrets/idseq-%s.pem", (Rails.env == 'prod' ? 'prod' : 'staging')) # TODO: This is hacky
    dag_commands = prepare_dag(attribute_dict, key_s3_params)
    batch_command = [install_pipeline(pipeline_run.pipeline_commit), dag_commands].join("; ")
    # Run it
    aegea_batch_submit_command(batch_command)
  end

  def postprocess_command
    # Upload DAG to S3
    sample = pipeline_run.sample
    alignment_config = pipeline_run.alignment_config
    attribute_dict = {
      input_file_count: sample.input_files.count,
      skip_dedeuterostome_filter: sample.skip_deutero_filter_flag,
      pipeline_version: pipeline_run.pipeline_version || pipeline_run.fetch_pipeline_version,
      index_dir_suffix: alignment_config.index_dir_suffix,
      lineage_db: alignment_config.s3_lineage_path,
      accession2taxid_db: alignment_config.s3_accession2taxid_path,
      deuterostome_db: alignment_config.s3_deuterostome_db_path,
      nt_db: alignment_config.s3_nt_db_path,
      nt_loc_db: alignment_config.s3_nt_loc_db_path,
      nr_db: alignment_config.s3_nr_db_path,
      nr_loc_db: alignment_config.s3_nr_loc_db_path,
    }
    dag_commands = prepare_dag(attribute_dict)
    batch_command = [install_pipeline(pipeline_run.pipeline_commit), dag_commands].join("; ")
    # Dispatch job with himem number of vCPUs and to the himem queue.
    aegea_batch_submit_command(batch_command, vcpus: Sample::DEFAULT_VCPUS_HIMEM, job_queue: Sample::DEFAULT_QUEUE_HIMEM, memory: Sample::HIMEM_IN_MB)
  end

  def experimental_command
    # Upload DAG to S3
    sample = pipeline_run.sample
    file_ext = sample.fasta_input? ? 'fasta' : 'fastq'
    alignment_config = pipeline_run.alignment_config
    attribute_dict = {
      fastq1: sample.input_files[0].name,
      file_ext: file_ext,
      pipeline_version: pipeline_run.pipeline_version || pipeline_run.fetch_pipeline_version,
      lineage_db: alignment_config.s3_lineage_path,
      accession2taxid_db: alignment_config.s3_accession2taxid_path,
      deuterostome_db: alignment_config.s3_deuterostome_db_path,
      nt_db: alignment_config.s3_nt_db_path,
      nt_loc_db: alignment_config.s3_nt_loc_db_path,
      nr_db: alignment_config.s3_nr_db_path,
      nr_loc_db: alignment_config.s3_nr_loc_db_path,
    }
    attribute_dict[:fastq2] = sample.input_files[1].name if sample.input_files[1]
    dag_commands = prepare_dag(attribute_dict)
    batch_command = [install_pipeline(pipeline_run.pipeline_commit), dag_commands].join("; ")

    # Dispatch job
    aegea_batch_submit_command(batch_command)
  end
end<|MERGE_RESOLUTION|>--- conflicted
+++ resolved
@@ -29,13 +29,6 @@
   DAG_NAME_POSTPROCESS = "postprocess".freeze
   DAG_NAME_EXPERIMENTAL = "experimental".freeze
 
-<<<<<<< HEAD
-  STEP_NUMBER_TO_DAG_JSON_NAMES = {
-    1 => DAG_NAME_HOST_FILTER,
-    2 => DAG_NAME_ALIGNMENT,
-    3 => DAG_NAME_POSTPROCESS,
-    4 => DAG_NAME_EXPERIMENTAL
-=======
   STAGE_INFO = {
     1 => {
       name: HOST_FILTERING_STAGE_NAME,
@@ -57,7 +50,6 @@
       dag_name: DAG_NAME_EXPERIMENTAL,
       job_command_func: 'experimental_command'.freeze,
     },
->>>>>>> 8f48952b
   }.freeze
 
   # Max number of times we resubmit a job when it gets killed by EC2.
@@ -72,13 +64,8 @@
     "#{pipeline_run.sample.sample_output_s3_path}/#{basename}"
   end
 
-<<<<<<< HEAD
-  def dag_json_name
-    STEP_NUMBER_TO_DAG_JSON_NAMES[step_number]
-=======
   def dag_name
     STAGE_INFO[step_number][:dag_name]
->>>>>>> 8f48952b
   end
 
   def step_status_file_path
@@ -87,11 +74,7 @@
                      else
                        pipeline_run.sample.sample_postprocess_s3_path
                      end
-<<<<<<< HEAD
-    "#{path_beginning}/#{pipeline_run.pipeline_version}/#{dag_json_name}_status.json"
-=======
     "#{path_beginning}/#{pipeline_run.pipeline_version}/#{dag_name}_status.json"
->>>>>>> 8f48952b
   end
 
   def check_status_file_and_update(status_file_suffix, job_status_value)
