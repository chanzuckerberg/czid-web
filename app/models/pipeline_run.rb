require 'open3'
require 'json'
class PipelineRun < ApplicationRecord
  belongs_to :sample
  has_one :pipeline_output

  OUTPUT_JSON_NAME = 'idseq_web_sample.json'.freeze
  LOCAL_JSON_PATH = '/app/tmp/results_json'.freeze
  STATUS_CHECKED = 'CHECKED'.freeze
  STATUS_SUCCESS = 'SUCCEEDED'.freeze
  STATUS_FAILED = 'FAILED'.freeze
  STATUS_RUNNING = 'RUNNING'.freeze
  STATUS_ERROR = 'ERROR'.freeze # when aegea batch describe failed

  before_save :check_job_status

  def self.in_progress
    where("job_status != '#{STATUS_FAILED}' OR job_status IS NULL")
      .where(pipeline_output_id: nil)
  end

  def check_job_status
    return if pipeline_output
    if job_status == STATUS_SUCCESS
      self.job_status = STATUS_CHECKED
      load_results_from_s3
    elsif job_status == STATUS_RUNNING && created_at < 24.hours.ago
      # Try loading the data into DB after 24 hours running the job
      load_results_from_s3
    end
  end

  def completed?
    return true if pipeline_output || job_status == STATUS_FAILED
  end

  def update_job_status
    return if completed?
<<<<<<< HEAD
    command = "aegea batch describe #{job_id}"
=======
    command = IdSeqPipeline::BASE_COMMAND
    command += "aegea batch describe #{job_id}"
>>>>>>> bd01f4d7
    stdout, _stderr, status = Open3.capture3(command)
    if status.exitstatus.zero?
      self.job_description = stdout
      job_hash = JSON.parse(job_description)
      self.job_status = job_hash['status']
      if job_hash['container'] && job_hash['container']['logStreamName']
        self.job_log_id = job_hash['container']['logStreamName']
      end
    else
      self.job_status = STATUS_ERROR
    end
    save
  end

  def local_json_path
    "#{LOCAL_JSON_PATH}/#{id}"
  end

  def load_results_from_s3
    return if pipeline_output
    output_json_s3_path = "#{sample.sample_output_s3_path}/#{OUTPUT_JSON_NAME}"
    # Get the file
    downloaded_json_path = download_file(output_json_s3_path)
    return unless downloaded_json_path
    json_dict = JSON.parse(File.read(downloaded_json_path))
    pipeline_output_dict = json_dict['pipeline_output']
    pipeline_output_dict.slice!('name', 'total_reads',
                                'remaining_reads', 'taxon_counts_attributes')
    po = PipelineOutput.new(pipeline_output_dict)
    po.sample = sample
    po.pipeline_run = self
    po.save
    self.pipeline_output_id = po.id
    save
    # rm the json
    _stdout, _stderr, _status = Open3.capture3("rm -f #{downloaded_json_path}")
  end

  def download_file(s3_path)
<<<<<<< HEAD
    command = "mkdir -p #{local_json_path};"
=======
    command = IdSeqPipeline::BASE_COMMAND
    command += "mkdir -p #{local_json_path};"
>>>>>>> bd01f4d7
    command += "aws s3 cp #{s3_path} #{local_json_path}/;"
    _stdout, _stderr, status = Open3.capture3(command)
    return nil unless status.exitstatus.zero?
    "#{local_json_path}/#{File.basename(s3_path)}"
  end
end<|MERGE_RESOLUTION|>--- conflicted
+++ resolved
@@ -1,5 +1,3 @@
-require 'open3'
-require 'json'
 class PipelineRun < ApplicationRecord
   belongs_to :sample
   has_one :pipeline_output
@@ -36,12 +34,8 @@
 
   def update_job_status
     return if completed?
-<<<<<<< HEAD
-    command = "aegea batch describe #{job_id}"
-=======
     command = IdSeqPipeline::BASE_COMMAND
     command += "aegea batch describe #{job_id}"
->>>>>>> bd01f4d7
     stdout, _stderr, status = Open3.capture3(command)
     if status.exitstatus.zero?
       self.job_description = stdout
@@ -81,12 +75,8 @@
   end
 
   def download_file(s3_path)
-<<<<<<< HEAD
-    command = "mkdir -p #{local_json_path};"
-=======
     command = IdSeqPipeline::BASE_COMMAND
     command += "mkdir -p #{local_json_path};"
->>>>>>> bd01f4d7
     command += "aws s3 cp #{s3_path} #{local_json_path}/;"
     _stdout, _stderr, status = Open3.capture3(command)
     return nil unless status.exitstatus.zero?
