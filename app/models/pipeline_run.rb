require 'open3'
require 'json'
class PipelineRun < ApplicationRecord
  include ApplicationHelper
  belongs_to :sample
  has_one :pipeline_output
  has_many :pipeline_run_stages
  accepts_nested_attributes_for :pipeline_run_stages

  OUTPUT_JSON_NAME = 'idseq_web_sample.json'.freeze
  STATS_JSON_NAME = 'stats.json'.freeze
  TAXID_BYTERANGE_JSON_NAME = 'taxid_locations_combined.json'.freeze
  LOCAL_JSON_PATH = '/app/tmp/results_json'.freeze
  STATUS_CHECKED = 'CHECKED'.freeze
  STATUS_SUCCESS = 'SUCCEEDED'.freeze
  STATUS_FAILED = 'FAILED'.freeze
  STATUS_RUNNING = 'RUNNING'.freeze
  STATUS_RUNNABLE = 'RUNNABLE'.freeze
  STATUS_ERROR = 'ERROR'.freeze # when aegea batch describe failed
  STATUS_LOADED = 'LOADED'.freeze
  POSTPROCESS_STATUS_LOADED = 'LOADED'.freeze

  before_create :create_run_stages
  before_save :check_job_status
  after_create :kickoff_job

  def self.in_progress
    where("job_status != '#{STATUS_FAILED}' OR job_status IS NULL")
      .where(finalized: 0)
  end

  def finalized?
    finalized == 1
  end

  def kickoff_job
    pipeline_run_stages.first.run_job
  end

  def create_run_stages
    # Host Filtering
    run_stages = []
    unless sample.host_genome && sample.host_genome.name == HostGenome::NO_HOST_NAME
      run_stages << PipelineRunStage.new(
        step_number: 1,
        name: 'Host Filtering',
        job_command_func: 'host_filtering_command',
        load_db_command_func: 'db_load_host_filtering',
        output_func: 'host_filtering_outputs'
      )
    end

    # Alignment and Merging
    run_stages << PipelineRunStage.new(
      step_number: 2,
      name: 'GSNAPL/RAPSEARCH alignment',
      job_command_func: 'alignment_command',
      load_db_command_func: 'db_load_alignment',
      output_func: 'alignment_outputs'
    )
    # Post Processing
    run_stages << PipelineRunStage.new(
      step_number: 3,
      name: 'Post Processing',
      job_command_func: 'postprocess_command',
      load_db_command_func: 'db_load_postprocess',
      output_func: 'postprocess_outputs'
    )
    self.pipeline_run_stages = run_stages
  end

  def check_job_status
    # only update the pipeline_run info. do not update pipeline_run_stage info
    return if finalized? || id.nil?
    check_job_status_old if pipeline_run_stages.blank?
    pipeline_run_stages.order(:step_number).each do |prs|
      if prs.failed?
        self.finalized = 1
        self.job_status = "#{prs.step_number}.#{prs.name}-#{STATUS_FAILED}"
        return nil
      elsif prs.succeeded?
        next
      else # still running
        self.job_status = "#{prs.step_number}.#{prs.name}-#{prs.job_status}"
        return nil
      end
    end
    # All done
    self.finalized = 1
    self.job_status = STATUS_CHECKED
  end

  def check_job_status_old # Before pipeline_run_stages are introduced
    if pipeline_output
      self.job_status = STATUS_CHECKED
      return
    end
    if output_ready?
      # Try loading the data into DB after 24 hours running the job
      self.job_status = STATUS_CHECKED
      Resque.enqueue(LoadResultsFromS3, id)
      # terminate the job
      terminate_job
    end
  end

  def output_ready?
    output_json_s3_path = "#{sample.sample_output_s3_path}/#{OUTPUT_JSON_NAME}"
    stats_json_s3_path = "#{sample.sample_output_s3_path}/#{STATS_JSON_NAME}"
    byteranges_json_s3_path = "#{sample.sample_postprocess_s3_path}/#{TAXID_BYTERANGE_JSON_NAME}"
    # check the existence of all 3 and make sure they are all generated after pr.created_at
    file_generated_since_run(output_json_s3_path) && file_generated_since_run(stats_json_s3_path) && file_generated_since_run(byteranges_json_s3_path)
  end

  def completed?
    return true if finalized?
    # Old version before run stages
    return true if pipeline_run_stages.present? && (pipeline_output || job_status == STATUS_FAILED)
  end

  def log_url
    return nil unless job_log_id
    "https://us-west-2.console.aws.amazon.com/cloudwatch/home?region=us-west-2" \
      "#logEventViewer:group=/aws/batch/job;stream=#{job_log_id}"
  end

  def update_job_status
    update_job_status_old if pipeline_run_stages.blank?
    pipeline_run_stages.order(:step_number).each do |prs|
      if !prs.started? # Not started yet
        prs.run_job
        break
      elsif prs.succeeded?
        # great do nothing. go to the next step.
        next
      elsif prs.failed?
        break
      else # This step is still running
        prs.update_job_status
        break
      end
    end
    save
  end

  def update_job_status_old
    return if completed?
    command = "aegea batch describe #{job_id}"
    stdout, stderr, status = Open3.capture3(command)
    if status.exitstatus.zero?
      self.job_description = stdout
      job_hash = JSON.parse(job_description)
      self.job_status = job_hash['status']
      if job_hash['container'] && job_hash['container']['logStreamName']
        self.job_log_id = job_hash['container']['logStreamName']
      end
    else
      Airbrake.notify("Error for update job status for pipeline run #{id} with error #{stderr}")
      self.job_status = STATUS_ERROR
      self.job_status = STATUS_FAILED if stderr =~ /IndexError/ # job no longer exists
    end
    save
  end

  def local_json_path
    "#{LOCAL_JSON_PATH}/#{id}"
  end

  def load_results_from_s3
    return if pipeline_output
    output_json_s3_path = "#{sample.sample_output_s3_path}/#{OUTPUT_JSON_NAME}"
    stats_json_s3_path = "#{sample.sample_output_s3_path}/#{STATS_JSON_NAME}"

    # Get the file
    downloaded_json_path = download_file(output_json_s3_path, local_json_path)
    downloaded_stats_path = download_file(stats_json_s3_path, local_json_path)
    return unless downloaded_json_path && downloaded_stats_path
    json_dict = JSON.parse(File.read(downloaded_json_path))
    stats_array = JSON.parse(File.read(downloaded_stats_path))
    stats_array = stats_array.select { |entry| entry.key?("task") }
    pipeline_output_dict = json_dict['pipeline_output']
    pipeline_output_dict.slice!('name', 'total_reads',
                                'remaining_reads', 'taxon_counts_attributes')

    # only keep species level counts
    taxon_counts_attributes_filtered = []
    pipeline_output_dict['taxon_counts_attributes'].each do |tcnt|
      if tcnt['tax_level'].to_i == TaxonCount::TAX_LEVEL_SPECIES
        taxon_counts_attributes_filtered << tcnt
      end
    end

    pipeline_output_dict['taxon_counts_attributes'] = taxon_counts_attributes_filtered
    pipeline_output_dict['job_stats_attributes'] = stats_array
    po = PipelineOutput.new(pipeline_output_dict)
    po.sample = sample
    po.pipeline_run = self
    po.save
    # aggregate the data at genus level
    po.generate_aggregate_counts('genus')
    # merge more accurate name information from lineages table
    po.update_names
    # denormalize genus_taxid and superkingdom_taxid into taxon_counts
    po.update_genera

    self.pipeline_output_id = po.id
    save
    Resque.enqueue(LoadPostprocessFromS3, id)

    # rm the json
    _stdout, _stderr, _status = Open3.capture3("rm -f #{downloaded_json_path} #{downloaded_stats_path}")
    # generate report
    po.generate_report
  end

  def load_postprocess_from_s3
    return if postprocess_status == POSTPROCESS_STATUS_LOADED
    byteranges_json_s3_path = "#{sample.sample_postprocess_s3_path}/#{TAXID_BYTERANGE_JSON_NAME}"
    downloaded_byteranges_path = download_file(byteranges_json_s3_path, local_json_path)
    return unless downloaded_byteranges_path
    taxon_byteranges_csv_file = "#{local_json_path}/taxon_byteranges"
    hash_array_json2csv(downloaded_byteranges_path, taxon_byteranges_csv_file, %w[taxid hit_type first_byte last_byte])
    ` cd #{local_json_path};
      sed -e 's/$/,#{pipeline_output.id}/' -i taxon_byteranges;
      mysqlimport --replace --local --user=$DB_USERNAME --host=#{rds_host} --password=$DB_PASSWORD --columns=taxid,hit_type,first_byte,last_byte,pipeline_output_id --fields-terminated-by=',' idseq_#{Rails.env} taxon_byteranges;
    `
    self.postprocess_status = POSTPROCESS_STATUS_LOADED
    save
    _stdout, _stderr, _status = Open3.capture3("rm -f #{downloaded_byteranges_path}")
  end

  def self.download_file(s3_path, destination_dir)
    command = "mkdir -p #{destination_dir};"
    command += "aws s3 cp #{s3_path} #{destination_dir}/;"
    _stdout, _stderr, status = Open3.capture3(command)
    return nil unless status.exitstatus.zero?
    "#{destination_dir}/#{File.basename(s3_path)}"
  end

  def file_generated_since_run(s3_path)
    command = "aws s3 ls #{s3_path}"
    stdout, _stderr, status = Open3.capture3(command)
    return false unless status.exitstatus.zero?
<<<<<<< HEAD
    begin
      s3_file_time = DateTime.strptime(stdout[0..18], "%Y-%m-%d %H:%M:%S")
      return (s3_file_time > created_at)
    rescue
      return nil
    end
=======
    s3_file_time = DateTime.strptime(stdout[0..18], "%Y-%m-%d %H:%M:%S")
    (s3_file_time && created_at && s3_file_time > created_at)
>>>>>>> 162d8613
  end

  def terminate_job
    command = "aegea batch terminate #{job_id}"
    _stdout, _stderr, _status = Open3.capture3(command)
  end
end<|MERGE_RESOLUTION|>--- conflicted
+++ resolved
@@ -241,17 +241,12 @@
     command = "aws s3 ls #{s3_path}"
     stdout, _stderr, status = Open3.capture3(command)
     return false unless status.exitstatus.zero?
-<<<<<<< HEAD
     begin
       s3_file_time = DateTime.strptime(stdout[0..18], "%Y-%m-%d %H:%M:%S")
-      return (s3_file_time > created_at)
+      return (s3_file_time && created_at && s3_file_time > created_at)
     rescue
       return nil
     end
-=======
-    s3_file_time = DateTime.strptime(stdout[0..18], "%Y-%m-%d %H:%M:%S")
-    (s3_file_time && created_at && s3_file_time > created_at)
->>>>>>> 162d8613
   end
 
   def terminate_job
