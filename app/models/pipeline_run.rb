--- conflicted
+++ resolved
@@ -288,44 +288,6 @@
     false
   end
 
-<<<<<<< HEAD
-=======
-  def load_job_stats(stats_json_s3_path)
-    downloaded_stats_path = PipelineRun.download_file(stats_json_s3_path, local_json_path)
-    return unless downloaded_stats_path
-    stats_array = JSON.parse(File.read(downloaded_stats_path))
-    # Ex: [{"total_reads": 1122}, {"task": "star_out", "reads_after": 832}... {"adjusted_remaining_reads": 474}]
-
-    # Load total reads
-    total = stats_array.detect { |entry| entry.key?("total_reads") }
-    if total
-      total = total["total_reads"]
-      update(total_reads: total)
-    end
-
-    # Load remaining reads
-    rem = stats_array.detect { |entry| entry.key?("adjusted_remaining_reads") }
-    if rem
-      rem = rem["adjusted_remaining_reads"]
-      update(adjusted_remaining_reads: rem)
-    end
-
-    # Load subsample fraction
-    sub = stats_array.detect { |entry| entry.key?("fraction_subsampled") }
-    if sub
-      sub = sub["fraction_subsampled"]
-      update(fraction_subsampled: sub)
-    end
-
-    # Load task name and read pairs
-    stats_array = stats_array.select { |entry| entry.key?("task") }
-    job_stats.destroy_all
-    # New JobStat objects will be created. Missing attributes will stay nil.
-    update(job_stats_attributes: stats_array)
-    _stdout, _stderr, _status = Open3.capture3("rm -f #{downloaded_stats_path}")
-  end
-
->>>>>>> c3ad2405
   def db_load_taxon_counts
     output_json_s3_path = "#{alignment_output_s3_path}/#{taxon_counts_json_name}"
     downloaded_json_path = PipelineRun.download_file(output_json_s3_path, local_json_path)
@@ -333,13 +295,8 @@
 
     json_dict = JSON.parse(File.read(downloaded_json_path))
     pipeline_output_dict = json_dict['pipeline_output']
-<<<<<<< HEAD
     pipeline_output_dict.slice!('taxon_counts_attributes')
-=======
-    pipeline_output_dict.slice!('remaining_reads', 'total_reads', 'taxon_counts_attributes')
-    self.total_reads = pipeline_output_dict['total_reads']
-    self.adjusted_remaining_reads = pipeline_output_dict['adjusted_remaining_reads']
->>>>>>> c3ad2405
+
     self.unmapped_reads = count_unmapped_reads
     self.fraction_subsampled = subsample_fraction
     save
@@ -480,8 +437,6 @@
     end
   end
 
-<<<<<<< HEAD
-=======
   def load_stats_file
     stats_s3 = "#{output_s3_path_with_version}/#{STATS_JSON_NAME}"
     # TODO: Remove the datetime check?
@@ -490,7 +445,6 @@
     end
   end
 
->>>>>>> c3ad2405
   def all_output_states_terminal?
     output_states.pluck(:state).all? { |s| [STATUS_LOADED, STATUS_FAILED].include?(s) }
   end
@@ -529,14 +483,19 @@
     end
   end
 
-  def load_stats_file
-    # TODO: make it a single file rather than using stage-specific.
-    host_filtering_job_stats_s3 = "#{host_filter_output_s3_path}/#{STATS_JSON_NAME}"
-    alignment_job_stats_s3 = "#{alignment_output_s3_path}/#{STATS_JSON_NAME}"
-    if file_generated_since_jobstats?(alignment_job_stats_s3)
-      load_job_stats(alignment_job_stats_s3)
-    elsif file_generated_since_jobstats?(host_filtering_job_stats_s3)
-      load_job_stats(host_filtering_job_stats_s3)
+  def file_generated_since_jobstats?(s3_path)
+    # If there is no file, return false
+    stdout, _stderr, status = Open3.capture3("aws", "s3", "ls", s3_path.to_s)
+    return false unless status.exitstatus.zero?
+    # If there is a file and there are no existing job_stats yet, return true
+    existing_jobstats = job_stats
+    return true if existing_jobstats.empty?
+    # If there is a file and there are job_stats, check if the file supersedes the job_stats:
+    begin
+      s3_file_time = DateTime.strptime(stdout[0..18], "%Y-%m-%d %H:%M:%S")
+      return (s3_file_time && existing_jobstats.created_at && s3_file_time > existing_jobstats.created_at)
+    rescue
+      return nil
     end
   end
 
