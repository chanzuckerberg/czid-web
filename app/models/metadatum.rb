require 'csv'

class Metadatum < ApplicationRecord
  Client = Aws::S3::Client.new

  # ActiveRecord related
  belongs_to :sample
  STRING_TYPE = 0
  NUMBER_TYPE = 1
  DATE_TYPE = 2

  # When using an ActiveRecord enum, the type returned from reading records is String.
  enum data_type: { string: STRING_TYPE, number: NUMBER_TYPE, date: DATE_TYPE }

  # Validations
  validates :string_validated_value, length: { maximum: 250 }
  validates :number_validated_value, numericality: true, allow_nil: true
  validate :set_validated_values

  # Key to the metadatum type. Supporting strings and numbers currently.
  KEY_TO_TYPE = {
    unique_id: STRING_TYPE,
    sample_type: STRING_TYPE,
    nucleotide_type: STRING_TYPE,
    collection_date: DATE_TYPE,
    collection_location: STRING_TYPE,
    collected_by: STRING_TYPE,
    age: NUMBER_TYPE,
    gender: STRING_TYPE,
    race: STRING_TYPE,
    primary_diagnosis: STRING_TYPE,
    antibiotic_administered: STRING_TYPE,
    admission_date: DATE_TYPE,
    admission_type: STRING_TYPE,
    discharge_date: DATE_TYPE,
    discharge_type: STRING_TYPE,
    immunocomp: STRING_TYPE,
    other_infections: STRING_TYPE,
    comorbidity: STRING_TYPE,
    known_organism: STRING_TYPE,
    infection_class: STRING_TYPE,
    detection_method: STRING_TYPE,
    library_prep: STRING_TYPE,
    sequencer: STRING_TYPE,
    rna_dna_input: NUMBER_TYPE,
    library_prep_batch: STRING_TYPE,
    extraction_batch: STRING_TYPE,
    sample_unit: STRING_TYPE,
    life_stage: STRING_TYPE,
    id_method: STRING_TYPE,
    genus_species: STRING_TYPE,
    blood_fed: STRING_TYPE
  }.freeze

  # Key to the valid string options.
  KEY_TO_STRING_OPTIONS = {
    nucleotide_type: %w[DNA RNA],
    gender: %w[Female Male],
    race: ["Caucasian", "Asian", "African American", "Other"],
    admission_type: %w[ICU General],
    discharge_type: ["ICU", "Hospital", "30 Day Mortality", "Other"],
    infection_class: ["Definite", "No Infection", "Suspected", "Unknown", "Water Control"],
    library_prep: ["NEB Ultra II FS DNA", "NEB RNA Ultra II", "NEB Ultra II Directional RNA", "NEB Utra II DNA", "Nextera DNA", "Other"],
    sequencer: %w[MiSeq NextSeq HiSeq NovaSeq Other]
  }.freeze

  # Valid string options that apply ONLY TO MOSQUITOES. (short-term special case)
  MOSQUITO_KEY_TO_STRING_OPTIONS = {
    sample_unit: ["Pool", "Singleton"],
    life_stage: ["Larva", "Nymph", "Adult"],
    blood_fed: ["Yes", "No"]
  }.freeze
  # Mapping from alternative name to our name. Used at upload time.
  KEY_ALT_NAMES = {
    sample_unique_id: "unique_id",
    sample_collection_date: "collection_date",
    sample_collection_location: "collection_location",
    :"rna/dna_input(ng)" => "rna_dna_input",
    :"rna/dna_input (ng)" => "rna_dna_input",
    :"rna/dna_input" => "rna_dna_input",
    :"rna/dna input" => "rna_dna_input",
    :"rna/dna input (ng)" => "rna_dna_input",
    antibiotics_administered: "antibiotic_administered",
    :"known_organism(s)" => "known_organism",
    :known_organisms => "known_organism"
  }.freeze

  KEY_TO_DISPLAY_NAME = {
    unique_id: "Sample Unique ID",
    sample_type: "Sample Type",
    nucleotide_type: "Nucleotide Type",
    collection_date: "Sample Collection Date",
    collection_location: "Sample Collection Location",
    collected_by: "Collected By",
    age: "Age",
    gender: "Sex",
    race: "Race",
    primary_diagnosis: "Primary Diagnosis",
    antibiotic_administered: "Antibiotic Administered",
    admission_date: "Admission Date",
    admission_type: "Admission Type",
    discharge_date: "Discharge Date",
    discharge_type: "Discharge Type",
    immunocomp: "Immunocomp",
    other_infections: "Other Infections",
    comorbidity: "Comorbidity",
    known_organism: "Known Organism",
    infection_class: "Infection Class",
    detection_method: "Detection Method",
    library_prep: "Library Prep",
    sequencer: "Sequencer",
    rna_dna_input: "RNA / DNA Input (ng)",
    library_prep_batch: "Library Prep Batch",
    extraction_batch: "Extraction Batch",
    sample_unit: "Sample Unit",
    life_stage: "Life Stage",
    id_method: "ID Method",
    genus_species: "Genus/Species",
    blood_fed: "Blood Fed"
  }.freeze

  HOST_GENOME_NAME_TO_METADATA_KEYS = {
    common: %w[
      unique_id
      sample_type
      nucleotide_type
      collection_date
      collection_location
      collected_by
      gender
      known_organism
      detection_method
      library_prep
      sequencer
      rna_dna_input
      library_prep_batch
      extraction_batch
    ],
    Human: %w[
      age
      race
      primary_diagnosis
      antibiotic_administered
      admission_date
      admission_type
      discharge_date
      discharge_type
      immunocomp
      other_infections
      comorbidity
      infection_class
    ],
    Mosquito: %w[
      sample_unit
      life_stage
      id_method
      genus_species
      blood_fed
    ],
    default: %w[
      life_stage
      id_method
      genus_species
    ]
  }.freeze

  # Custom validator called on save or update. Writes to the *_validated_value column.
  def set_validated_values
    # Check if the key is valid
    valid_keys = self.class.valid_keys_by_host_genome_name(sample.host_genome_name)
    unless key && valid_keys.include?(key)
      errors.add(:key, "#{key} is not a supported metadatum")
    end

    public_send("check_and_set_#{data_type}_type")
  end

  # Called by set_validated_values custom validator
  def check_and_set_string_type
    key = self.key.to_sym

    options = self.class.get_string_options(key, sample.host_genome_name)

    if options
      # If there are explicit string options, match the value to one of them.
      matched = false
      options.each do |opt|
        if Metadatum.str_to_basic_chars(raw_value) == Metadatum.str_to_basic_chars(opt)
          # Ex: Match 'neb ultra-iifs dna' to 'NEB Ultra II FS DNA'
          # Ex: Match '30-day mortality' to "30 Day Mortality"
          self.string_validated_value = opt
          matched = true
          break
        end
      end
      unless matched
        errors.add(:raw_value, "#{raw_value} did not match options #{options.join(', ')}")
      end
    else
      self.string_validated_value = raw_value
    end
  end

  def check_and_set_number_type
    self.number_validated_value = raw_value.to_f
  rescue ArgumentError
    errors.add(:raw_value, "#{raw_value} is not a valid Float")
  end

  def check_and_set_date_type
    self.date_validated_value = Date.parse(raw_value)
  rescue ArgumentError
    errors.add(:raw_value, "#{raw_value} is not a valid date")
  end

  def self.str_to_basic_chars(res)
    res.downcase.gsub(/[^0-9A-Za-z]/, '')
  end

  # Load bulk metadata from a CSV file from S3
  def self.bulk_load_from_s3_csv(path)
    csv_data = get_s3_csv(path)
    to_create, errors = bulk_load_prepare(csv_data)
    errors += bulk_load_import(to_create)
    bulk_log_errors(errors)
  end

  # Construct objects to create without saving.
  def self.bulk_load_prepare(csv_data)
    to_create = []
    errors = []
    csv_data.each_with_index do |row, index|
      begin
        to_create += load_csv_single_sample_row(row, index)
      rescue => err
        # Catch ArgumentError for proj and sample, other errors
        errors << err.message
      end
    end
    [to_create, errors]
  end

  # Create the object instances with activerecord-import. Still uses the
  # validations.
  def self.bulk_load_import(to_create)
    errors = []
    begin
      # The unique key is on sample and metadata.key, so the value fields will
      # be updated if the key exists.
      update_keys = [:raw_value, :string_validated_value, :number_validated_value, :date_validated_value]
      results = Metadatum.import to_create, on_duplicate_key_update: update_keys
      results.failed_instances.each do |model|
        # Show the errors from ActiveRecord
        msg = model.errors.full_messages[0]
        errors << "#{model.key}: #{msg}"
      end
    rescue => err
      # Record other errors
      errors << err.message
    end
    errors
  end

  def self.bulk_log_errors(errors)
    unless errors.empty?
      msg = errors.join(".\n")
      Rails.logger.error(msg)
      errors
    end
  end

  # Load CSV file from S3. Raise RuntimeError on download fail.
  def self.get_s3_csv(path)
    parts = path.split("/", 4)
    bucket = parts[2]
    key = parts[3]
    begin
      resp = Client.get_object(bucket: bucket, key: key)
      csv_data = resp.body.read
    rescue => err
      raise "Error in loading S3 file. #{err.message}"
    end

    # Remove BOM if present (file likely comes from Excel)
    csv_data = csv_data.delete("\uFEFF")
    csv_data = CSV.parse(csv_data, headers: true)
    csv_data
  end

  # Load metadata from a single CSV row corresponding to one sample.
  # Return the Metadatum to create without saving.
  def self.load_csv_single_sample_row(row, index)
    # Setup
    to_create = []
    row = row.to_h
    proj = load_csv_project(row, index)
    sample = load_csv_sample(row, index, proj)

    # Add or update Metadata items
    done_keys = [:study_id, :project_name, :sample_name]
    row.each do |key, value|
      next unless key && value
      # Strip whitespace and ensure symbol
      key = key.to_s.strip.to_sym
      next if done_keys.include?(key)
      # Translate alternative names
      if KEY_ALT_NAMES.include?(key)
        key = KEY_ALT_NAMES[key]
      end
      to_create << new_without_save(sample, key, value)
    end

    to_create
  end

  # Get the project for the CSV row
  def self.load_csv_project(row, index)
    proj_name = row['study_id'] || row['project_name']
    unless proj_name
      raise ArgumentError, "No project name found in row #{index + 2}"
    end
    proj = Project.find_by(name: proj_name)
    unless proj
      raise ArgumentError, "No project found named #{proj_name}"
    end
    proj
  end

  # Get the sample for the CSV row
  def self.load_csv_sample(row, index, proj)
    sample_name = row['sample_name']
    unless sample_name
      raise ArgumentError, "No sample name found in row #{index + 2}"
    end
    sample = Sample.find_by(project: proj, name: sample_name)
    unless sample
      raise ArgumentError, "No sample found named #{sample_name} in #{proj.name}"
    end
    sample
  end

  # Make a new Metadatum instance without saving/creating.
  def self.new_without_save(sample, key, value)
    key = key.to_sym
    m = Metadatum.new
    m.key = key
    m.data_type = KEY_TO_TYPE[key]
    m.raw_value = value
    # *_validated_value field is set in the set_validated_values validator.
    m.sample = sample
    m
  end

  def validated_value
<<<<<<< HEAD
    return instance_variable_get("#{data_type}_validated_value")
=======
    return self["#{data_type}_validated_value"]
>>>>>>> 75b03823
  rescue
    ""
  end

  def self.convert_type_to_string(type)
    if type == STRING_TYPE
      return "string"
    elsif type == NUMBER_TYPE
      return "number"
    elsif type == DATE_TYPE
      return "date"
    end
    ""
  end

  def self.valid_keys_by_host_genome_name(host_genome_name)
    metadata_map = HOST_GENOME_NAME_TO_METADATA_KEYS

    valid_keys = if host_genome_name && metadata_map.key?(host_genome_name.to_sym)
                   metadata_map[:common] + metadata_map[host_genome_name.to_sym]
                 else
                   metadata_map[:common] + metadata_map[:default]
                 end

    valid_keys
  end

  def self.get_string_options(key_sym, host_genome_name)
    if host_genome_name == "Mosquito" && Metadatum::MOSQUITO_KEY_TO_STRING_OPTIONS.key?(key_sym)
      return Metadatum::MOSQUITO_KEY_TO_STRING_OPTIONS[key_sym]
    end
    if Metadatum::KEY_TO_STRING_OPTIONS.key? key_sym
      return Metadatum::KEY_TO_STRING_OPTIONS[key_sym]
    end
    nil
  end
end<|MERGE_RESOLUTION|>--- conflicted
+++ resolved
@@ -352,11 +352,7 @@
   end
 
   def validated_value
-<<<<<<< HEAD
-    return instance_variable_get("#{data_type}_validated_value")
-=======
     return self["#{data_type}_validated_value"]
->>>>>>> 75b03823
   rescue
     ""
   end
