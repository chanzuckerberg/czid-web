--- conflicted
+++ resolved
@@ -57,13 +57,10 @@
     # validate that both input files have the same source_type and file_type
     if input_files.length == 2
       errors.add(:input_files, "file source type different") unless input_files[0].source_type == input_files[1].source_type
-<<<<<<< HEAD
       errors.add(:input_files, "file formats different") unless input_files[0].file_type == input_files[1].file_type
-=======
       if input_files[0].source == input_files[1].source
         errors.add(:input_files, "read 1 source and read 2 source are identical")
       end
->>>>>>> c9d916fa
     end
     # TODO: for s3 input types, test permissions before saving, by making a HEAD request
   end
@@ -171,11 +168,8 @@
   def pipeline_command
     script_name = File.basename(IdSeqPipeline::S3_SCRIPT_LOC)
     batch_command_env_variables = "INPUT_BUCKET=#{sample_input_s3_path} OUTPUT_BUCKET=#{sample_output_s3_path} " \
-<<<<<<< HEAD
-      "FILE_TYPE=#{input_files.first.file_type} FILTER_HOST_FLAG=#{filter_host_flag} DB_SAMPLE_ID=#{id} "
-=======
+      "FILE_TYPE=#{input_files.first.file_type} FILTER_HOST_FLAG=#{filter_host_flag} " \
       "ENVIRONMENT=#{Rails.env} DB_SAMPLE_ID=#{id} "
->>>>>>> c9d916fa
     if s3_star_index_path.present?
       batch_command_env_variables += "STAR_GENOME=#{s3_star_index_path} "
     end
