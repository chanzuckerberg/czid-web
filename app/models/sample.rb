require 'open3'
require 'json'
class Sample < ApplicationRecord
  STATUS_CREATED  = 'created'.freeze
  STATUS_UPLOADED = 'uploaded'.freeze
  STATUS_RERUN    = 'need_rerun'.freeze
  STATUS_CHECKED  = 'checked'.freeze # status regarding pipeline kickoff is checked

  belongs_to :project
  has_many :pipeline_outputs, dependent: :destroy
  has_many :pipeline_runs, dependent: :destroy
  has_and_belongs_to_many :backgrounds
  has_many :input_files, dependent: :destroy
  accepts_nested_attributes_for :input_files
<<<<<<< HEAD
  validate :input_files_checks
=======
  before_save :check_status

  def sample_path
    File.join('samples', project.id.to_s, id.to_s)
  end

>>>>>>> c03278e0
  validates_associated :input_files

  def input_files_checks
    # validate that we have exactly 2 input files
    # validate that both input files have the same source_type
    unless self.input_files.size == 2
      self.errors.add(:input_files, "file_size !=2 for sample")
    end
    unless self.input_files[0].source_type == self.input_files[1].source_type
      self.errors.add(:input_files, "file source type different")
    end
    # TODO for s3 input types, test permissions before saving, by making a HEAD request

  end

  def sample_input_s3_path
    "s3://#{SAMPLES_BUCKET_NAME}/#{sample_path}/fastqs"
  end

  def sample_output_s3_path
    "s3://#{SAMPLES_BUCKET_NAME}/#{sample_path}/results"
  end

  def pipeline_command
    script_name = File.basename(IdSeqPipeline::S3_SCRIPT_LOC)
    batch_command = "aws s3 cp #{IdSeqPipeline::S3_SCRIPT_LOC} .; chmod 755 #{script_name}; " \
                    "INPUT_BUCKET=#{sample_input_s3_path} " \
                    "OUTPUT_BUCKET=#{sample_output_s3_path} " \
                    "DB_SAMPLE_ID=#{id} " \
                    "SAMPLE_HOST=#{sample_host} " \
                    "SAMPLE_LOCATION=#{sample_location} " \
                    "SAMPLE_DATE=#{sample_date} " \
                    "SAMPLE_TISSUE=#{sample_tissue} " \
                    "SAMPLE_TEMPLATE=#{sample_template} " \
                    "SAMPLE_LIBRARY=#{sample_library} " \
                    "SAMPLE_SEQUENCER=#{sample_sequencer} " \
                    "SAMPLE_NOTES=#{sample_notes} " \
                    "./#{script_name}"
    command = IdSeqPipeline::BASE_COMMAND
    command += "aegea batch submit --command=\"#{batch_command}\" "
    command += " --storage /mnt=1500 --ecr-image idseq --memory 64000"
    command
  end

<<<<<<< HEAD
=======
  def check_status
    return unless [STATUS_UPLOADED, STATUS_RERUN].include?(status)
    self.status = STATUS_CHECKED
    kickoff_pipeline
  end

>>>>>>> c03278e0
  def kickoff_pipeline(dry_run = true)
    command = pipeline_command
    if dry_run
      Rails.logger.debug(command)
      return command
    end

    stdout, stderr, status = Open3.capture3(command)
    pr = PipelineRun.new
    pr.sample = self
    pr.command = command
    pr.command_stdout = stdout
    pr.command_error = stderr
    pr.command_status = status.to_s
    output =  JSON.parse(pr.command_stdout)
    pr.job_id = output['jobId']
    pr.save
  end
end<|MERGE_RESOLUTION|>--- conflicted
+++ resolved
@@ -12,16 +12,13 @@
   has_and_belongs_to_many :backgrounds
   has_many :input_files, dependent: :destroy
   accepts_nested_attributes_for :input_files
-<<<<<<< HEAD
   validate :input_files_checks
-=======
   before_save :check_status
 
   def sample_path
     File.join('samples', project.id.to_s, id.to_s)
   end
 
->>>>>>> c03278e0
   validates_associated :input_files
 
   def input_files_checks
@@ -66,15 +63,12 @@
     command
   end
 
-<<<<<<< HEAD
-=======
   def check_status
     return unless [STATUS_UPLOADED, STATUS_RERUN].include?(status)
     self.status = STATUS_CHECKED
     kickoff_pipeline
   end
 
->>>>>>> c03278e0
   def kickoff_pipeline(dry_run = true)
     command = pipeline_command
     if dry_run
