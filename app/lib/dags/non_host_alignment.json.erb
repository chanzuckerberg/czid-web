--- conflicted
+++ resolved
@@ -1,9 +1,5 @@
 {
-<<<<<<< HEAD
-  "name": "alignment",
-=======
   "name": "<%= PipelineRunStage::DAG_NAME_ALIGNMENT %>",
->>>>>>> 1814792e
   "output_dir_s3": "s3://<%= @attribute_dict[:bucket] %>/samples/<%= @project_id %>/<%= @sample_id %>/results",
   "targets": {
     "host_filter_out": [
