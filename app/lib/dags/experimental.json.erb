{
<<<<<<< HEAD
  "name": "experimental",
=======
  "name": "<%= PipelineRunStage::DAG_NAME_EXPERIMENTAL %>",
>>>>>>> df7cb881
  "output_dir_s3":
    "s3://<%= @attribute_dict[:bucket] %>/samples/<%= @project_id %>/<%= @sample_id %>/postprocess",
  "targets": {
    "taxid_fasta_in": [
      "annotated_merged.fa",
      "gsnap.hitsummary.tab",
      "rapsearch2.hitsummary.tab"
    ],
    <% if attribute_dict[:pipeline_version].to_f >= 3.6 %>
      "refined_gsnap_in": [
        "gsnap.reassigned.m8",
        "gsnap.hitsummary2.tab",
        "gsnap.blast.top.m8"
      ],
      "contig_in": [
        "contig_coverage.json",
        "contig_stats.json",
        "contigs.fasta"
      ],
    <% end %>
    "gsnap_m8": ["gsnap.deduped.m8"],
    "taxid_fasta_out": ["taxid_annot.fasta"],
    "taxid_locator_out": [
      "taxid_annot_sorted_nt.fasta",
      "taxid_locations_nt.json",
      "taxid_annot_sorted_nr.fasta",
      "taxid_locations_nr.json",
      "taxid_annot_sorted_genus_nt.fasta",
      "taxid_locations_genus_nt.json",
      "taxid_annot_sorted_genus_nr.fasta",
      "taxid_locations_genus_nr.json",
      "taxid_annot_sorted_family_nt.fasta",
      "taxid_locations_family_nt.json",
      "taxid_annot_sorted_family_nr.fasta",
      "taxid_locations_family_nr.json",
      "taxid_locations_combined.json"
    ],
    "alignment_viz_out": ["align_viz.summary"],
    "srst2_out": ["output.log", "output__genes__ARGannot_r2__results.txt", "output__fullgenes__ARGannot_r2__results.txt", "amr_processed_results.csv", "amr_summary_results.csv"],
    <% if attribute_dict[:pipeline_version].to_f >= 3.6 %>
      "coverage_viz_out": ["coverage_viz_summary.json"],
    <% end %>
    <% if @attribute_dict[:fastq2] %>
      "fastqs": ["<%= @attribute_dict[:fastq1] %>", "<%= @attribute_dict[:fastq2] %>"],
    <% else %>
      "fastqs": ["<%= @attribute_dict[:fastq1] %>"],
    <% end %>
    "nonhost_fasta": ["refined_taxid_annot.fasta"],
    <% if @attribute_dict[:file_ext] == "fastq" %>
      <% if @attribute_dict[:fastq2] %>
        "nonhost_fastq_out": ["nonhost_R1.fastq", "nonhost_R2.fastq"]
      <% else %>
        "nonhost_fastq_out": ["nonhost_R1.fastq"]
      <% end %>
    <% else %>
      <% if @attribute_dict[:fastq2] %>
        "nonhost_fastq_out": ["nonhost_R1.fasta", "nonhost_R2.fasta"]
      <% else %>
        "nonhost_fastq_out": ["nonhost_R1.fasta"]
      <% end %>
    <% end %>
  },
  "steps": [
    {
      "in": ["taxid_fasta_in"],
      "out": "taxid_fasta_out",
      "class": "PipelineStepGenerateTaxidFasta",
      "module": "idseq_dag.steps.generate_taxid_fasta",
      "additional_files": {
        "lineage_db":  "<%= @attribute_dict[:lineage_db] %>"
      },
      "additional_attributes": {}
    },
    {
      "in": ["taxid_fasta_out"],
      "out": "taxid_locator_out",
      "class": "PipelineStepGenerateTaxidLocator",
      "module": "idseq_dag.steps.generate_taxid_locator",
      "additional_files": {},
      "additional_attributes": {}
    },
    {
      "in": [
        "gsnap_m8",
        "taxid_locator_out"
      ],
      "out": "alignment_viz_out",
      "class": "PipelineStepGenerateAlignmentViz",
      "module": "idseq_dag.steps.generate_alignment_viz",
      "additional_files": {
        "nt_loc_db": "<%= @attribute_dict[:nt_loc_db] %>"
      },
      "additional_attributes": {
        "nt_db": "<%= @attribute_dict[:nt_db] %>"
      }
    },
    {
      "in": ["fastqs"],
      "out": "srst2_out",
      "class": "PipelineStepRunSRST2",
      "module": "idseq_dag.steps.run_srst2",
      "additional_files": {"resist_gene_db": "s3://idseq-database/amr/ARGannot_r2.fasta"},
      "additional_attributes": {
        "min_cov": 0,
        "n_threads": 16,
        "file_ext": "<%= @attribute_dict[:file_ext] %>"
      }
    },
    <% if attribute_dict[:pipeline_version].to_f >= 3.6 %>
      {
        "in": ["refined_gsnap_in", "contig_in", "gsnap_m8"],
        "out": "coverage_viz_out",
        "class": "PipelineStepGenerateCoverageViz",
        "module": "idseq_dag.steps.generate_coverage_viz",
        "additional_files": {
          "info_db": "s3://idseq-database/alignment_data/2018-12-01/nt_info.sqlite3"
        },
        "additional_attributes": {}
      },
    <% end %>
    {
      "in": ["fastqs", "nonhost_fasta"],
      "out": "nonhost_fastq_out",
      "class": "PipelineStepNonhostFastq",
      "module": "idseq_dag.steps.nonhost_fastq",
      "additional_files": {},
      "additional_attributes": {}
    }
  ],
  "given_targets": {
    "taxid_fasta_in": {
      "s3_dir": "s3://<%= @attribute_dict[:bucket] %>/samples/<%= @project_id %>/<%= @sample_id %>/results/<%= @attribute_dict[:pipeline_version] %>"
    },
    "gsnap_m8": {
      "s3_dir": "s3://<%= @attribute_dict[:bucket] %>/samples/<%= @project_id %>/<%= @sample_id %>/results/<%= @attribute_dict[:pipeline_version] %>"
    },
    <% if attribute_dict[:pipeline_version].to_f >= 3.6 %>
      "refined_gsnap_in": {
        "s3_dir": "s3://<%= @attribute_dict[:bucket] %>/samples/<%= @project_id %>/<%= @sample_id %>/postprocess/<%= @attribute_dict[:pipeline_version] %>/assembly"
      },
      "contig_in": {
        "s3_dir": "s3://<%= @attribute_dict[:bucket] %>/samples/<%= @project_id %>/<%= @sample_id %>/postprocess/<%= @attribute_dict[:pipeline_version] %>/assembly"
      },
    <% end %>
    "fastqs": {
      "s3_dir": "s3://<%= @attribute_dict[:bucket] %>/samples/<%= @project_id %>/<%= @sample_id %>/fastqs"
    },
    "nonhost_fasta": {
      "s3_dir": "s3://<%= @attribute_dict[:bucket] %>/samples/<%= @project_id %>/<%= @sample_id %>/postprocess/<%= @attribute_dict[:pipeline_version] %>/assembly"
    }
  }
}<|MERGE_RESOLUTION|>--- conflicted
+++ resolved
@@ -1,9 +1,5 @@
 {
-<<<<<<< HEAD
-  "name": "experimental",
-=======
   "name": "<%= PipelineRunStage::DAG_NAME_EXPERIMENTAL %>",
->>>>>>> df7cb881
   "output_dir_s3":
     "s3://<%= @attribute_dict[:bucket] %>/samples/<%= @project_id %>/<%= @sample_id %>/postprocess",
   "targets": {
