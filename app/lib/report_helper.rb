require 'csv'
require 'open3'

module ReportHelper
  # Truncate report table past this number of rows.
  TAXON_CATEGORY_OFFSET = 100_000_000
  ZSCORE_MIN = -99
  ZSCORE_MAX =  99
  ZSCORE_WHEN_ABSENT_FROM_SAMPLE = -100
  ZSCORE_WHEN_ABSENT_FROM_BACKGROUND = 100

  DEFAULT_SAMPLE_NEGLOGEVALUE = 0.0
  DEFAULT_SAMPLE_PERCENTIDENTITY = 0.0
  DEFAULT_SAMPLE_ALIGNMENTLENGTH = 0.0
  DEFAULT_SAMPLE_PERCENTCONCORDANT = 0.0

  # For taxon_count 'species' rows without a corresponding 'genus' rows,
  # we create a fake singleton genus containing just that species;
  # the fake genus IDs start here:
  FAKE_GENUS_BASE = -1_900_000_000

  DECIMALS = 1

  DEFAULT_SORT_PARAM = 'highest_nt_aggregatescore'.freeze
  DEFAULT_PARAMS = { sort_by: DEFAULT_SORT_PARAM }.freeze

  IGNORED_PARAMS = [:controller, :action, :id].freeze

  IGNORE_IN_DOWNLOAD = [[:species_count], [:NT, :count_type], [:NR, :count_type]].freeze

  SORT_DIRECTIONS = %w[highest lowest].freeze
  # We do not allow underscores in metric names, sorry!
  METRICS = %w[r rpm zscore percentidentity alignmentlength neglogevalue percentconcordant aggregatescore].freeze
  COUNT_TYPES = %w[NT NR].freeze
  PROPERTIES_OF_TAXID = %w[tax_id name tax_level genus_taxid superkingdom_taxid category_name].freeze # note: no underscore in sortable column names
  UNUSED_IN_UI_FIELDS = ['superkingdom_taxid', :sort_key].freeze

  # This query takes 1.4 seconds and the results are static, so we hardcoded it
  # mysql> select distinct(superkingdom_taxid) as taxid, IF(superkingdom_name IS NOT NULL, superkingdom_name, 'Uncategorized') as name from taxon_lineages;
  # +-------+---------------+
  # | taxid | name          |
  # +-------+---------------+
  # |  -700 | Uncategorized |
  # |     2 | Bacteria      |
  # |  2157 | Archaea       |
  # |  2759 | Eukaryota     |
  # | 10239 | Viruses       |
  # | 12884 | Viroids       |
  # +-------+---------------+
  ALL_CATEGORIES = [
    { 'taxid' => 2, 'name' => "Bacteria" },
    { 'taxid' => 2157, 'name' => "Archaea" },
    { 'taxid' => 2759, 'name' => "Eukaryota" },
    { 'taxid' => 10_239, 'name' => "Viruses" },
    { 'taxid' => 12_884, 'name' => "Viroids" },
    { 'taxid' => TaxonLineage::MISSING_SUPERKINGDOM_ID, 'name' => "Uncategorized" }
  ].freeze

  # use the metric's NT <=> NR dual as a tertiary sort key (so, for example,
  # when you sort by NT R, entries without NT R will be ordered amongst
  # themselves based on their NR R (as opposed to arbitrary ordder);
  # and within the Z, for things with equal Z, use the R as tertiary
  OTHER_COUNT_TYPE = {
    'NT' => 'NR',
    'NR' => 'NT'
  }.freeze
  OTHER_METRIC = {
    'zscore' => 'r',
    'r' => 'zscore',
    'rpm' => 'zscore'
  }.freeze

  def threshold_param?(param_key)
    parts = param_key.to_s.split "_"
    (parts.length == 3 && parts[0] == 'threshold' && COUNT_TYPES.include?(parts[1].upcase) && METRICS.include?(parts[2]))
  end

  def decode_thresholds(params)
    thresholds = {}
    COUNT_TYPES.each do |count_type|
      thresholds[count_type] = {}
      METRICS.each do |metric|
        param_key = "threshold_#{count_type.downcase}_#{metric}".to_sym
        thresholds[count_type][metric] = params[param_key]
      end
    end
    thresholds
  end

  def decode_sort_by(sort_by)
    parts = sort_by.split "_"
    return nil unless parts.length == 3
    direction = parts[0]
    return nil unless SORT_DIRECTIONS.include? direction
    count_type = parts[1].upcase
    return nil unless COUNT_TYPES.include? count_type
    metric = parts[2]
    return nil unless METRICS.include? metric
    {
      direction:    direction,
      count_type:   count_type,
      metric:       metric
    }
  end

  def number_or_nil(string)
    Float(string || '')
  rescue ArgumentError
    nil
  end

  ZERO_ONE = {
    '0' => 0,
    '1' => 1
  }.freeze

  def valid_arg_value(name, value, all_cats)
    # return appropriately validated value (based on name), or nil
    return nil unless value
    if name == :sort_by
      value = nil unless decode_sort_by(value)
    elsif name == :excluded_categories
      value = validated_excluded_categories_or_nil(value, all_cats)
    elsif name == :selected_genus
      # This gets validated later in taxonomy_details()
      value = value
    elsif name == :disable_filters
      value = ZERO_ONE[value]
    else
      value = nil unless threshold_param?(name)
      value = number_or_nil(value)
    end
    value
  end

  def decode_excluded_categories(param_str)
    Set.new(param_str.split(",").map { |x| x.strip.capitalize })
  end

  def validated_excluded_categories_or_nil(str, all_cats)
    all_categories = Set.new(all_cats.map { |x| x['name'] })
    all_categories.add('None')
    excluded_categories = all_categories & decode_excluded_categories(str)
    validated_str = Array(excluded_categories).map(&:capitalize).join(',')
    !validated_str.empty? ? validated_str : nil
  end

  def clean_params(raw, all_cats)
    clean = {}
    raw_hash = {}
    raw.each do |name, value|
      raw_hash[name] = value
    end
    raw = raw_hash
    DEFAULT_PARAMS.each do |name, default_value|
      raw_name = name.to_s
      clean[name] = valid_arg_value(name, raw[raw_name], all_cats) || default_value
      raw.delete(raw_name)
    end
    IGNORED_PARAMS.each do |name|
      raw_name = name.to_s
      raw.delete(raw_name)
    end
    logger.warn "Ignoring #{raw.length} report params: #{raw}." unless raw.empty?
    clean
  end

  def external_report_info(report, params)
    return {} if report.nil?
    params = clean_params(params, ALL_CATEGORIES)
    data = {}
    data[:taxonomy_details] = taxonomy_details(report, params)
    data
  end

  def taxon_fastas_present?(report)
    s3_path_hash = report.pipeline_output.sample.s3_paths_for_taxon_byteranges
    s3_path_hash.each do |_tax_level, h|
      h.each do |_hit_type, s3_path|
        command = "aws s3 ls #{s3_path}"
        _stdout, _stderr, status = Open3.capture3(command)
        return false unless status.exitstatus.zero?
      end
    end
    true
  end

  def report_details(report)
    {
      report_info: report,
      pipeline_info: report.pipeline_output,
      sample_info: report.pipeline_output.sample,
      project_info: report.pipeline_output.sample.project,
      background_model: report.background,
      taxon_fasta_flag: report.pipeline_output.pipeline_run.finalized?
    }
  end

  def all_categories
    ALL_CATEGORIES
  end

  def fetch_taxon_counts(report)
    pipeline_output_id = report.pipeline_output.id
    total_reads = report.pipeline_output.total_reads
    background_id = report.background.id
    # Note: stdev is never 0
    # Note: connection.select_all is TWICE faster than TaxonCount.select
    # (I/O latency goes from 2 seconds -> 0.8 seconds)
    TaxonCount.connection.select_all("
      SELECT
        taxon_counts.tax_id              AS  tax_id,
        taxon_counts.count_type          AS  count_type,
        taxon_counts.tax_level           AS  tax_level,
        taxon_counts.genus_taxid         AS  genus_taxid,
        taxon_counts.name                AS  name,
        taxon_counts.superkingdom_taxid  AS  superkingdom_taxid,
        taxon_counts.count               AS  r,
        (count / #{total_reads}.0
          * 1000000.0)                   AS  rpm,
        IF(
          stdev IS NOT NULL,
          GREATEST(#{ZSCORE_MIN}, LEAST(#{ZSCORE_MAX}, (((count / #{total_reads}.0 * 1000000.0) - mean) / stdev))),
          #{ZSCORE_WHEN_ABSENT_FROM_BACKGROUND}
        )
                                         AS  zscore,
        taxon_counts.percent_identity    AS  percentidentity,
        taxon_counts.alignment_length    AS  alignmentlength,
        IF(
          taxon_counts.e_value IS NOT NULL,
          (0.0 - taxon_counts.e_value),
          #{DEFAULT_SAMPLE_NEGLOGEVALUE}
        )                                AS  neglogevalue,
        taxon_counts.percent_concordant  AS  percentconcordant
      FROM taxon_counts
      LEFT OUTER JOIN taxon_summaries ON
        #{background_id}        = taxon_summaries.background_id   AND
        taxon_counts.count_type = taxon_summaries.count_type      AND
        taxon_counts.tax_level  = taxon_summaries.tax_level       AND
        taxon_counts.tax_id     = taxon_summaries.tax_id
      WHERE
        pipeline_output_id = #{pipeline_output_id} AND
        taxon_counts.count_type IN ('NT', 'NR')
    ").to_hash
  end

  def zero_metrics(count_type)
    {
      'count_type' => count_type,
      'r' => 0,
      'rpm' => 0,
      'zscore' => ZSCORE_WHEN_ABSENT_FROM_SAMPLE,
      'percentidentity' => DEFAULT_SAMPLE_PERCENTIDENTITY,
      'alignmentlength' => DEFAULT_SAMPLE_ALIGNMENTLENGTH,
      'neglogevalue' => DEFAULT_SAMPLE_NEGLOGEVALUE,
      'percentconcordant' => DEFAULT_SAMPLE_PERCENTCONCORDANT,
      'aggregatescore' => nil
    }
  end

  def fetch_lineage_info(pipeline_output_id)
    lineage_records = TaxonLineage.where(
      "taxid in (select tax_id from taxon_counts
                 where pipeline_output_id = #{pipeline_output_id}
                   and tax_level = #{TaxonCount::TAX_LEVEL_SPECIES})"
    )
    result_map = {}
    search_key_list = Set.new
    sort_map = {}
    lineage_records.each do |lr|
      key_array = []
      TaxonCount::NAME_2_LEVEL.each do |category, level|
        tax_name = lr["#{category}_name"]
        tax_id = lr["#{category}_taxid"]
        next unless tax_name && tax_name.strip.present?
        display_name = "#{tax_name} (#{category})"
        sort_key = "#{(10 - level)}-#{tax_name}"
        search_id = level * TAXON_CATEGORY_OFFSET + tax_id
        sort_map[search_id] = sort_key
        key_array << search_id
        search_key_list.add([display_name, search_id])
      end
      result_map[lr.taxid] = key_array
    end
    search_key_list = search_key_list.sort_by { |u| sort_map[u[1]] }
    { lineage_map: result_map, search_list: search_key_list }
  end

  def tax_info_base(taxon)
    tax_info_base = {}
    PROPERTIES_OF_TAXID.each do |prop|
      tax_info_base[prop] = taxon[prop]
    end
    COUNT_TYPES.each do |count_type|
      tax_info_base[count_type] = zero_metrics(count_type)
    end
    tax_info_base
  end

  def metric_props(taxon)
    metric_props = zero_metrics(taxon['count_type'])
    METRICS.each do |metric|
      metric_props[metric] = taxon[metric].round(DECIMALS) if taxon[metric]
    end
    metric_props
  end

  def fake_genus!(tax_info)
    # Create a singleton genus containing just this taxon
    #
    # This is a workaround for a bug we are fixing soon... but leaving
    # in the code lest that bug recurs.  A warning will be logged.
    #
    fake_genus_info = tax_info.clone
    fake_genus_info['name'] = "#{tax_info['name']} fake genus"
    fake_genus_id = FAKE_GENUS_BASE - tax_info['tax_id']
    fake_genus_info['tax_id'] = fake_genus_id
    fake_genus_info['genus_taxid'] = fake_genus_id
    fake_genus_info['tax_level'] = TaxonCount::TAX_LEVEL_GENUS
    tax_info['genus_taxid'] = fake_genus_id
    fake_genus_info
  end

  def convert_2d(taxon_counts_from_sql)
    # Return data structured as
    #    tax_id => {
    #       tax_id,
    #       tax_level,
    #       genus_taxid,
    #       species_count,
    #       name,
    #       category_name,
    #       NR => {
    #         count_type,
    #         r,
    #         rpm
    #         zscore
    #       }
    #       NT => {
    #         count_type,
    #         r,
    #         rpm
    #         zscore
    #       }
    #    }
    taxon_counts_2d = {}
    taxon_counts_from_sql.each do |t|
      taxon_counts_2d[t['tax_id']] ||= tax_info_base(t)
      taxon_counts_2d[t['tax_id']][t['count_type']] = metric_props(t)
    end
    taxon_counts_2d
  end

  def cleanup_genus_ids!(taxon_counts_2d)
    # We might rewrite the query to be super sure of this
    taxon_counts_2d.each do |tax_id, tax_info|
      if tax_info['tax_level'] == TaxonCount::TAX_LEVEL_GENUS
        tax_info['genus_taxid'] = tax_id
      end
    end
    taxon_counts_2d
  end

  def validate_names!(taxon_counts_2d)
    # This converts superkingdom_id to category_name and makes up
    # suitable names for missing and blacklisted genera and species.
    category = {}
    ALL_CATEGORIES.each do |c|
      category[c['taxid']] = c['name']
    end
    missing_names = Set.new
    taxon_counts_2d.each do |tax_id, tax_info|
      if tax_id < 0
        # Usually -1 means accession number did not resolve to species.
        # TODO: Can we keep the accession numbers to show in these cases?
        level_str = tax_info['tax_level'] == TaxonCount::TAX_LEVEL_SPECIES ? 'species' : 'genus'
        tax_info['name'] = "All taxa without #{level_str} classification"
        if tax_id == TaxonLineage::BLACKLIST_GENUS_ID
          tax_info['name'] = "All artificial constructs"
        elsif !(TaxonLineage::MISSING_LINEAGE_ID.values.include? tax_id) && tax_id != TaxonLineage::MISSING_SPECIES_ID_ALT
          tax_info['name'] += " #{tax_id}"
        end
      elsif !tax_info['name']
        missing_names.add(tax_id)
        tax_info['name'] = "Unnamed taxon #{tax_id}"
      end
      category_id = tax_info.delete('superkingdom_taxid')
      tax_info['category_name'] = category[category_id] || 'Uncategorized'
    end
    logger.warn "Missing names for taxon ids #{missing_names.to_a}" unless missing_names.empty?
    taxon_counts_2d
  end

  def cleanup_missing_genus_counts!(taxon_counts_2d)
    # there should be a genus_pair for every species (even if it is the pseudo
    # genus id -200);  anything else indicates a bug in data import;
    # warn and ensure affected data is NOT hidden from view
    fake_genera = []
    missing_genera = Set.new
    taxids_with_missing_genera = Set.new
    taxon_counts_2d.each do |tax_id, tax_info|
      genus_taxid = tax_info['genus_taxid']
      unless taxon_counts_2d[genus_taxid]
        taxids_with_missing_genera.add(tax_id)
        missing_genera.add(genus_taxid)
        fake_genera << fake_genus!(tax_info)
      end
    end
    logger.warn "Missing taxon_counts for genus ids #{missing_genera.to_a} corresponding to taxon ids #{taxids_with_missing_genera.to_a}." unless missing_genera.empty?
    fake_genera.each do |fake_genus_info|
      taxon_counts_2d[fake_genus_info['genus_taxid']] = fake_genus_info
    end
    taxon_counts_2d
  end

  def count_species_per_genus!(taxon_counts_2d)
    taxon_counts_2d.each do |_tax_id, tax_info|
      tax_info['species_count'] = 0
    end
    taxon_counts_2d.each do |_tax_id, tax_info|
      next unless tax_info['tax_level'] == TaxonCount::TAX_LEVEL_SPECIES
      genus_info = taxon_counts_2d[tax_info['genus_taxid']]
      genus_info['species_count'] += 1
    end
    taxon_counts_2d
  end

  def cleanup_all!(taxon_counts_2d)
    # t0 = Time.now
    cleanup_genus_ids!(taxon_counts_2d)
    validate_names!(taxon_counts_2d)
    cleanup_missing_genus_counts!(taxon_counts_2d)
    # t1 = Time.now
    # logger.info "Data cleanup took #{t1 - t0} seconds."
    taxon_counts_2d
  end

  def negative(vec_10d)
    # vec_10d.map {|x| -x}
    vec_10d.map(&:-@)
  end

  def sort_key(tax_2d, tax_info, sort_by)
    # sort by (genus, species) in the chosen metric, making sure that
    # the genus comes before its species in either sort direction
    genus_id = tax_info['genus_taxid']
    genus_info = tax_2d[genus_id]
    # this got a lot longer after it became clear that we want other_type and other_metric
    # TODO: refactor
    sort_count_type = sort_by[:count_type]
    other_count_type = OTHER_COUNT_TYPE.fetch(sort_count_type, sort_count_type)
    sort_metric = sort_by[:metric]
    other_metric = OTHER_METRIC.fetch(sort_metric, sort_metric)
    sort_key_genus = genus_info[sort_count_type][sort_metric]
    sort_key_genus_alt = genus_info[other_count_type][sort_metric]
    sort_key_genus_om = genus_info[sort_count_type][other_metric]
    sort_key_genus_om_alt = genus_info[other_count_type][other_metric]
    if tax_info['tax_level'] == TaxonCount::TAX_LEVEL_SPECIES
      sort_key_species = tax_info[sort_count_type][sort_metric]
      sort_key_species_alt = tax_info[other_count_type][sort_metric]
      sort_key_species_om = tax_info[sort_count_type][other_metric]
      sort_key_species_om_alt = tax_info[other_count_type][other_metric]
      # sort_key_3d = [sort_key_genus, sort_key_genus_alt, sort_key_genus_om, sort_key_genus_om_alt, genus_id, 0, sort_key_species, sort_key_species_alt, sort_key_species_om, sort_key_species_om_alt]
      sort_key_3d = [sort_key_genus, sort_key_genus_om, sort_key_genus_alt, sort_key_genus_om_alt, genus_id, 0, sort_key_species, sort_key_species_om, sort_key_species_alt, sort_key_species_om_alt]
    else
      genus_priority = sort_by[:direction] == 'highest' ? 1 : -1
      # sort_key_3d = [sort_key_genus, sort_key_genus_alt, sort_key_genus_om, sort_key_genus_om_alt, genus_id, genus_priority, 0, 0, 0, 0]
      sort_key_3d = [sort_key_genus, sort_key_genus_om, sort_key_genus_alt, sort_key_genus_om_alt, genus_id, genus_priority, 0, 0, 0, 0]
    end
    sort_by[:direction] == 'lowest' ? sort_key_3d : negative(sort_key_3d)
  end

  def filter_rows!(rows, thresholds, excluded_categories)
    # filter out rows that are below the thresholds
    # but make sure not to delete any genus row for which some species
    # passes the filters
    to_delete = Set.new
    to_keep = Set.new
    rows.each do |tax_info|
      should_delete = false
      # if any metric is below threshold in the specified type, delete
      METRICS.any? do |metric|
        COUNT_TYPES.any? do |count_type|
          should_delete = !(tax_info[count_type][metric]) || (thresholds[count_type][metric] && tax_info[count_type][metric] < thresholds[count_type][metric])
          # aggregatescore is null for genera, and thus not considered in filtering genera
        end
      end
      if tax_info['tax_id'] != TaxonLineage::MISSING_GENUS_ID && tax_info['tax_id'] != TaxonLineage::BLACKLIST_GENUS_ID
        if excluded_categories.include? tax_info['category_name']
          # The only way a species and its genus can have different category
          # names:  If genus_id == MISSING_GENUS_ID or BLACKLIST_GENUS_ID.
          should_delete = true
        end
      end
      if should_delete
        to_delete.add(tax_info['tax_id'])
      else
        # if we are not deleting it, make sure to keep around its genus
        to_keep.add(tax_info['genus_taxid'])
      end
    end
    to_delete.subtract(to_keep)
    rows.keep_if { |tax_info| !to_delete.include? tax_info['tax_id'] }
    rows
  end

  def aggregate_score(genus_info, species_info)
    aggregate = 0.0
    COUNT_TYPES.each do |count_type|
      aggregate += (
        species_info[count_type]['zscore'] *
        genus_info[count_type]['zscore'].abs *
        species_info[count_type]['rpm']
      )
    end
    aggregate
  end

  def compute_genera_aggregate_scores!(rows, tax_2d)
    rows.each do |species_info|
      next unless species_info['tax_level'] == TaxonCount::TAX_LEVEL_SPECIES
      genus_id = species_info['genus_taxid']
      genus_info = tax_2d[genus_id]
      species_score = species_info['NT']['aggregatescore']
      genus_score = genus_info['NT']['aggregatescore']
      unless genus_score && genus_score > species_score
        genus_info['NT']['aggregatescore'] = species_score.to_f
        genus_info['NR']['aggregatescore'] = species_score.to_f
      end
    end
  end

  def compute_species_aggregate_scores!(rows, tax_2d)
    rows.each do |species_info|
      next unless species_info['tax_level'] == TaxonCount::TAX_LEVEL_SPECIES
      genus_id = species_info['genus_taxid']
      genus_info = tax_2d[genus_id]
      species_score = aggregate_score(genus_info, species_info)
      species_info['NT']['aggregatescore'] = species_score.to_f
      species_info['NR']['aggregatescore'] = species_score.to_f
    end
    tax_2d
  end

  def wall_clock_ms
    # used for rudimentary perf analysis
    Time.now.to_f
  end

  # DEPRECATED
  # TODO(yf): remove the following.
  def apply_filters!(rows, tax_2d, all_genera, params)
    thresholds = decode_thresholds(params)
    excluded_categories = decode_excluded_categories(params[:excluded_categories])
    if all_genera.include? params[:selected_genus]
      # Apply only the genus filter.
      rows.keep_if do |tax_info|
        genus_taxid = tax_info['genus_taxid']
        genus_name = tax_2d[genus_taxid]['name']
        genus_name == params[:selected_genus]
      end
    else
      # Rare case of param cleanup this deep...
      params[:selected_genus] = DEFAULT_PARAMS[:selected_genus]
      # Apply all but the genus filter.
      filter_rows!(rows, thresholds, excluded_categories)
    end
  end

  def taxonomy_details(report, params)
    # Fetch and clean data.
    t0 = wall_clock_ms
    tax_2d = cleanup_all!(convert_2d(fetch_taxon_counts(report)))
    t1 = wall_clock_ms

    # These counts are shown in the UI on each genus line.
    count_species_per_genus!(tax_2d)

    # Pull out all genera names in sample (before filters are applied).
    all_genera = Set.new
    tax_2d.each do |_tax_id, tax_info|
      tax_name = tax_info['name']
      tax_level = tax_info['tax_level']
      all_genera.add(tax_name) if tax_level == TaxonCount::TAX_LEVEL_GENUS
    end

    rows = []
    tax_2d.each do |_tax_id, tax_info|
      rows << tax_info
    end

    # Compute all species aggregate scores.  These are used in filtering.
    compute_species_aggregate_scores!(rows, tax_2d)

    # Total number of rows for view level, before application of filters.
    rows_total = tax_2d.length

    # Apply filters, unless disabled for CSV download.
    # unless params[:disable_filters] == 1 || params[:is_csv] == 1
    #  apply_filters!(rows, tax_2d, all_genera, params)
    # end

    # These stats are displayed at the bottom of the page.
    rows_passing_filters = rows.length

    # Compute all genus aggregate scores.  These are used only in sorting.
    compute_genera_aggregate_scores!(rows, tax_2d)

    # Compute sort key and sort.
    sort_by = decode_sort_by(params[:sort_by])
    rows.each do |tax_info|
      tax_info[:sort_key] = sort_key(tax_2d, tax_info, sort_by)
    end
    rows.sort_by! { |tax_info| tax_info[:sort_key] }

    # Delete fields that are unused in the UI.
    rows.each do |tax_info|
      UNUSED_IN_UI_FIELDS.each do |unused_field|
        tax_info.delete(unused_field)
      end
    end

    t5 = wall_clock_ms
    logger.info "Data processing took #{t5 - t1} seconds (#{t5 - t0} with I/O)."

    [rows_passing_filters, rows_total, rows]
  end

  def flat_hash(h, f = [], g = {})
    return g.update(f => h) unless h.is_a? Hash
    h.each { |k, r| flat_hash(r, f + [k], g) }
    g
    # example: turn    { :a => { :b => { :c => 1,
    #                                    :d => 2 },
    #                            :e => 3 },
    #                    :f => 4 }
    # into    {[:a, :b, :c] => 1, [:a, :b, :d] => 2, [:a, :e] => 3, [:f] => 4}
  end

  def generate_report_csv(tax_details)
    rows = tax_details[2]
<<<<<<< HEAD
    attributes = %w[category_name tax_id tax_level name NT.aggregatescore NT.zscore NT.rpm NT.r NR.zscore NR.rpm NR.r]
=======
    return if rows.blank?
    flat_keys = flat_hash(rows[0]).keys
    flat_keys_symbols = flat_keys.map { |array_key| array_key.map(&:to_sym) }
    attributes_as_symbols = flat_keys_symbols - IGNORE_IN_DOWNLOAD
    attribute_names = attributes_as_symbols.map { |k| k.map(&:to_s).join("_") }
>>>>>>> 37908cb4
    CSV.generate(headers: true) do |csv|
      csv << attribute_names
      rows.each do |tax_info|
        flat_tax_info = flat_hash(tax_info)
        flat_tax_info_by_symbols = flat_tax_info.map { |k, v| [k.map(&:to_sym), v] }.to_h
        csv << flat_tax_info_by_symbols.values_at(*attributes_as_symbols)
      end
    end
  end
end<|MERGE_RESOLUTION|>--- conflicted
+++ resolved
@@ -595,11 +595,6 @@
     # Total number of rows for view level, before application of filters.
     rows_total = tax_2d.length
 
-    # Apply filters, unless disabled for CSV download.
-    # unless params[:disable_filters] == 1 || params[:is_csv] == 1
-    #  apply_filters!(rows, tax_2d, all_genera, params)
-    # end
-
     # These stats are displayed at the bottom of the page.
     rows_passing_filters = rows.length
 
@@ -639,15 +634,11 @@
 
   def generate_report_csv(tax_details)
     rows = tax_details[2]
-<<<<<<< HEAD
-    attributes = %w[category_name tax_id tax_level name NT.aggregatescore NT.zscore NT.rpm NT.r NR.zscore NR.rpm NR.r]
-=======
     return if rows.blank?
     flat_keys = flat_hash(rows[0]).keys
     flat_keys_symbols = flat_keys.map { |array_key| array_key.map(&:to_sym) }
     attributes_as_symbols = flat_keys_symbols - IGNORE_IN_DOWNLOAD
     attribute_names = attributes_as_symbols.map { |k| k.map(&:to_s).join("_") }
->>>>>>> 37908cb4
     CSV.generate(headers: true) do |csv|
       csv << attribute_names
       rows.each do |tax_info|
