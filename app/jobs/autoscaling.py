--- conflicted
+++ resolved
@@ -73,29 +73,9 @@
     asg_list = json.loads(asg_json).get('AutoScalingGroups', [])
     return asg_list
 
-<<<<<<< HEAD
-def autoscaling_update(num_gsnap_chunks, num_rapsearch_chunks, my_environment="development",
-                       max_job_dispatch_lag_seconds=900, job_tag_prefix="RunningIDseqBatchJob_",
-                       job_tag_keep_alive_seconds=600, draining_tag="draining"):
-=======
-def required_capacity(num_jobs):
-    if num_jobs == 0:
-        result = exactly(0)
-    elif num_jobs == 1:
-        # Often a test job or automatic benchmark job
-        result = exactly(4)
-    elif 1 < num_jobs <= 6:
-        result = exactly(8)
-    else:
-        # This means, as long as we're in this regime, a DesiredCapacity > 24 set manually by the operator
-        # will be respected and not scaled down until we exit this regime.
-        result = at_least(24)
-    return result
-
-def autoscaling_update(my_num_jobs, my_environment,
+def autoscaling_update(num_gsnap_chunks, num_rapsearch_chunks, my_environment,
                        max_job_dispatch_lag_seconds, job_tag_prefix,
                        job_tag_keep_alive_seconds, draining_tag):
->>>>>>> 4e58f28c
     '''
     Plan and perform an update to the GSNAP/RAPSEARCH ASGs.
     Note: Will not scale up for jobs originating in a development environment.
@@ -115,15 +95,9 @@
 
     for service_ASG in [gsnap_ASG, rapsearch_ASG]:
         print "--- Analyzing the {instance_name} ASG ---".format(instance_name=service_ASG.instance_name)
-<<<<<<< HEAD
         num_desired = service_ASG.desired_capacity()
-        healthy_instances, draining_instances, terminating_instances, corrupt_instances = service_ASG.classify_instances()
-        num_healthy = len(healthy_instances)
-=======
-        num_desired = service_ASG.num_desired_instances()
         available_instances, draining_instances, discarded_instances, terminating_instances, is_valid_classification = service_ASG.classify_instances()
         num_available = len(available_instances)
->>>>>>> 4e58f28c
         num_draining = len(draining_instances)
         num_discarded = len(discarded_instances)
         print "CURRENTLY:"
