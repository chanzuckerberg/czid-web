--- conflicted
+++ resolved
@@ -1,15 +1,5 @@
 class HomeController < ApplicationController
   def home
-<<<<<<< HEAD
-    @output_data = {}
-    @samples = Sample.paginate(page: params[:page]).order('created_at DESC')
-
-    @samples.each do |output|
-      pipeline_output_info = output.pipeline_outputs.order('created_at').last
-      project_info = output.project
-      @output_data['pipeline_output_info'] = pipeline_output_info
-      @output_data['project_info'] = project_info
-=======
     @final_result = []
     @samples = Sample.includes(:pipeline_runs).paginate(page: params[:page]).order('created_at DESC')
     @project_info = @samples.first.project
@@ -22,7 +12,6 @@
       output_data[:pipeline_info] = pipeline_info
       output_data[:pipeline_run] = pipeline_run
       @final_result.push(output_data)
->>>>>>> ae6e6d1e
     end
   end
 end