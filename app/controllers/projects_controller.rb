--- conflicted
+++ resolved
@@ -20,11 +20,7 @@
     :validate_sample_names
   ].freeze
   EDIT_ACTIONS = [:edit, :update, :destroy, :add_user, :all_users, :update_project_visibility].freeze
-<<<<<<< HEAD
-  OTHER_ACTIONS = [:create, :dimensions, :new, :index, :send_project_csv, :choose_project].freeze
-=======
-  OTHER_ACTIONS = [:create, :new, :index, :send_project_csv, :choose_project, :metadata_fields].freeze
->>>>>>> 59fa35e7
+  OTHER_ACTIONS = [:choose_project, :create, :dimensions, :index, :metadata_fields, :new, :send_project_csv].freeze
 
   # Required for token auth for CLI actions
   skip_before_action :verify_authenticity_token, only: [:index, :create]
@@ -63,12 +59,12 @@
         # Retrieve a json of projects associated with samples;
         # augment with number_of_samples, hosts, tissues.
         projects = if ["library", "public"].include?(domain)
-                      current_power.projects.where(id: samples.pluck(:project_id).uniq)
-                    elsif domain == "updatable"
-                      current_power.updatable_projects
-                    else
-                      current_power.projects
-                    end
+                     current_power.projects.where(id: samples.pluck(:project_id).uniq)
+                   elsif domain == "updatable"
+                     current_power.updatable_projects
+                   else
+                     current_power.projects
+                   end
 
         sample_count_by_project_id = Hash[samples.group_by(&:project_id).map { |k, v| [k, v.count] }]
         host_genome_names_by_project_id = {}
@@ -84,7 +80,7 @@
             hosts: host_genome_names_by_project_id[project.id] || [],
             tissues: tissues_by_project_id[project.id] || []
           )
-          end
+        end
         render json: extended_projects
       end
     end
@@ -103,71 +99,75 @@
 
     # locations
     locations = Metadatum
-      .joins(
-        :metadata_field,
-        :sample)
-      .where(
-        metadata_fields: {name: "collection_location"},
-        sample_id: sample_ids)
-      .group(:string_validated_value)
-      .distinct
-      .count(:project_id)
+                .joins(
+                  :metadata_field,
+                  :sample
+                )
+                .where(
+                  metadata_fields: { name: "collection_location" },
+                  sample_id: sample_ids
+                )
+                .group(:string_validated_value)
+                .distinct
+                .count(:project_id)
 
     # for metadata fields we need to send both value and text
     locations = locations.map do |location, count|
-      {value: location, text: location, count: count}
+      { value: location, text: location, count: count }
     end
 
     tissues = Metadatum
-      .joins(
-        :metadata_field,
-        :sample)
-      .where(
-        metadata_fields: {name: "sample_type"},
-        sample_id: sample_ids)
-      .group(:string_validated_value)
-      .distinct
-      .count(:project_id)
+              .joins(
+                :metadata_field,
+                :sample
+              )
+              .where(
+                metadata_fields: { name: "sample_type" },
+                sample_id: sample_ids
+              )
+              .group(:string_validated_value)
+              .distinct
+              .count(:project_id)
 
     tissues = tissues.map do |tissue, count|
-      {value: tissue, text: tissue, count: count}
+      { value: tissue, text: tissue, count: count }
     end
 
     # visibility
     # TODO(tiago): should this be public projects or projects with public samples?
-    public_count = samples.joins(:project).distinct(:project_id).where(projects: {public_access: 1}).pluck(:project_id).count
+    public_count = samples.joins(:project).distinct(:project_id).where(projects: { public_access: 1 }).pluck(:project_id).count
     private_count = samples.distinct(:project_id).pluck(:project_id).count - public_count
     visibility = [
-      {value: "public", text: "Public", count: public_count},
-      {value: "private", text: "Private", count: private_count}
+      { value: "public", text: "Public", count: public_count },
+      { value: "private", text: "Private", count: private_count }
     ]
 
     times = [
-      {value: "1_week", text: "Last Week",
-       count: projects.where("projects.created_at >= ?", 1.week.ago.utc).count},
-      {value: "1_month", text: "Last Month",
-       count: projects.where("projects.created_at >= ?", 1.month.ago.utc).count},
-      {value: "3_month", text: "Last 3 Months",
-       count: projects.where("projects.created_at >= ?", 3.month.ago.utc).count},
-      {value: "6_month", text: "Last 6 Months",
-       count: projects.where("projects.created_at >= ?", 6.month.ago.utc).count},
-      {value: "1_year", text: "Last Year",
-       count: projects.where("projects.created_at >= ?", 1.year.ago.utc).count},
+      { value: "1_week", text: "Last Week",
+        count: projects.where("projects.created_at >= ?", 1.week.ago.utc).count },
+      { value: "1_month", text: "Last Month",
+        count: projects.where("projects.created_at >= ?", 1.month.ago.utc).count },
+      { value: "3_month", text: "Last 3 Months",
+        count: projects.where("projects.created_at >= ?", 3.months.ago.utc).count },
+      { value: "6_month", text: "Last 6 Months",
+        count: projects.where("projects.created_at >= ?", 6.months.ago.utc).count },
+      { value: "1_year", text: "Last Year",
+        count: projects.where("projects.created_at >= ?", 1.year.ago.utc).count }
     ]
 
     hosts = samples.includes(:host_genome).group(:host_genome).distinct.count(:project_id)
     hosts = hosts.map do |host, count|
-      {value: host.id, text: host.name, count: count}
+      { value: host.id, text: host.name, count: count }
     end
 
     respond_to do |format|
       format.json do
         render json: [
-          { dimension: "location", values: locations},
-          { dimension: "visibility", values: visibility},
-          { dimension: "time", values: times},
-          { dimension: "host", values: hosts},
-          { dimension: "tissue", values: tissues}
+          { dimension: "location", values: locations },
+          { dimension: "visibility", values: visibility },
+          { dimension: "time", values: times },
+          { dimension: "host", values: hosts },
+          { dimension: "tissue", values: tissues }
         ]
       end
     end
