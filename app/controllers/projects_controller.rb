--- conflicted
+++ resolved
@@ -67,12 +67,8 @@
                      current_power.projects
                    end
 
-<<<<<<< HEAD
         projects = projects.order(Hash[order_by => order_dir])
-
-=======
         updatable_projects = current_power.updatable_projects.pluck(:id).to_set
->>>>>>> 0558f83a
         sample_count_by_project_id = Hash[samples.group_by(&:project_id).map { |k, v| [k, v.count] }]
         host_genome_names_by_project_id = {}
         tissues_by_project_id = {}
