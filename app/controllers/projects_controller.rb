class ProjectsController < ApplicationController
  include ApplicationHelper
  include SamplesHelper
  include ReportHelper
  include MetadataHelper
  ########################################
  # Note to developers:
  # If you are adding a new action to the project controller, you must classify your action into
  # READ_ACTIONS: where current_user has read access of the project
  # EDIT_ACTIONS: where current_user has update access of the project
  # OTHER_ACTIONS: where the actions access multiple projects or non-existing projects.
  #                access control should still be checked as neccessary through current_power
  #
  ##########################################

  READ_ACTIONS = [
    :show, :add_favorite, :remove_favorite, :make_host_gene_counts, :host_gene_counts_status,
    :send_host_gene_counts, :make_project_reports_csv, :project_reports_csv_status,
    :send_project_reports_csv, :validate_sample_names
  ].freeze
  EDIT_ACTIONS = [:edit, :update, :destroy, :add_user, :all_users, :update_project_visibility, :upload_metadata, :validate_metadata_csv].freeze
  OTHER_ACTIONS = [:choose_project, :create, :dimensions, :index, :metadata_fields, :new, :send_project_csv].freeze

  # Required for token auth for CLI actions
  skip_before_action :verify_authenticity_token, only: [:index, :create]
  before_action :authenticate_user!, except: [:index, :create]
  acts_as_token_authentication_handler_for User, only: [:index, :create], fallback: :devise
  current_power do
    Power.new(current_user)
  end

  power :projects, map: { EDIT_ACTIONS => :updatable_projects }, as: :projects_scope

  before_action :admin_required, only: [:edit, :new]
  before_action :set_project, only: READ_ACTIONS + EDIT_ACTIONS
  before_action :assert_access, only: OTHER_ACTIONS
  before_action :check_access
  before_action :no_demo_user, only: [:create, :new]

  clear_respond_to
  respond_to :json

  # GET /projects
  # GET /projects.json
  def index
    respond_to do |format|
      format.html do
        # keep compatibility with old route
        # TODO: remove once data discovery is completed
        @projects = current_power.projects
      end
      format.json do
        domain = params[:domain]
        order_by = params[:orderBy] || :id
        order_dir = params[:orderDir] || :desc

        # If basic, just return a few fields for the project.
        # The complete response is quite slow.
        # TODO(mark): Make "basic" the default. This involves refactoring all the callers of this endpoint.
        basic = ActiveModel::Type::Boolean.new.cast(params[:basic])

        samples = samples_by_domain(domain)
        samples = filter_samples(samples, params)

        # Retrieve a json of projects associated with samples;
        # augment with number_of_samples, hosts, tissues.
        projects = if ["library", "public"].include?(domain)
                     current_power.projects.where(id: samples.pluck(:project_id).uniq)
                   elsif domain == "updatable"
                     current_power.updatable_projects
                   else
                     current_power.projects
                   end

        projects = projects.order(Hash[order_by => order_dir])

        if basic
          # Use group_by for performance.
          samples_by_project_id = samples.group_by(&:project_id)
          projects_formatted = projects.map do |project|
            {
              id: project.id,
              name: project.name,
              created_at: project.created_at,
              public_access: project.public_access,
              number_of_samples: (samples_by_project_id[project.id] || []).length
            }
          end
          render json: projects_formatted
          return
        end

        updatable_projects = current_power.updatable_projects.pluck(:id).to_set
        sample_count_by_project_id = Hash[samples.group_by(&:project_id).map { |k, v| [k, v.count] }]
        host_genome_names_by_project_id = {}
        tissues_by_project_id = {}
        min_sample_by_project_id = {}
        owner_by_project_id = {}
        locations_by_project_id = {}
        total_reads = 0
        adjusted_remaining_reads = 0
<<<<<<< HEAD

        metadata = metadata_multiget(samples.pluck(:id))
        samples.includes(:host_genome, :user, :pipeline_runs).each do |s|
=======
        top_pipeline_run_by_sample_id = top_pipeline_runs_multiget(samples.pluck(:id))
        samples.includes(:host_genome, :user).each do |s|
>>>>>>> 2f0026b1
          (host_genome_names_by_project_id[s.project_id] ||= Set.new) << s.host_genome.name if s.host_genome && s.host_genome.name
          (tissues_by_project_id[s.project_id] ||= Set.new) << metadata[s.id][:sample_type] if (metadata[s.id] || {})[:sample_type]
          (locations_by_project_id[s.project_id] ||= Set.new) << metadata[s.id][:collection_location] if (metadata[s.id] || {})[:collection_location]
          # Assumes project owner is the uploader of the project's first sample
          if !min_sample_by_project_id[s.project_id] || min_sample_by_project_id[s.project_id] < s.id
            min_sample_by_project_id[s.project_id] = s.id
            owner_by_project_id[s.project_id] = s.user ? s.user.name : nil
          end
<<<<<<< HEAD
          unless s.pipeline_runs.empty?
            total_reads += s.pipeline_runs[0].total_reads || 0
            adjusted_remaining_reads += s.pipeline_runs[0].adjusted_remaining_reads || 0
=======
          (locations_by_project_id[s.project_id] ||= Set.new) << s.sample_location if s.sample_location
          if top_pipeline_run_by_sample_id.key?(s.id)
            pipeline_run = top_pipeline_run_by_sample_id[s.id]
            total_reads += pipeline_run.total_reads || 0
            adjusted_remaining_reads += pipeline_run.adjusted_remaining_reads || 0
>>>>>>> 2f0026b1
          end
        end

        extended_projects = projects.includes(:users).map do |project|
          project.as_json(only: [:id, :name, :created_at, :public_access]).merge(
            number_of_samples: sample_count_by_project_id[project.id] || 0,
            hosts: host_genome_names_by_project_id[project.id] || [],
            tissues: tissues_by_project_id[project.id] || [],
            owner: owner_by_project_id[project.id],
            locations: locations_by_project_id[project.id] || [],
            total_reads: total_reads,
            adjusted_remaining_reads: adjusted_remaining_reads,
            editable: updatable_projects.include?(project.id),
            users: updatable_projects.include?(project.id) ? project.users.map { |user| { name: user[:name], email: user[:email] } } : []
          )
        end
        render json: extended_projects
      end
    end
  end

  def dimensions
    # TODO(tiago): consider split into specific controllers / models
    domain = params[:domain]

    samples = samples_by_domain(domain)
    # Filter by access control
    sample_ids = samples.pluck(:id)

    project_ids = samples.distinct(:project_id).pluck(:project_id)
    projects = Project.where(id: project_ids)

    locations = samples_by_metadata_field(sample_ids, "collection_location")
                .joins(:sample)
                .distinct
                .count(:project_id)
    locations = locations.map do |location, count|
      { value: location, text: location, count: count }
    end

    tissues = samples_by_metadata_field(sample_ids, "sample_type")
              .joins(:sample)
              .distinct
              .count(:project_id)
    tissues = tissues.map do |tissue, count|
      { value: tissue, text: tissue, count: count }
    end

    # visibility
    # TODO(tiago): should this be public projects or projects with public samples?
    public_count = samples.joins(:project).distinct(:project_id).where(projects: { public_access: 1 }).pluck(:project_id).count
    private_count = samples.distinct(:project_id).pluck(:project_id).count - public_count
    visibility = [
      { value: "public", text: "Public", count: public_count },
      { value: "private", text: "Private", count: private_count }
    ]

    times = [
      { value: "1_week", text: "Last Week",
        count: projects.where("projects.created_at >= ?", 1.week.ago.utc).count },
      { value: "1_month", text: "Last Month",
        count: projects.where("projects.created_at >= ?", 1.month.ago.utc).count },
      { value: "3_month", text: "Last 3 Months",
        count: projects.where("projects.created_at >= ?", 3.months.ago.utc).count },
      { value: "6_month", text: "Last 6 Months",
        count: projects.where("projects.created_at >= ?", 6.months.ago.utc).count },
      { value: "1_year", text: "Last Year",
        count: projects.where("projects.created_at >= ?", 1.year.ago.utc).count }
    ]

    hosts = samples.includes(:host_genome).group(:host_genome).distinct.count(:project_id)
    hosts = hosts.map do |host, count|
      { value: host.id, text: host.name, count: count }
    end

    respond_to do |format|
      format.json do
        render json: [
          { dimension: "location", values: locations },
          { dimension: "visibility", values: visibility },
          { dimension: "time", values: times },
          { dimension: "host", values: hosts },
          { dimension: "tissue", values: tissues }
        ]
      end
    end
  end

  def choose_project
    project_search = current_power.updatable_projects.index_by(&:name).map do |name, record|
      { "title" => name,
        "description" => "",
        "project_id" => record.id }
    end
    render json: JSON.dump(project_search)
  end

  # GET /projects/1
  # GET /projects/1.json
  def show
    @samples = current_power.project_samples(@project).order(id: :desc)
    # all existing project are null, we ensure private projects are explicitly set to 0
    respond_to do |format|
      format.html
      format.json do
        render json: {
          id: @project.id,
          name: @project.name,
          public_access: @project.public_access.to_i,
          created_at: @project.created_at,
          total_sample_count: @samples.count
        }
      end
    end
  end

  def send_project_csv
    if params[:id] == 'all'
      samples = current_power.samples
      project_name = "all-projects"
    else
      project = current_power.projects.find(params[:id])
      samples = current_power.project_samples(project)
      project_name = project.cleaned_project_name
    end
    formatted_samples = format_samples(samples)
    project_csv = generate_sample_list_csv(formatted_samples)
    send_data project_csv, filename: project_name + '_sample-table.csv'
  end

  def update_project_visibility
    errors = []
    public_access = params[:public_access] ? params[:public_access].to_i : nil

    errors.push('Project id is Invalid') unless @project
    errors.push('Access value is empty') if public_access.nil?

    if errors.empty?
      @project.update(public_access: public_access)
      render json: {
        message: 'Project visibility updated successfully',
        status: :accepted
      }
    else
      render json: {
        message: 'Unable to set visibility for project',
        status: :unprocessable_entity,
        errors: errors
      }
    end
  end

  def make_project_reports_csv
    user_id = current_user.id
    Syscall.s3_rm(@project.report_tar_s3(user_id))
    params["user_id"] = user_id
    Resque.enqueue(GenerateProjectReportsCsv, params)
    render json: { status_display: project_reports_progress_message }
  end

  def project_reports_csv_status
    stdout = Syscall.pipe(["aws", "s3", "ls", @project.report_tar_s3(current_user.id)], ["wc", "-l"])
    return if stdout.blank?
    final_complete = stdout.to_i == 1
    if final_complete
      render json: { status_display: "complete" }
      return
    end
    render json: { status_display: project_reports_progress_message }
  end

  def send_project_reports_csv
    user_id = current_user.id
    output_file = @project.report_tar(user_id)
    Syscall.s3_cp(@project.report_tar_s3(user_id), output_file)
    send_file output_file
  end

  def make_host_gene_counts
    user_id = current_user.id
    Syscall.s3_rm(@project.host_gene_counts_tar_s3(user_id))
    params["user_id"] = user_id
    Resque.enqueue(HostGeneCounts, params)
    render json: { status_display: project_reports_progress_message }
  end

  def host_gene_counts_status
    stdout = Syscall.pipe(["aws", "s3", "ls", @project.host_gene_counts_tar_s3(current_user.id)], ["wc", "-l"])
    return if stdout.blank?
    final_complete = stdout.to_i == 1
    if final_complete
      render json: { status_display: "complete" }
      return
    end
    render json: { status_display: project_reports_progress_message }
  end

  def send_host_gene_counts
    user_id = current_user.id
    output_file = @project.host_gene_counts_tar(user_id)
    Syscall.s3_cp(@project.host_gene_counts_tar_s3(user_id), output_file)
    send_file output_file
  end

  # GET /projects/new
  def new
    @project = Project.new
  end

  # GET /projects/1/edit
  def edit
  end

  def add_favorite
    remove_favorite
    current_user.favorites << @project
  end

  def remove_favorite
    if current_user.favorites.include? @project
      current_user.favorites.delete(@project)
    end
  end

  # POST /projects
  # POST /projects.json
  def create
    @project = Project.new(project_params)
    @project.users << current_user

    respond_to do |format|
      if @project.save
        # Send to Datadog
        # TODO: Replace with Segment
        tags = %W[project_id:#{@project.id} user_id:#{current_user.id}]
        MetricUtil.put_metric_now("projects.created", 1, tags)

        # Send to Segment
        event = MetricUtil::ANALYTICS_EVENT_NAMES[:project_created]
        MetricUtil.log_analytics_event(event, current_user, id: @project.id)

        format.html { redirect_to @project, notice: 'Project was successfully created.' }
        format.json { render :show, status: :created, location: @project, project: @project }
      else
        format.html { render :new }
        format.json { render json: @project.errors.full_messages, status: :unprocessable_entity }
      end
    end
  rescue ActiveRecord::RecordNotUnique
    respond_to do |format|
      format.html {}
      format.json do
        render json: "Duplicate name",
               status: :unprocessable_entity
      end
    end
  end

  # PATCH/PUT /projects/1
  # PATCH/PUT /projects/1.json
  def update
    respond_to do |format|
      if @project.update(project_params)
        format.html { redirect_to @project, notice: 'Project was successfully updated.' }
        format.json { render :show, status: :ok, location: @project }
      else
        format.html { render :edit }
        format.json { render json: @project.errors.full_messages, status: :unprocessable_entity }
      end
    end
  end

  # DELETE /projects/1
  # DELETE /projects/1.json
  def destroy
    deletable = Sample.where(project_id: @project.id).empty?
    @project.destroy if deletable
    respond_to do |format|
      if deletable
        format.html { redirect_to projects_url, notice: 'Project was successfully destroyed.' }
        format.json { head :no_content }
      else
        format.html { render :edit }
        format.json { render json: { message: 'Cannot delete this project' }, status: :unprocessable_entity }
      end
    end
  end

  def all_users
    render json: { users: @project.users.map { |user| { name: user[:name], email: user[:email] } } }
  end

  def add_user
    @user = User.find_by(email: params[:user_email_to_add])
    if @user
      UserMailer.added_to_projects_email(@user.id, shared_project_email_arguments).deliver_now unless @project.user_ids.include? @user.id
    else
      create_new_user_random_password(params[:user_name_to_add], params[:user_email_to_add])
    end
    @project.user_ids |= [@user.id]
  end

  def validate_metadata_csv
    metadata = params[:metadata]

    project_samples = current_power.project_samples(@project).includes(
      project: [:metadata_fields],
      host_genome: [:metadata_fields],
      metadata: [:metadata_field]
    )
    issues = validate_metadata_csv_for_samples(project_samples.to_a, metadata)
    render json: {
      status: "success",
      issues: issues
    }
  end

  def upload_metadata
    metadata = params[:metadata]

    project_samples = current_power.project_samples(@project).includes(host_genome: [:metadata_fields], metadata: :metadata_field)

    errors = upload_metadata_for_samples(project_samples.to_a, metadata)
    render json: {
      status: "success",
      errors: errors
    }
  end

  def metadata_fields
    project_ids = (params[:projectIds] || []).map(&:to_i)

    results = if project_ids.length == 1
                current_power.projects.find(project_ids[0]).metadata_fields.map(&:field_info)
              else
                current_power.projects.where(id: project_ids)
                             .includes(metadata_fields: [:host_genomes])
                             .map(&:metadata_fields).flatten.uniq.map(&:field_info)
              end

    render json: results
  end

  # TODO: Consider consolidating into a general sample validator
  # Takes an array of sample names.
  # Returns an array of sample names that has no name collisions with existing samples or with each other.
  def validate_sample_names
    sample_names = params[:sample_names]
    new_sample_names = []

    existing_names = Sample.where(project: @project).pluck(:name)

    sample_names.each do |sample_name|
      i = 0
      cur_sample_name = sample_name

      # If the sample name already exists in the project, add a _1, _2, _3, etc.
      while existing_names.include?(cur_sample_name)
        i += 1
        cur_sample_name = sample_name + "_#{i}"
      end

      new_sample_names << cur_sample_name
      # Add the validated sample name to existing names, so subsequent names don't collide.
      existing_names << cur_sample_name
    end

    render json: new_sample_names
  end

  private

  # Use callbacks to share common setup or constraints between actions.
  def create_new_user_random_password(name, email)
    user_params_with_password = { email: email, name: name }
    random_password = SecureRandom.hex(10)
    user_params_with_password[:password] = random_password
    user_params_with_password[:password_confirmation] = random_password
    @user ||= User.new(user_params_with_password)
    @user.email_arguments = new_user_shared_project_email_arguments()
    @user.send_reset_password_instructions if @user.save
  end

  def new_user_shared_project_email_arguments
    {
      email_subject: 'You have been invited to IDseq',
      email_template: 'new_user_new_project',
      sharing_user_id: current_user.id,
      shared_project_id: @project.id
    }
  end

  def shared_project_email_arguments
    {
      email_subject: 'You have been added to a project on IDseq',
      sharing_user_id: current_user.id,
      shared_project_id: @project.id
    }
  end

  def set_project
    @project = projects_scope.find(params[:id])
    assert_access
  end

  # Never trust parameters from the scary internet, only allow the white list through.
  def project_params
    result = params.require(:project).permit(:name, :public_access, user_ids: [])
    result[:name] = sanitize(result[:name]) if result[:name]
    result
  end

  def project_reports_progress_message
    "In progress (project #{@project.name})"
  end
end<|MERGE_RESOLUTION|>--- conflicted
+++ resolved
@@ -46,17 +46,14 @@
     respond_to do |format|
       format.html do
         # keep compatibility with old route
-        # TODO: remove once data discovery is completed
+        # TODO(tiago): remove once data discovery is completed
         @projects = current_power.projects
       end
       format.json do
         domain = params[:domain]
         order_by = params[:orderBy] || :id
         order_dir = params[:orderDir] || :desc
-
         # If basic, just return a few fields for the project.
-        # The complete response is quite slow.
-        # TODO(mark): Make "basic" the default. This involves refactoring all the callers of this endpoint.
         basic = ActiveModel::Type::Boolean.new.cast(params[:basic])
 
         samples = samples_by_domain(domain)
@@ -99,14 +96,9 @@
         locations_by_project_id = {}
         total_reads = 0
         adjusted_remaining_reads = 0
-<<<<<<< HEAD
-
         metadata = metadata_multiget(samples.pluck(:id))
-        samples.includes(:host_genome, :user, :pipeline_runs).each do |s|
-=======
         top_pipeline_run_by_sample_id = top_pipeline_runs_multiget(samples.pluck(:id))
         samples.includes(:host_genome, :user).each do |s|
->>>>>>> 2f0026b1
           (host_genome_names_by_project_id[s.project_id] ||= Set.new) << s.host_genome.name if s.host_genome && s.host_genome.name
           (tissues_by_project_id[s.project_id] ||= Set.new) << metadata[s.id][:sample_type] if (metadata[s.id] || {})[:sample_type]
           (locations_by_project_id[s.project_id] ||= Set.new) << metadata[s.id][:collection_location] if (metadata[s.id] || {})[:collection_location]
@@ -115,17 +107,10 @@
             min_sample_by_project_id[s.project_id] = s.id
             owner_by_project_id[s.project_id] = s.user ? s.user.name : nil
           end
-<<<<<<< HEAD
-          unless s.pipeline_runs.empty?
-            total_reads += s.pipeline_runs[0].total_reads || 0
-            adjusted_remaining_reads += s.pipeline_runs[0].adjusted_remaining_reads || 0
-=======
-          (locations_by_project_id[s.project_id] ||= Set.new) << s.sample_location if s.sample_location
           if top_pipeline_run_by_sample_id.key?(s.id)
             pipeline_run = top_pipeline_run_by_sample_id[s.id]
             total_reads += pipeline_run.total_reads || 0
             adjusted_remaining_reads += pipeline_run.adjusted_remaining_reads || 0
->>>>>>> 2f0026b1
           end
         end
 
