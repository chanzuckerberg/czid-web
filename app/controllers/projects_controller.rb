class ProjectsController < ApplicationController
  include SamplesHelper
  include ReportHelper

  power :projects, map: { [:edit, :update, :destroy, :add_user_to_project, :all_emails] => :updatable_projects }, as: :projects_scope

  before_action :set_project, only: [:show, :add_favorite, :remove_favorite, :make_project_reports_csv, :project_reports_csv_status, :send_project_reports_csv, :edit, :update, :destroy, :add_user_to_project, :all_emails]

  clear_respond_to
  respond_to :json

  # GET /projects
  # GET /projects.json
  def index
    @projects = current_power.projects
  end

  # GET /projects/1
  # GET /projects/1.json
  def show
<<<<<<< HEAD
    @samples = current_power.project_samples(@project)
=======
    # all exisiting project are null, we ensure private projects are explicitly set to 0
    public_access = @project.public_access.nil? ? 0 : @project.public_access
    respond_to do |format|
      format.html
      format.json do
        render json: {
          id: @project.id,
          name: @project.name,
          total_members: @project.users.length,
          public_access: public_access,
          created_at: @project.created_at
        }
      end
    end
  end

  def update_project_visibility
    errors = []
    project_id = params[:id]
    public_access = params[:public_access] ? params[:public_access].to_i : nil

    errors.push('Project id is Invalid') unless project_id.to_i
    errors.push('Access value is empty') if public_access.nil?

    if errors.empty?
      @project = Project.find(project_id)
      @project.update(public_access: public_access)
      render json: {
        message: 'Project visibility updated successfully',
        status: :accepted
      }
    else
      render json: {
        message: 'Unable to set visibility for project',
        status: :unprocessable_entity,
        errors: errors
      }
    end
  end

  def send_project_csv
    if params[:id] == 'all'
      samples = Sample.all
      project_name = "all-projects"
    else
      project = Project.find(params[:id])
      samples = project ? project.samples : nil
      project_name = project && project.name ? "project-#{project.name.downcase.split(' ').join('_')}" : "project"
    end
    formatted_samples = format_samples(samples)
    project_csv = generate_sample_list_csv(formatted_samples)
    send_data project_csv, filename: project_name + '_sample-table.csv'
>>>>>>> 89bb9ffb
  end

  def make_project_reports_csv
    user_id = current_user.id
    `aws s3 rm #{@project.report_tar_s3(user_id)}`
    params["user_id"] = user_id
    Resque.enqueue(GenerateProjectReportsCsv, params)
    render json: { status_display: project_reports_progress_message }
  end

  def project_reports_progress_message
    "In progress (project #{@project.name})"
  end

  def project_reports_csv_status
    final_complete = `aws s3 ls #{@project.report_tar_s3(current_user.id)} | wc -l`.to_i == 1
    if final_complete
      render json: { status_display: "complete" }
      return
    end
    render json: { status_display: project_reports_progress_message }
  end

  def send_project_reports_csv
    user_id = current_user.id
    output_file = @project.report_tar(user_id)
    `aws s3 cp #{@project.report_tar_s3(user_id)} #{output_file}`
    send_file output_file
  end

  # GET /projects/new
  def new
    @project = Project.new
  end

  # GET /projects/1/edit
  def edit
  end

  # Get /projects/1/visuals
  def visuals
    # TODO(cyril/yf): the following no longer work because Report model is gone
    # project_id = params[:id]
    # if project_id
    #  project_info = Project.select('name').where(id: project_id)
    # @project_name = project_info[0].name if project_info[0]
    # we can avoid many joins, when we create a relationship between reports and projects, or with the samples
    # time_start = Time.now
    # sql = <<-SQL
    # SELECT samples.name, reports.id FROM projects
    # INNER JOIN samples ON projects.id = samples.project_id
    # INNER JOIN pipeline_outputs ON samples.id = pipeline_outputs.sample_id
    # INNER JOIN reports ON reports.pipeline_output_id = pipeline_outputs.id
    # WHERE projects.id = ?
    # SQL
    # @csv_records = []
    # find_reports = ActiveRecord::Base.connection.raw_connection.prepare(sql).execute(project_id)
    # time_end = Time.now
    # p 'Query took', "#{(time_end - time_start)} seconds"
    # find_reports.each do |record|
    #  @csv_records.push(name: record.first, link: fetch_csv_url(record.last))
    # end
    # end
  end

  def add_favorite
    remove_favorite
    current_user.favorites << @project
  end

  def remove_favorite
    if current_user.favorites.include? @project
      current_user.favorites.delete(@project)
    end
  end

  # POST /projects
  # POST /projects.json
  def create
    @project = Project.new(project_params)
    @project.users << current_user

    respond_to do |format|
      if @project.save
        format.html { redirect_to @project, notice: 'Project was successfully created.' }
        format.json { render :show, status: :created, location: @project }
      else
        format.html { render :new }
        format.json { render json: @project.errors.full_messages, status: :unprocessable_entity }
      end
    end
  end

  # PATCH/PUT /projects/1
  # PATCH/PUT /projects/1.json
  def update
    respond_to do |format|
      if @project.update(project_params)
        format.html { redirect_to @project, notice: 'Project was successfully updated.' }
        format.json { render :show, status: :ok, location: @project }
      else
        format.html { render :edit }
        format.json { render json: @project.errors.full_messages, status: :unprocessable_entity }
      end
    end
  end

  # DELETE /projects/1
  # DELETE /projects/1.json
  def destroy
    @project.destroy
    respond_to do |format|
      format.html { redirect_to projects_url, notice: 'Project was successfully destroyed.' }
      format.json { head :no_content }
    end
  end

  def add_user_to_project
    user_ids_to_add = User.where(email: params[:user_emails_to_add]).map(&:id)
    actually_added_user_ids = user_ids_to_add - @project.user_ids
    @project.user_ids |= user_ids_to_add
    actually_added_user_ids.each do |u_id|
      u = User.find(u_id)
      UserMailer.added_to_projects_email(u, current_user, [@project]).deliver_now
    end
  end

  def all_emails
    render json: { emails: @project.users.map(&:email) }
  end

  private

  # Use callbacks to share common setup or constraints between actions.
  def set_project
    @project = projects_scope.find(params[:id])
  end

  # Never trust parameters from the scary internet, only allow the white list through.
  def project_params
    params.require(:project).permit(:name, :public_access, user_ids: [], sample_ids: [])
  end
end<|MERGE_RESOLUTION|>--- conflicted
+++ resolved
@@ -2,9 +2,9 @@
   include SamplesHelper
   include ReportHelper
 
-  power :projects, map: { [:edit, :update, :destroy, :add_user_to_project, :all_emails] => :updatable_projects }, as: :projects_scope
-
-  before_action :set_project, only: [:show, :add_favorite, :remove_favorite, :make_project_reports_csv, :project_reports_csv_status, :send_project_reports_csv, :edit, :update, :destroy, :add_user_to_project, :all_emails]
+  power :projects, map: { [:edit, :update, :destroy, :add_user_to_project, :all_emails, :update_project_visibility] => :updatable_projects }, as: :projects_scope
+
+  before_action :set_project, only: [:show, :add_favorite, :remove_favorite, :make_project_reports_csv, :project_reports_csv_status, :send_project_reports_csv, :edit, :update, :destroy, :add_user_to_project, :all_emails, :update_project_visibility]
 
   clear_respond_to
   respond_to :json
@@ -18,11 +18,8 @@
   # GET /projects/1
   # GET /projects/1.json
   def show
-<<<<<<< HEAD
     @samples = current_power.project_samples(@project)
-=======
     # all exisiting project are null, we ensure private projects are explicitly set to 0
-    public_access = @project.public_access.nil? ? 0 : @project.public_access
     respond_to do |format|
       format.html
       format.json do
@@ -30,7 +27,7 @@
           id: @project.id,
           name: @project.name,
           total_members: @project.users.length,
-          public_access: public_access,
+          public_access: @project.public_access.to_i,
           created_at: @project.created_at
         }
       end
@@ -42,11 +39,10 @@
     project_id = params[:id]
     public_access = params[:public_access] ? params[:public_access].to_i : nil
 
-    errors.push('Project id is Invalid') unless project_id.to_i
+    errors.push('Project id is Invalid') unless @project
     errors.push('Access value is empty') if public_access.nil?
 
     if errors.empty?
-      @project = Project.find(project_id)
       @project.update(public_access: public_access)
       render json: {
         message: 'Project visibility updated successfully',
@@ -59,21 +55,6 @@
         errors: errors
       }
     end
-  end
-
-  def send_project_csv
-    if params[:id] == 'all'
-      samples = Sample.all
-      project_name = "all-projects"
-    else
-      project = Project.find(params[:id])
-      samples = project ? project.samples : nil
-      project_name = project && project.name ? "project-#{project.name.downcase.split(' ').join('_')}" : "project"
-    end
-    formatted_samples = format_samples(samples)
-    project_csv = generate_sample_list_csv(formatted_samples)
-    send_data project_csv, filename: project_name + '_sample-table.csv'
->>>>>>> 89bb9ffb
   end
 
   def make_project_reports_csv
