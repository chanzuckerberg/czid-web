--- conflicted
+++ resolved
@@ -138,19 +138,13 @@
     pipeline_run_ids = params[:pipelineRunIds].map(&:to_i)
 
     name = params[:name]
-<<<<<<< HEAD
     taxid = params[:taxId].to_i
     tax_name = params[:taxName]
-    dag_branch = params[:dagBranch] || "master"
-=======
-    taxid = params[:taxid].to_i
-    tax_name = params[:tax_name]
     dag_branch = if current_user.admin?
-                   params[:dag_branch] || "master"
+                   params[:dagBranch] || "master"
                  else
                    "master"
                  end
->>>>>>> 8cce5ecf
 
     tax_level = TaxonLineage.where(taxid: taxid).last.tax_level
 
