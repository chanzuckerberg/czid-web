--- conflicted
+++ resolved
@@ -99,9 +99,7 @@
     @job_stats = @pipeline_output ? @pipeline_output.job_stats : nil
     @summary_stats = @job_stats ? get_summary_stats(@job_stats) : nil
     @project_info = @sample.project ? @sample.project : nil
-<<<<<<< HEAD
     @host_genome = @sample.host_genome ? @sample.host_genome : nil
-=======
     @background_models = Background.all
 
     ##################################################
@@ -137,7 +135,6 @@
     first_pipeline_run = @sample.pipeline_runs.first ? @sample.pipeline_runs.first : nil
     @pipeline_run = first_pipeline_run
     @pipeline_output = first_pipeline_run ? first_pipeline_run.pipeline_output : nil
->>>>>>> 2fcb375a
 
     ##################################################
     ## Duct tape for changing background id dynamically
