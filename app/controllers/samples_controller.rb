class SamplesController < ApplicationController
  include ReportHelper
  include SamplesHelper
  include PipelineOutputsHelper

  ########################################
  # Note to developers:
  # If you are adding a new action to the sample controller, you must classify your action into
  # READ_ACTIONS: where current_user has read access of the sample
  # EDIT_ACTIONS: where current_user has update access of the sample
  # OTHER_ACTIONS: where the actions access multiple samples or non-existing samples.
  #                access control should still be checked as neccessary through current_power
  #
  ##########################################
  skip_before_action :verify_authenticity_token, only: [:create, :update]

  READ_ACTIONS = [:show, :report_info, :search_list, :report_csv, :show_taxid_fasta, :nonhost_fasta, :unidentified_fasta, :results_folder, :fastqs_folder].freeze
  EDIT_ACTIONS = [:edit, :update, :destroy, :reupload_source, :kickoff_pipeline, :pipeline_runs, :save_metadata].freeze

  OTHER_ACTIONS = [:create, :bulk_new, :bulk_upload, :bulk_import, :new, :index, :all, :samples_taxons, :top_taxons].freeze

  before_action :authenticate_user!, except: [:create, :update, :bulk_upload]
  acts_as_token_authentication_handler_for User, only: [:create, :update, :bulk_upload], fallback: :devise

  before_action :login_required # redundant. make sure it works
  before_action :no_demo_user, only: [:create, :bulk_new, :bulk_upload, :bulk_import, :new]

  current_power do # Put this here for CLI
    Power.new(current_user)
  end
  power :samples, map: { EDIT_ACTIONS => :updatable_samples }, as: :samples_scope

  before_action :set_sample, only: READ_ACTIONS + EDIT_ACTIONS
  before_action :assert_access, only: OTHER_ACTIONS # Actions which don't require access control check
  before_action :check_access

  PAGE_SIZE = 30

  # GET /samples
  # GET /samples.json
  def index
    @all_project = current_power.projects
    @page_size = PAGE_SIZE
    project_id = params[:project_id]
    name_search_query = params[:search]
    filter_query = params[:filter]
    tissue_type_query = params[:tissue]
    sort = params[:sort_by]
    samples_query = JSON.parse(params[:ids]) if params[:ids].present?

    results = current_power.samples.includes(:pipeline_runs)

    results = results.where(id: samples_query) if samples_query.present?

    results = results.where(project_id: project_id) if project_id.present?

    results = results.search(name_search_query) if name_search_query.present?
    results = filter_samples(results, filter_query) if filter_query.present?
    results = filter_by_tissue_type(results, tissue_type_query) if tissue_type_query.present?

    @samples = sort_by(results, sort).paginate(page: params[:page], per_page: params[:per_page] || PAGE_SIZE)
    @samples_count = results.size
    @all_samples = format_samples(@samples)

    render json: { samples: @all_samples, total_count: @samples_count }
  end

  def all
    @samples = if params[:ids].present?
                 current_power.samples.where(["id in (?)", params[:ids].to_s])
               else
                 current_power.samples
               end
  end

  # GET /samples/bulk_new
  def bulk_new
    @projects = current_power.projects
    @host_genomes = HostGenome.all
  end

  def bulk_import
    @project_id = params[:project_id]
    @project = Project.find(@project_id)
    unless current_power.updatable_project?(@project)
      render json: { status: "user is not authorized to update to project #{@project.name}" }, status: :unprocessable_entity
      return
    end

    @host_genome_id = params[:host_genome_id]
    @bulk_path = params[:bulk_path]
    @samples = parsed_samples_for_s3_path(@bulk_path, @project_id, @host_genome_id)
    respond_to do |format|
      format.json do
        if @samples.present?
          render json: { samples: @samples }
        else
          render json: { status: "No samples imported under #{@bulk_path}" }, status: :unprocessable_entity
        end
      end
    end
  end

  # POST /samples/bulk_upload
  def bulk_upload
    samples = samples_params || []
    editable_project_ids = current_power.updatable_projects.pluck(:id)
    @samples = []
    @errors = []
    samples.each do |sample_attributes|
      sample = Sample.new(sample_attributes)
      next unless editable_project_ids.include?(sample.project_id)
      sample.bulk_mode = true
      sample.user = @user if @user
      if sample.save
        @samples << sample
      else
        @errors << sample.errors
      end
    end

    respond_to do |format|
      if @errors.empty? && !@samples.empty?
        format.json { render json: { samples: @samples, sample_ids: @samples.pluck(:id) } }
      else
        format.json { render json: { samples: @samples, errors: @errors }, status: :unprocessable_entity }
      end
    end
  end

  # GET /samples/1/report_csv
  def report_csv
    @report_csv = report_csv_from_params(@sample, params)
    send_data @report_csv, filename: @sample.name + '_report.csv'
  end

  # GET /samples/1
  # GET /samples/1.json

  def show
    @pipeline_run = @sample.pipeline_runs.first
    @pipeline_run_display = curate_pipeline_run_display(@pipeline_run)
    @sample_status = @pipeline_run ? @pipeline_run.job_status : nil
    @job_stats = @pipeline_run ? @pipeline_run.job_stats : nil
    @summary_stats = @job_stats ? get_summary_stats(@job_stats) : nil
    @project_info = @sample.project ? @sample.project : nil
    @project_sample_ids_names = @sample.project ? Hash[current_power.project_samples(@sample.project).map { |s| [s.id, s.name] }] : nil
    @host_genome = @sample.host_genome ? @sample.host_genome : nil
    @background_models = Background.all
    @can_edit = current_power.updatable_sample?(@sample)
    @git_version = ENV['GIT_VERSION'] || ""
    @git_version = Time.current.to_i if @git_version.blank?

    if @pipeline_run && (@pipeline_run.remaining_reads.to_i > 0 || @pipeline_run.finalized?) && !@pipeline_run.failed?
      background_id = params[:background_id] || @sample.default_background_id
      # Here background_id is only used to decide whether a report can be shown.
      # No report/background-specific data is actually being shown.
      # Background selection is used in report_info action, which fetches the actual report data.
      if background_id
        @report_present = 1
        @report_ts = @pipeline_run.updated_at.to_i
        @all_categories = all_categories
        @report_details = report_details(@pipeline_run)
        @report_page_params = clean_params(params, @all_categories)
      end
    end
  end

  def top_taxons
    sample_ids = params[:sample_ids].split(",").map(&:to_i) || []
<<<<<<< HEAD
    num_results = params[:n] ? params[:n].to_i : 100
    sort_by = params[:sort_by] || ReportHelper::DEFAULT_TAXON_SORT_PARAM
=======
    num_results = params[:n] ? params[:n].to_i : 20
    sort_by = params[:sort_by] || ReportHelper::DEFAULT_SORT_PARAM
>>>>>>> f3374696
    samples = current_power.samples.where(id: sample_ids)
    include_species = params[:species]
    if samples.first
      first_sample = samples.first
      default_background_id = first_sample.host_genome && first_sample.host_genome.default_background ? first_sample.host_genome.default_background.id : nil
      background_id = params[:background_id] || default_background_id || Background.first
      @top_taxons = top_taxons_details(samples, background_id, num_results, sort_by, include_species)
      render json: @top_taxons
    else
      render json: {}
    end
  end

  def samples_taxons
    sample_ids = params[:sample_ids].to_s.split(",").map(&:to_i) || []
    num_results = params[:n] ? params[:n].to_i : 20
    taxon_ids = params[:taxon_ids].to_s.split(",").map(&:to_i) || []
    sort_by = params[:sort_by] || ReportHelper::DEFAULT_TAXON_SORT_PARAM
    include_species = params[:species]
    samples = current_power.samples.where(id: sample_ids)
    if samples.first
      first_sample = samples.first
      default_background_id = first_sample.host_genome && first_sample.host_genome.default_background ? first_sample.host_genome.default_background.id : nil
      background_id = params[:background_id] || default_background_id || Background.first
      if taxon_ids.empty?
        taxon_ids = top_taxons_details(samples, background_id, num_results, sort_by, include_species).pluck("tax_id")
      end
      if taxon_ids.empty?
        render json: {}
      else
        @sample_taxons_dict = samples_taxons_details(samples, taxon_ids, background_id)
        render json: @sample_taxons_dict
      end
    else
      render json: {}
    end
  end

  def report_info
    expires_in 30.days

    @pipeline_run = @sample.pipeline_runs.first

    ##################################################
    ## Duct tape for changing background id dynamically
    ## TODO(yf): clean the following up.
    ####################################################
    if @pipeline_run && (@pipeline_run.remaining_reads.to_i > 0 || @pipeline_run.finalized?) && !@pipeline_run.failed?
      background_id = params[:background_id] || @sample.default_background_id
      pipeline_run_id = @pipeline_run.id
    end

    @report_info = external_report_info(pipeline_run_id, background_id, params)
    render json: @report_info
  end

  def search_list
    expires_in 30.days

    @pipeline_run = @sample.pipeline_runs.first
    if @pipeline_run
      @search_list = fetch_lineage_info(@pipeline_run.id)
      render json: @search_list
    else
      render json: { lineage_map: {}, search_list: [] }
    end
  end

  def save_metadata
    field = params[:field].to_sym
    value = params[:value]
    metadata = { field => value }
    metadata.select! { |k, _v| Sample::METADATA_FIELDS.include?(k) }
    if @sample
      unless @sample[field].blank? && value.strip.blank?
        @sample.update_attributes!(metadata)
        respond_to do |format|
          format.json do
            render json: {
              status: "success",
              message: "Saved successfully"
            }
          end
        end
      end
    else
      respond_to do |format|
        format.json do
          render json: {
            status: 'failed',
            message: 'Unable to save sample, sample not found'
          }
        end
      end
    end
  end

  def show_taxid_fasta
    if params[:hit_type] == "NT_or_NR"
      nt_array = get_taxid_fasta(@sample, params[:taxid], params[:tax_level].to_i, 'NT').split(">")
      nr_array = get_taxid_fasta(@sample, params[:taxid], params[:tax_level].to_i, 'NR').split(">")
      @taxid_fasta = ">" + ((nt_array | nr_array) - ['']).join(">")
      @taxid_fasta = "Coming soon" if @taxid_fasta == ">" # Temporary fix
    else
      @taxid_fasta = get_taxid_fasta(@sample, params[:taxid], params[:tax_level].to_i, params[:hit_type])
    end
    pipeline_run = @sample.pipeline_runs.first
    taxid_name = pipeline_run.taxon_counts.find_by(tax_id: params[:taxid], tax_level: params[:tax_level]).name
    taxid_name_clean = taxid_name ? taxid_name.downcase.gsub(/\W/, "-") : ''
    send_data @taxid_fasta, filename: @sample.name + '_' + taxid_name_clean + '-hits.fasta'
  end

  def nonhost_fasta
    @nonhost_fasta = get_s3_file(@sample.annotated_fasta_s3_path)
    send_data @nonhost_fasta, filename: @sample.name + '_nonhost.fasta'
  end

  def unidentified_fasta
    @unidentified_fasta = get_s3_file(@sample.unidentified_fasta_s3_path)
    send_data @unidentified_fasta, filename: @sample.name + '_unidentified.fasta'
  end

  def results_folder
    @file_list = @sample.results_folder_files
    @file_path = "#{@sample.sample_path}/results/"
    render template: "samples/folder"
  end

  def fastqs_folder
    @file_list = @sample.fastqs_folder_files
    @file_path = "#{@sample.sample_path}/fastqs/"
    render template: "samples/folder"
  end

  # GET /samples/new
  def new
    @sample = nil
    @projects = current_power.updatable_projects
    @host_genomes = host_genomes_list ? host_genomes_list : nil
  end

  # GET /samples/1/edit
  def edit
    @project_info = @sample.project ? @sample.project : nil
    @host_genomes = host_genomes_list ? host_genomes_list : nil
    @projects = current_power.updatable_projects
    @input_files = @sample.input_files
  end

  # POST /samples
  # POST /samples.json
  def create
    params = sample_params
    if params[:project_name]
      project_name = params.delete(:project_name)
      project = Project.find_by(name: project_name)
    end
    if params[:host_genome_name]
      host_genome_name = params.delete(:host_genome_name)
      host_genome = HostGenome.find_by(name: host_genome_name)
    end
    if project && !current_power.updatable_project?(project)
      respond_to do |format|
        format.json { render json: { status: "User not authorized to update project #{project.name}" }, status: :unprocessable_entity }
        format.html { render json: { status: "User not authorized to update project #{project.name}" }, status: :unprocessable_entity }
      end
      return
    end

    params[:input_files_attributes] = params[:input_files_attributes].reject { |f| f["source"] == '' }
    @sample = Sample.new(params)
    @sample.project = project if project
    @sample.input_files.each { |f| f.name ||= File.basename(f.source) }
    @sample.user = current_user if current_user
    @sample.host_genome ||= (host_genome || HostGenome.first)

    respond_to do |format|
      if @sample.save
        format.html { redirect_to @sample, notice: 'Sample was successfully created.' }
        format.json { render :show, status: :created, location: @sample }
      else
        format.html { render :new }
        format.json { render json: @sample.errors.full_messages, status: :unprocessable_entity }
      end
    end
  end

  # PATCH/PUT /samples/1
  # PATCH/PUT /samples/1.json
  def update
    respond_to do |format|
      if @sample.update(sample_params)
        format.html { redirect_to @sample, notice: 'Sample was successfully updated.' }
        format.json { render :show, status: :ok, location: @sample }
      else
        format.html { render :edit }
        format.json { render json: @sample.errors.full_messages, status: :unprocessable_entity }
      end
    end
  end

  # DELETE /samples/1
  # DELETE /samples/1.json
  def destroy
    @sample.destroy
    respond_to do |format|
      format.html { redirect_to samples_url, notice: 'Sample was successfully destroyed.' }
      format.json { head :no_content }
    end
  end

  # PUT /samples/:id/reupload_source
  def reupload_source
    Resque.enqueue(InitiateS3Cp, @sample.id)
    respond_to do |format|
      format.html { redirect_to samples_url, notice: "Sample is being uploaded if it hasn't been." }
      format.json { head :no_content }
    end
  end

  # PUT /samples/:id/kickoff_pipeline
  def kickoff_pipeline
    @sample.status = Sample::STATUS_RERUN
    @sample.save
    respond_to do |format|
      if !@sample.pipeline_runs.empty?
        format.html { redirect_to samples_url, notice: 'A pipeline run is in progress.' }
        format.json { head :no_content }
      else
        format.html { redirect_to samples_url, notice: 'No pipeline run in progress.' }
        format.json { render json: @sample.errors.full_messages, status: :unprocessable_entity }
      end
    end
  end

  def pipeline_runs
  end

  # Use callbacks to share common setup or constraints between actions.

  private

  def set_sample
    @sample = samples_scope.find(params[:id])
    assert_access
  end

  # Never trust parameters from the scary internet, only allow the white list through.
  def samples_params
    new_params = params.permit(samples: [:name, :project_id, :status, :host_genome_id,
                                         input_files_attributes: [:name, :presigned_url, :source_type, :source]])
    new_params[:samples] if new_params
  end

  def sample_params
    params.require(:sample).permit(:name, :project_name, :project_id, :status, :s3_preload_result_path,
                                   :s3_star_index_path, :s3_bowtie2_index_path, :host_genome_id, :host_genome_name,
                                   :sample_memory, :sample_location, :sample_date, :sample_tissue,
                                   :sample_template, :sample_library, :sample_sequencer,
                                   :sample_notes, :job_queue, :search, :subsample, :pipeline_branch,
                                   input_files_attributes: [:name, :presigned_url, :source_type, :source])
  end

  def sort_by(samples, dir = nil)
    default_dir = 'id,desc'
    dir ||= default_dir
    column, direction = dir.split(',')
    samples = samples.order("#{column} #{direction}") if column && direction
    samples
  end
end<|MERGE_RESOLUTION|>--- conflicted
+++ resolved
@@ -168,13 +168,10 @@
 
   def top_taxons
     sample_ids = params[:sample_ids].split(",").map(&:to_i) || []
-<<<<<<< HEAD
-    num_results = params[:n] ? params[:n].to_i : 100
+
+    num_results = params[:n] ? params[:n].to_i : 20
     sort_by = params[:sort_by] || ReportHelper::DEFAULT_TAXON_SORT_PARAM
-=======
-    num_results = params[:n] ? params[:n].to_i : 20
-    sort_by = params[:sort_by] || ReportHelper::DEFAULT_SORT_PARAM
->>>>>>> f3374696
+
     samples = current_power.samples.where(id: sample_ids)
     include_species = params[:species]
     if samples.first
