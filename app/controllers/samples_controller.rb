--- conflicted
+++ resolved
@@ -21,14 +21,9 @@
                   :contigs_fasta, :contigs_summary, :results_folder, :show_taxid_alignment, :show_taxid_alignment_viz, :metadata, :contig_taxid_list, :taxid_contigs, :summary_contig_counts].freeze
   EDIT_ACTIONS = [:edit, :update, :destroy, :reupload_source, :resync_prod_data_to_staging, :kickoff_pipeline, :retry_pipeline, :pipeline_runs, :save_metadata, :save_metadata_v2, :raw_results_folder].freeze
 
-<<<<<<< HEAD
-  OTHER_ACTIONS = [:create, :bulk_new, :bulk_upload, :bulk_import, :new, :index, :all, :show_sample_names,
-                   :samples_taxons, :heatmap, :download_heatmap, :cli_user_instructions, :metadata_types_by_host_genome_name,
+  OTHER_ACTIONS = [:create, :bulk_new, :bulk_upload, :bulk_import, :new, :index, :all, :show_sample_names, :samples_taxons, :heatmap,
+                   :download_heatmap, :cli_user_instructions, :metadata_types_by_host_genome_name, :metadata_fields, :samples_going_public,
                    :search_suggestions].freeze
-=======
-  OTHER_ACTIONS = [:create, :bulk_new, :bulk_upload, :bulk_import, :new, :index, :all, :show_sample_names, :samples_taxons, :heatmap,
-                   :download_heatmap, :cli_user_instructions, :metadata_types_by_host_genome_name, :metadata_fields, :samples_going_public].freeze
->>>>>>> f1b6946b
 
   before_action :authenticate_user!, except: [:create, :update, :bulk_upload]
   acts_as_token_authentication_handler_for User, only: [:create, :update, :bulk_upload], fallback: :devise
