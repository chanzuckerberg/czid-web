class SamplesController < ApplicationController
  include ApplicationHelper
  include ElasticsearchHelper
  include ErrorHelper
  include LocationHelper
  include PipelineOutputsHelper
  include PipelineRunsHelper
  include ReportHelper
  include SamplesHelper
  include ReportsHelper

  ########################################
  # Note to developers:
  # If you are adding a new action to the sample controller, you must classify your action into
  # READ_ACTIONS: where current_user has read access of the sample
  # EDIT_ACTIONS: where current_user has update access of the sample
  # OTHER_ACTIONS: where the actions access multiple samples or non-existing samples.
  #                access control should still be checked as neccessary through current_power
  #
  ##########################################

  # Read action meant for single samples with set_sample before_action
  READ_ACTIONS = [:show, :show_v2, :report_v2, :legacy, :report_info, :report_csv, :report_csv_v2, :assembly, :show_taxid_fasta, :nonhost_fasta, :unidentified_fasta,
                  :contigs_fasta, :contigs_fasta_by_byteranges, :contigs_sequences_by_byteranges, :contigs_summary,
                  :results_folder, :show_taxid_alignment, :show_taxid_alignment_viz, :metadata, :amr,
                  :contig_taxid_list, :taxid_contigs, :summary_contig_counts, :coverage_viz_summary, :coverage_viz_data,].freeze
  EDIT_ACTIONS = [:edit, :update, :destroy, :reupload_source, :resync_prod_data_to_staging, :kickoff_pipeline, :retry_pipeline,
                  :pipeline_runs, :save_metadata, :save_metadata_v2, :upload_heartbeat,].freeze

  OTHER_ACTIONS = [:create, :bulk_new, :bulk_upload, :bulk_upload_with_metadata, :bulk_import, :new, :index, :index_v2, :details,
                   :dimensions, :all, :show_sample_names, :cli_user_instructions, :metadata_fields, :samples_going_public,
                   :search_suggestions, :stats, :upload, :validate_sample_files, :taxa_with_reads_suggestions, :uploaded_by_current_user, :taxa_with_contigs_suggestions,].freeze
  OWNER_ACTIONS = [:raw_results_folder].freeze
  TOKEN_AUTH_ACTIONS = [:create, :update, :bulk_upload, :bulk_upload_with_metadata].freeze

  # For API-like access
  skip_before_action :verify_authenticity_token, only: TOKEN_AUTH_ACTIONS
  prepend_before_action :token_based_login_support, only: TOKEN_AUTH_ACTIONS

  before_action :admin_required, only: [:reupload_source, :resync_prod_data_to_staging, :kickoff_pipeline, :retry_pipeline, :pipeline_runs]
  before_action :login_required, only: [:create, :bulk_new, :bulk_upload, :bulk_import, :new]

  # Read actions are mapped to viewable_samples scope and Edit actions are mapped to updatable_samples.
  power :samples, map: { EDIT_ACTIONS => :updatable_samples }, as: :samples_scope

  before_action :set_sample, only: READ_ACTIONS + EDIT_ACTIONS + OWNER_ACTIONS
  before_action :assert_access, only: OTHER_ACTIONS # Actions which don't require access control check
  before_action :check_owner, only: OWNER_ACTIONS
  before_action :check_access
  before_action only: :show_v2 do
    allowed_feature_required("report_v2")
  end
  before_action only: :amr do
    allowed_feature_required("AMR")
  end

  around_action :instrument_with_timer

  PAGE_SIZE = 30
  MAX_PAGE_SIZE_V2 = 100
  MAX_BINS = 34
  MIN_CLI_VERSION = '0.7.3'.freeze
  CLI_DEPRECATION_MSG = "Outdated command line client. Please run `pip install --upgrade git+https://github.com/chanzuckerberg/idseq-cli.git` or with sudo + pip2/pip3 depending on your setup to update and try again.".freeze

  # GET /samples
  # GET /samples.json
  def index
    # this endpoint will be replaced in the future by index_v2
    @all_project = current_power.projects
    @page_size = PAGE_SIZE
    project_id = params[:project_id]
    name_search_query = params[:search]
    filter_query = params[:filter]
    page = params[:page]
    tissue_type_query = params[:tissue].split(',') if params[:tissue].present?
    host_query = params[:host].split(',') if params[:host].present?
    samples_query = params[:ids].split(',') if params[:ids].present?
    sort = params[:sort_by]
    # Return only some basic props for samples.
    # TODO(mark): Make "basic" the default. This involves refactoring all the callers of this endpoint.
    basic = ActiveModel::Type::Boolean.new.cast(params[:basic])

    results = current_power.samples

    results = results.where(id: samples_query) if samples_query.present?
    results = results.where(project_id: project_id) if project_id.present?
    results = results.where(user_id: params[:uploader].split(",")) if params[:uploader].present?
    results = filter_by_taxid(results, params[:taxid].split(",")) if params[:taxid].present?

    @count_project = results.size

    # Get tissue types and host genomes that are present in the sample list
    # TODO(yf) : the following tissue_types, host_genomes have performance
    # impact that it should be moved to different dedicated functions. Not
    # parsing the whole results.
    @tissue_types = get_distinct_sample_types(results)

    host_genome_ids = results.select("distinct(host_genome_id)").map(&:host_genome_id).compact.sort
    @host_genomes = HostGenome.find(host_genome_ids)

    # Query by name for a Sample attribute or pathogen name in the Sample.
    if name_search_query.present?
      # Pass in a scope of pipeline runs using current_power
      pipeline_run_ids = current_power.pipeline_runs.top_completed_runs.pluck(:id)
      results = results.search(name_search_query, pipeline_run_ids)
    end

    results = filter_by_status(results, filter_query) if filter_query.present?
    results = filter_by_metadatum(results, "sample_type", tissue_type_query) if tissue_type_query.present?
    results = filter_by_metadatum(results, "collection_location", params[:location].split(',')) if params[:location].present?
    results = filter_by_host(results, host_query) if host_query.present?

    page_size = params[:per_page] || PAGE_SIZE

    # If just returning basic fields, return all samples.
    if basic
      page_size = results.length
    end

    @samples = sort_by(results, sort).paginate(page: page, per_page: page_size).includes([:user, :host_genome, :pipeline_runs, :input_files])
    @samples_count = results.size
    @samples_formatted = basic ? format_samples_basic(@samples) : format_samples(@samples)

    @ready_sample_ids = get_ready_sample_ids(results)

    if basic
      render json: @samples_formatted
    # Send more information with the first page.
    elsif !page || page == '1'
      render json: {
        # Samples in this page.
        samples: @samples_formatted,
        # Number of samples in the current query.
        count: @samples_count,
        tissue_types: @tissue_types,
        host_genomes: @host_genomes,
        # Total number of samples in the project
        count_project: @count_project,
        # Ids for all ready samples in the current query, not just the current page.
        ready_sample_ids: @ready_sample_ids,
      }
    else
      render json: {
        samples: @samples_formatted,
      }
    end
  end

  def index_v2
    # this method is going to replace 'index' once we fully migrate to the
    # discovery views (old one was kept to avoid breaking the current interface
    # without sacrificing speed of development)
    domain = params[:domain]
    order_by = params[:orderBy] || :id
    order_dir = params[:orderDir] || :desc
    limit = params[:limit] ? params[:limit].to_i : MAX_PAGE_SIZE_V2
    offset = params[:offset].to_i

    list_all_sample_ids = ActiveModel::Type::Boolean.new.cast(params[:listAllIds])

    samples = samples_by_domain(domain)
    samples = filter_samples(samples, params)

    samples = samples.order(Hash[order_by => order_dir])
    limited_samples = samples.offset(offset).limit(limit)

    limited_samples_json = limited_samples.includes(:project).as_json(
      only: [:id, :name, :host_genome_id, :project_id, :created_at, :public],
      methods: [:private_until]
    )
    samples_visibility = get_visibility(limited_samples)

    # format_samples loads a lot of information about samples
    # There are many ways we can refactor: multiple endpoints for client to ask for the information
    # they actually need or at least a configurable function to get only certain data
    details_json = format_samples(limited_samples).as_json()
    limited_samples_json.zip(details_json, samples_visibility).map do |sample, details, visibility|
      sample[:public] = visibility
      sample[:details] = details
    end

    results = { samples: limited_samples_json }
    results[:all_samples_ids] = samples.pluck(:id) if list_all_sample_ids

    # Refactor once we have a clear API definition policy
    respond_to do |format|
      format.json do
        # TODO(tiago): a lot of the values return by format_sample do not make sense on a sample controller
        render json: results
      end
    end
  end

  def dimensions
    @timer.add_tags([
                      "domain:#{params[:domain]}",
                    ])

    # TODO(tiago): consider split into specific controllers / models
    domain = params[:domain]
    param_sample_ids = (params[:sampleIds] || []).map(&:to_i)
    # Access control enforced within samples_by_domain
    samples = samples_by_domain(domain)
    unless param_sample_ids.empty?
      samples = samples.where(id: param_sample_ids)
    end
    samples = filter_samples(samples, params)

    sample_ids = samples.pluck(:id)
    samples_count = samples.count
    @timer.split("prep_samples")

    locations = LocationHelper.sample_dimensions(sample_ids, "collection_location", samples_count)
    @timer.split("locations")

    locations_v2 = LocationHelper.sample_dimensions(sample_ids, "collection_location_v2", samples_count)
    @timer.split("locations_v2")

    tissues = SamplesHelper.samples_by_metadata_field(sample_ids, "sample_type").count
    tissues = tissues.map do |tissue, count|
      { value: tissue, text: tissue, count: count }
    end
    not_set_count = samples_count - tissues.sum { |l| l[:count] }
    if not_set_count > 0
      tissues << { value: "not_set", text: "Unknown", count: not_set_count }
    end
    @timer.split("tissues")

    # visibility
    public_count = samples.public_samples.count
    private_count = samples_count - public_count
    visibility = [
      { value: "public", text: "Public", count: public_count },
      { value: "private", text: "Private", count: private_count },
    ]
    @timer.split("visibility")

    times = [
      { value: "1_week", text: "Last Week", count: samples.where("samples.created_at >= ?", 1.week.ago.utc).count },
      { value: "1_month", text: "Last Month", count: samples.where("samples.created_at >= ?", 1.month.ago.utc).count },
      { value: "3_month", text: "Last 3 Months", count: samples.where("samples.created_at >= ?", 3.months.ago.utc).count },
      { value: "6_month", text: "Last 6 Months", count: samples.where("samples.created_at >= ?", 6.months.ago.utc).count },
      { value: "1_year", text: "Last Year", count: samples.where("samples.created_at >= ?", 1.year.ago.utc).count },
    ]
    @timer.split("times")

    # TODO(tiago): move grouping to a helper function (similar code in projects_controller)
    time_bins = []
    if samples_count > 0
      min_date = samples.minimum(:created_at).utc.to_date
      max_date = samples.maximum(:created_at).utc.to_date
      span = (max_date - min_date + 1).to_i
      if span <= MAX_BINS
        # we group by day if the span is shorter than MAX_BINS days
        bins_map = samples.group("DATE(`samples`.`created_at`)").count.map do |timestamp, count|
          [timestamp.strftime("%Y-%m-%d"), count]
        end.to_h
        time_bins = (0...span).map do |offset|
          date = (min_date + offset.days).to_s
          {
            value: date,
            text: date,
            count: bins_map[date] || 0,
          }
        end
      else
        # we group by equally spaced MAX_BINS bins to cover the necessary span
        step = (span.to_f / MAX_BINS).ceil
        bins_map = samples.group(
          ActiveRecord::Base.send(
            :sanitize_sql_array,
            ["FLOOR(TIMESTAMPDIFF(DAY, :min_date, `samples`.`created_at`)/:step)", min_date: min_date, step: step]
          )
        ).count
        time_bins = (0...MAX_BINS).map do |bucket|
          start_date = min_date + (bucket * step).days
          end_date = start_date + step - 1
          {
            interval: { start: start_date, end: end_date },
            count: bins_map[bucket] || 0,
            value: "#{start_date}:#{end_date}",
            text: "#{start_date} - #{end_date}",
          }
        end
      end
    end
    @timer.split("time_bins")

    hosts = samples.joins(:host_genome).group(:host_genome).count
    hosts = hosts.map do |host, count|
      { value: host.id, text: host.name, count: count }
    end
    @timer.split("hosts")

    respond_to do |format|
      format.json do
        render json: [
          { dimension: "location", values: locations },
          { dimension: "locationV2", values: locations_v2 },
          { dimension: "visibility", values: visibility },
          { dimension: "time", values: times },
          { dimension: "time_bins", values: time_bins },
          { dimension: "host", values: hosts },
          { dimension: "tissue", values: tissues },
        ]
      end
    end
  end

  def stats
    domain = params[:domain]

    samples = samples_by_domain(domain)
    samples = filter_samples(samples, params)
    sample_data = samples.pluck(:id, :project_id)
    sample_ids = sample_data.map { |s| s[0] }
    project_ids = sample_data.map { |s| s[1] }.uniq

    avg_total_reads = nil
    avg_remaining_reads = nil
    if sample_ids.count > 0
      pipeline_run_ids = top_pipeline_runs_multiget(sample_ids).values
      avg_total_reads, avg_remaining_reads = PipelineRun
                                             .where(id: pipeline_run_ids)
                                             .pluck("ROUND(AVG(`pipeline_runs`.`total_reads`)), ROUND(AVG(`pipeline_runs`.`adjusted_remaining_reads`))")
                                             .first
                                             .map(&:to_i)
    end

    respond_to do |format|
      format.json do
        render json: {
          count: sample_ids.count,
          projectCount: project_ids.count,
          avgTotalReads: avg_total_reads.present? ? avg_total_reads : 0,
          avgAdjustedRemainingReads: avg_remaining_reads.present? ? avg_remaining_reads : 0,
        }
      end
    end
  end

  def all
    @samples = if params[:ids].present?
                 current_power.samples.where(["id in (?)", params[:ids].to_s])
               else
                 current_power.samples
               end
  end

  def search_suggestions
    query = params[:query]
    # TODO: move into a search_controller or into separate controllers/models
    categories = params[:categories]
    domain = params[:domain]

    # Generate structure required by CategorySearchBox
    # Not permission-dependent
    results = {}

    # Need users
    if !categories || ["project", "sample", "location", "tissue", "uploader"].any? { |i| categories.include? i }
      # Admin-only for now: needs permissions scoping
      users = current_user.admin ? prefix_match(User, "name", query, {}) : []
    end

    if !categories || categories.include?("project")
      projects = prefix_match(Project, "name", query, id: current_power.projects.pluck(:id))
      unless projects.empty?
        results["Project"] = {
          "name" => "Project",
          "results" => projects.index_by(&:name).map do |_, p|
            { "category" => "Project", "title" => p.name, "id" => p.id }
          end,
        }
      end
    end
    if !categories || categories.include?("uploader")
      unless users.empty?
        results["Uploader"] = {
          "name" => "Uploader",
          "results" => users.group_by(&:name).map do |val, records|
            { "category" => "Uploader", "title" => val, "id" => records.pluck(:id) }
          end,
        }
      end
    end

    # Permission-dependent
    if !categories || ["sample", "location", "tissue", "taxon"].any? { |i| categories.include? i }
      constrained_samples = samples_by_domain(domain)
      constrained_samples = filter_samples(constrained_samples, params)
      constrained_sample_ids = constrained_samples.pluck(:id)

    end

    if !categories || categories.include?("host")
      hosts = constrained_samples
              .joins(:host_genome)
              .where("`host_genomes`.name LIKE :search", search: "#{query}%")
              .distinct(:host_genome)
      unless hosts.empty?
        results["Host"] = {
          "name" => "Host",
          "results" => hosts.map do |h|
            { "category" => "Host", "title" => h.name, "id" => h.id }
          end,
        }
      end
    end

    if !categories || categories.include?("sample")
      samples = prefix_match(Sample, "name", query, id: constrained_sample_ids)
      unless samples.empty?
        results["Sample"] = {
          "name" => "Sample",
          "results" => samples.group_by(&:name).map do |val, records|
            { "category" => "Sample", "title" => val, "id" => val, "sample_ids" => records.pluck(:id), "project_id" => records.count == 1 ? records.first.project_id : nil }
          end,
        }
      end
    end

    if !categories || categories.include?("location")
      locations = prefix_match(Metadatum, "string_validated_value", query, sample_id: constrained_sample_ids).where(key: "collection_location")
      unless locations.empty?
        results["Location"] = {
          "name" => "Location",
          "results" => locations.pluck(:string_validated_value).uniq.map do |val|
                         { "category" => "Location", "title" => val, "id" => val }
                       end,
        }
      end
    end

    if !categories || categories.include?("tissue")
      tissues = prefix_match(Metadatum, "string_validated_value", query, sample_id: constrained_sample_ids).where(key: "sample_type")
      unless tissues.empty?
        results["Tissue"] = {
          "name" => "Tissue",
          "results" => tissues.pluck(:string_validated_value).uniq.map do |val|
            { "category" => "Tissue", "title" => val, "id" => val }
          end,
        }
      end
    end

    if !categories || categories.include?("taxon")
      taxon_list = taxon_search(query, ["species", "genus"], samples: constrained_samples)
      unless taxon_list.empty?
        results["Taxon"] = {
          "name" => "Taxon",
          "results" => taxon_list.map do |entry|
            entry.merge("category" => "Taxon")
          end,
        }
      end
    end

    render json: JSON.dump(results)
  end

  # GET /samples/bulk_new
  # TODO(mark): Remove once we launch the new sample upload flow.
  def bulk_new
    @projects = current_power.updatable_projects
    @host_genomes = host_genomes_list ? host_genomes_list : nil
  end

  def bulk_import
    @project_id = params[:project_id]
    @project = Project.find(@project_id)
    unless current_power.updatable_project?(@project)
      render json: { status: "Sorry, your email doesn’t have permissions to upload to this project." }, status: :unprocessable_entity
      return
    end

    unless current_user.can_upload(params[:bulk_path])
      render json: { status: "Sorry, it looks like your email doesn’t have permissions to this s3 bucket." }, status: :unprocessable_entity
      return
    end

    @host_genome_id = params[:host_genome_id]
    @bulk_path = params[:bulk_path]
    @samples = parsed_samples_for_s3_path(@bulk_path, @project_id, @host_genome_id)
    respond_to do |format|
      format.json do
        if @samples.present?
          render json: { samples: @samples }
        else
          render json: { status: "Sorry, we couldn’t find any valid samples in this s3 bucket. There may be an issue with permissions or the file format. Click the \"More Info\" link above for more detailed instructions." }, status: :unprocessable_entity
        end
      end
    end
  end

  # POST /samples/bulk_upload
  # Currently only used for web S3 uploads
  # TODO(mark): Remove once we launch the new sample upload flow.
  def bulk_upload
    samples = samples_params || []
    editable_project_ids = current_power.updatable_projects.pluck(:id)
    @samples = []
    @errors = []
    samples.each do |sample_attributes|
      sample = Sample.new(sample_attributes)
      next unless editable_project_ids.include?(sample.project_id)
      sample.bulk_mode = true
      sample.user = current_user
      if sample.save
        @samples << sample
      else
        @errors << sample.errors
      end
    end

    respond_to do |format|
      if @errors.empty? && !@samples.empty?
        # Send to Datadog (DEPRECATED) and Segment
        tags = %W[client:web type:bulk user_id:#{current_user.id}]
        MetricUtil.put_metric_now("samples.created", @samples.count, tags)
        MetricUtil.log_upload_batch_analytics(@samples, current_user, "web", request)
        format.json { render json: { samples: @samples, sample_ids: @samples.pluck(:id) } }
      else
        format.json { render json: { samples: @samples, errors: @errors }, status: :unprocessable_entity }
      end
    end
  end

  # POST /samples/bulk_upload_with_metadata
  def bulk_upload_with_metadata
    samples_to_upload = samples_params || []
    metadata = params[:metadata] || {}
    client = params[:client]
    errors = []

    # Check if the client is up-to-date. "web" is always valid whereas the
    # CLI client should provide a version string to-be-checked against the
    # minimum version here. Bulk upload from CLI goes to this method.
    min_version = Gem::Version.new(MIN_CLI_VERSION)
    unless client && (client == "web" || Gem::Version.new(client) >= min_version)
      render json: {
        message: CLI_DEPRECATION_MSG,
        # idseq-cli v0.6.0 only checks the 'errors' field, so ensure users see this.
        errors: [CLI_DEPRECATION_MSG],
        status: :upgrade_required,
      }, status: :upgrade_required
      return
    end

    editable_project_ids = current_power.updatable_projects.pluck(:id)

    samples_to_upload, samples_invalid_projects = samples_to_upload.partition { |sample| editable_project_ids.include?(Integer(sample["project_id"])) }

    # For invalid projects, don't attempt to upload metadata.
    samples_invalid_projects.each do |sample|
      metadata.delete(sample["name"])
      errors << SampleUploadErrors.invalid_project_id(sample)
    end

    upload_errors, samples = upload_samples_with_metadata(samples_to_upload, metadata, current_user).values_at("errors", "samples")

    errors.concat(upload_errors)

    # After creation, if a sample is missing required metadata, destroy it.
    # TODO(mark): Move this logic into a validator in the model in the future.
    # Hard to do right now because this isn't launched yet, and also many existing samples don't have required metadata.
    removed_samples = []
    samples.includes(host_genome: [:metadata_fields], project: [:metadata_fields], metadata: [:metadata_field]).each do |sample|
      missing_required_metadata_fields = sample.missing_required_metadata_fields
      unless missing_required_metadata_fields.empty?
        errors << SampleUploadErrors.missing_required_metadata(sample, missing_required_metadata_fields.pluck(:name))
        sample.destroy
        removed_samples << sample
      end
    end
    samples -= removed_samples

    respond_to do |format|
      if samples.count > 0
        tags = %W[client:web type:bulk user_id:#{current_user.id}]
        # DEPRECATED. Use log_analytics_event.
        MetricUtil.put_metric_now("samples.created", samples.count, tags)
      end
      format.json { render json: { samples: samples, sample_ids: samples.pluck(:id), errors: errors } }
    end
  end

  # GET /samples/1/report_csv
  def report_csv
    if current_user.allowed_feature?("report_v2")
      report_csv_v2
    else
      @report_csv = report_csv_from_params(@sample, params)
      send_data @report_csv, filename: @sample.name + '_report.csv'
    end
  end

  # GET /samples/1/report_csv_v2
  def report_csv_v2
    pipeline_run = select_pipeline_run(@sample, params[:pipeline_version])
    background_id = get_background_id(@sample, params[:background])
    min_contig_size = params[:min_contig_size]
    @report_csv = PipelineReportService.call(pipeline_run, background_id, true, min_contig_size)
    send_data @report_csv, filename: @sample.name + '_report.csv'
  end

  # GET /samples/1/metadata
  # GET /samples/1/metadata.json
  def metadata
    # Information needed to show the samples metadata sidebar.
    pr = select_pipeline_run(@sample, params[:pipeline_version])
    summary_stats = nil
    pr_display = nil
    ercc_comparison = nil

    editable = current_power.updatable_sample?(@sample)

    if pr
      pr_display = curate_pipeline_run_display(pr)
      ercc_comparison = pr.compare_ercc_counts

      job_stats_hash = job_stats_get(pr.id)
      if job_stats_hash.present?
        summary_stats = get_summary_stats(job_stats_hash, pr)
      end
    end

    render json: {
      # Pass down base_type for the frontend
      metadata: @sample.metadata_with_base_type,
      additional_info: {
        name: @sample.name,
        editable: editable,
        host_genome_name: @sample.host_genome_name,
        upload_date: @sample.created_at,
        project_name: @sample.project.name,
        project_id: @sample.project_id,
        notes: @sample.sample_notes,
        ercc_comparison: ercc_comparison,
        pipeline_run: pr_display,
        summary_stats: summary_stats,
      },
    }
  end

  # Get MetadataFields for the array of sampleIds (could be 1)
  def metadata_fields
    sample_ids = (params[:sampleIds] || []).map(&:to_i)

    if sample_ids.length == 1
      @sample = current_power.viewable_samples.find(sample_ids[0])
      results = @sample.metadata_fields_info
    else
      # Get the MetadataFields that are on the Samples' Projects and HostGenomes
      samples = current_power.viewable_samples.where(id: sample_ids)
      project_ids = samples.distinct.pluck(:project_id)
      host_genome_ids = samples.distinct.pluck(:host_genome_id)

      project_fields = Project.where(id: project_ids).includes(metadata_fields: [:host_genomes]).map(&:metadata_fields)
      host_genome_fields = HostGenome.where(id: host_genome_ids).includes(metadata_fields: [:host_genomes]).map(&:metadata_fields)
      results = (project_fields.flatten & host_genome_fields.flatten).map(&:field_info)
    end

    render json: results
  end

  # POST /samples/1/save_metadata_v2
  def save_metadata_v2
    result = @sample.metadatum_add_or_update(params[:field], params[:value])
    if result[:status] == "ok"
      render json: {
        status: "success",
        message: "Saved successfully",
      }
    else
      render json: {
        status: 'failed',
        message: result[:error],
      }
    end
  end

  # GET /samples/1/legacy
  def legacy
    redirect_to action: "show", legacy: true
  end

  # GET /samples/1
  # GET /samples/1.json
  def show
    if !params[:legacy] && current_user.allowed_feature_list.include?("report_v2")
      show_v2
    else
      @pipeline_run = select_pipeline_run(@sample, params[:pipeline_version])
      @amr_counts = nil
      can_see_amr = (current_user.admin? || current_user.allowed_feature_list.include?("AMR"))
      if can_see_amr && @pipeline_run
        amr_state = @pipeline_run.output_states.find_by(output: "amr_counts")
        if amr_state.present? && amr_state.state == PipelineRun::STATUS_LOADED
          @amr_counts = @pipeline_run.amr_counts
        end
      end
      @pipeline_version = @pipeline_run.report_info_params[:pipeline_version] if @pipeline_run
      @pipeline_versions = @sample.pipeline_versions

      @pipeline_run_display = curate_pipeline_run_display(@pipeline_run)
      @sample_status = @pipeline_run ? @pipeline_run.job_status_display : 'Waiting to Start or Receive Files'
      pipeline_run_id = @pipeline_run ? @pipeline_run.id : nil
      job_stats_hash = job_stats_get(pipeline_run_id)
      @summary_stats = job_stats_hash.present? ? get_summary_stats(job_stats_hash, @pipeline_run) : nil
      @project_info = @sample.project ? @sample.project : nil
      @project_sample_ids_names = @sample.project ? Hash[current_power.project_samples(@sample.project).map { |s| [s.id, s.name] }] : nil
      @host_genome = @sample.host_genome ? @sample.host_genome : nil
      @background_models = current_power.backgrounds.where(ready: 1)
      @can_edit = current_power.updatable_sample?(@sample)
      @git_version = ENV['GIT_VERSION'] || ""

      @align_viz = false
      align_summary_file = @pipeline_run ? "#{@pipeline_run.alignment_viz_output_s3_path}.summary" : nil
      @align_viz = true if align_summary_file && get_s3_file(align_summary_file)

      background_id = get_background_id(@sample)
      @report_page_params = { pipeline_version: @pipeline_version, background_id: background_id } if background_id
      @report_page_params[:scoring_model] = params[:scoring_model] if params[:scoring_model]

      # Check if the report table should actually show
      if background_id && @pipeline_run && @pipeline_run.report_ready?
        @report_present = true
        @report_ts = @pipeline_run.report_info_params[:report_ts]
        @all_categories = ReportHelper::ALL_CATEGORIES
        @report_details = ReportHelper.report_details(@pipeline_run, current_user.id)
        @ercc_comparison = @pipeline_run.compare_ercc_counts
      end

      viz = last_saved_visualization
      @saved_param_values = viz ? viz.data : {}

      tags = %W[sample_id:#{@sample.id} user_id:#{current_user.id}]
      # DEPRECATED. Use log_analytics_event.
      MetricUtil.put_metric_now("samples.showed", 1, tags)
    end
  end

  def show_v2
    # TODO: move to fastjson_api serializer
    default_fields = [
      :name,
      :created_at,
      :updated_at,
      :project_id,
      :status,
      :host_genome_id,
    ]
    respond_to do |format|
      format.html { render 'show_v2' }
      format.json do
        render json: @sample
          .as_json(
            methods: [],
            only: default_fields,
            include: {
              project: {
                only: [:id, :name],
              },
            }
          ).merge(
            default_pipeline_run_id: @sample.first_pipeline_run.present? ? @sample.first_pipeline_run.id : nil,
            pipeline_runs: @sample.pipeline_runs_info,
            editable: current_power.updatable_sample?(@sample)
          )
      end
    end
  end

  # TODO: (gdingle): remove this if we are not going to allow saving reports as visualizations
  def last_saved_visualization
    valid_viz_types = ['tree', 'table'] # See PipelineSampleReport.jsx
    Sample
      .includes(:visualizations)
      .find(@sample.id)
      .visualizations
      .where(user: current_user)
      .where('visualizations.visualization_type IN (?)', valid_viz_types)
      .order('visualizations.updated_at desc')
      .limit(1)[0]
  end

  def samples_going_public
    ahead = (params[:ahead] || 10).to_i
    behind = params[:behind].to_i

    start = Time.current - behind.days
    samples = current_power.samples.samples_going_public_in_period(
      [start, start + ahead.days],
      params[:userId] ? User.find(params[:userId]) : current_user,
      params[:projectId] ? Project.find(params[:projectId]) : nil
    )
    render json: samples.to_json(include: [{ project: { only: [:id, :name] } }])
  end

  def report_v2
    pipeline_run = select_pipeline_run(@sample, params[:pipeline_version])
    background_id = get_background_id(@sample, params[:background])

<<<<<<< HEAD
    # Don't cache the response until the pipeline run is report-ready
    # so the displayed pipeline run status will be updated correctly.
    skip_cache = !pipeline_run.report_ready? || params[:skip_cache] || false

    report_info_params = pipeline_run.report_info_params
    # If the pipeline_version wasn't passed in from the client-side,
    # then set it to version for the selected default pipeline run.
    if params[:pipeline_version].nil?
      params[:pipeline_version] = pipeline_run.pipeline_version
    end
    cache_key = PipelineReportService.report_info_cache_key(
      request.path,
      report_info_params
        .merge(
          params
            .reject { |_, v| v.blank? }
            .permit(report_info_params.keys)
        ).merge(
          background_id: background_id
        ).symbolize_keys
    )
    httpdate = Time.at(report_info_params[:report_ts]).utc.httpdate

    json =
      fetch_from_or_store_in_cache(skip_cache, cache_key, httpdate, "PipelineReport") do
        PipelineReportService.call(pipeline_run, background_id)
=======
    if pipeline_run
      # Don't cache the response until the pipeline run is report-ready
      # so the displayed pipeline run status will be updated correctly.
      skip_cache = !pipeline_run.report_ready? || params[:skip_cache] || false

      report_info_params = pipeline_run.report_info_params
      # If the pipeline_version wasn't passed in from the client-side,
      # then set it to version for the selected default pipeline run.
      if params[:pipeline_verison].nil?
        params[:pipeline_version] = pipeline_run.pipeline_version
>>>>>>> 7a83ed8c
      end
      cache_key = PipelineReportService.report_info_cache_key(
        request.path,
        report_info_params
          .merge(
            params
              .reject { |_, v| v.blank? }
              .permit(report_info_params.keys)
          ).merge(
            background_id: background_id
          ).symbolize_keys
      )
      httpdate = Time.at(report_info_params[:report_ts]).utc.httpdate

      json =
        fetch_from_or_store_in_cache(skip_cache, cache_key, httpdate, "PipelineReport") do
          PipelineReportService.call(pipeline_run, background_id)
        end
    else
      json = PipelineReportService.call(pipeline_run, background_id)
    end
    render json: json
  end

  def amr
    pipeline_run = select_pipeline_run(@sample, params[:pipeline_version])
    amr_counts = nil
    if pipeline_run
      amr_state = pipeline_run.output_states.find_by(output: "amr_counts")
      if amr_state.present? && amr_state.state == PipelineRun::STATUS_LOADED
        amr_counts = pipeline_run.amr_counts
      end
    end
    render json: amr_counts || []
  end

  # The json response here should be precached in PipelineRun.
  def report_info
    skip_cache = params[:skip_cache] || false
    MetricUtil.put_metric_now("samples.cache.requested", 1) unless skip_cache

    pipeline_run = select_pipeline_run(@sample, params[:pipeline_version])
    if pipeline_run.nil?
      message = "Pipeline run not found for sample #{@sample.id}"
      raise ActiveRecord::RecordNotFound, message
    end
    report_info_params = pipeline_run.report_info_params

    # Set background_id to a viewable background
    params[:background_id] = get_background_id(@sample)

    cache_key = ReportHelper.report_info_cache_key(
      request.path,
      params
        .permit(report_info_params.keys)
        .merge(pipeline_run_id: pipeline_run.id)
    )

    pipeline_run = select_pipeline_run(@sample, params[:pipeline_version])
    json =
      if skip_cache
        ReportHelper.report_info_json(pipeline_run, params[:background_id])
      else
        # This allows 304 Not Modified to be returned so that the client can use its
        # local cache and avoid the large download.
        httpdate = Time.at(report_info_params[:report_ts]).utc.httpdate
        response.headers["Last-Modified"] = httpdate
        # This is a custom header for testing and debugging
        response.headers["X-IDseq-Cache"] = 'requested'
        response.headers["X-IDseq-Cache-Key"] = cache_key
        Rails.logger.info("Requesting report_info #{cache_key}")

        Rails.cache.fetch(cache_key, expires_in: 30.days) do
          MetricUtil.put_metric_now("samples.cache.miss", 1)
          response.headers["X-IDseq-Cache"] = 'missed'
          ReportHelper.report_info_json(pipeline_run, params[:background_id])
        end
      end

    render json: json
  end

  def save_metadata
    field = params[:field].to_sym
    value = params[:value]
    metadata = { field => value }
    metadata.select! { |k, _v| (Sample::METADATA_FIELDS + [:name]).include?(k) }
    if @sample[field].blank? && value.strip.blank?
      render json: {
        status: "ignored",
      }
    else
      @sample.update_attributes!(metadata)
      render json: {
        status: "success",
        message: "Saved successfully",
      }
    end
  rescue
    error_messages = @sample ? @sample.errors.full_messages : []
    render json: {
      status: 'failed',
      message: 'Unable to update sample',
      errors: error_messages,
    }
  end

  def contig_taxid_list
    pr = select_pipeline_run(@sample, params[:pipeline_version])
    render json: pr.get_taxid_list_with_contigs
  end

  def taxid_contigs
    taxid = params[:taxid]
    return if HUMAN_TAX_IDS.include? taxid.to_i
    pr = select_pipeline_run(@sample, params[:pipeline_version])
    contigs = pr.get_contigs_for_taxid(taxid.to_i)
    output_fasta = ''
    contigs.each { |contig| output_fasta += contig.to_fa }
    send_data output_fasta, filename: "#{@sample.name}_tax_#{taxid}_contigs.fasta"
  end

  def summary_contig_counts
    pr = select_pipeline_run(@sample, params[:pipeline_version])
    min_contig_size = params[:min_contig_size] || PipelineRun::MIN_CONTIG_SIZE
    contig_counts = pr.get_summary_contig_counts(min_contig_size)
    render json: { min_contig_size: min_contig_size, contig_counts: contig_counts }
  end

  def show_taxid_fasta
    return if HUMAN_TAX_IDS.include? params[:taxid].to_i
    pr = select_pipeline_run(@sample, params[:pipeline_version])
    if params[:hit_type] == "NT_or_NR"
      @taxid_fasta = get_taxon_fasta_from_pipeline_run_combined_nt_nr(pr, params[:taxid], params[:tax_level].to_i)
      if @taxid_fasta.nil?
        @taxid_fasta = "Coming soon" # Temporary fix
      end
    else
      @taxid_fasta = get_taxon_fasta_from_pipeline_run(pr, params[:taxid], params[:tax_level].to_i, params[:hit_type])
    end
    send_data @taxid_fasta, filename: @sample.name + '_' + clean_taxid_name(pr, params[:taxid]) + '-hits.fasta'
  end

  def show_taxid_alignment_viz
    @taxon_info = params[:taxon_info].split(".")[0]
    @taxid = @taxon_info.split("_")[2].to_i
    if HUMAN_TAX_IDS.include? @taxid.to_i
      render json: { error: "Human taxon ids are not allowed" }
      return
    end

    pr = select_pipeline_run(@sample, params[:pipeline_version])

    @tax_level = @taxon_info.split("_")[1]
    @taxon_name = taxon_name(@taxid, @tax_level)
    @pipeline_version = pr.pipeline_version if pr

    respond_to do |format|
      format.json do
        s3_file_path = pr.alignment_viz_json_s3(@taxon_info.tr('_', '.'))
        (_tmp1, _tmp2, bucket, key) = s3_file_path.split('/', 4)
        begin
          resp = Client.head_object(bucket: bucket, key: key)
          if resp.content_length < 10_000_000
            alignment_data = JSON.parse(get_s3_file(s3_file_path) || "{}")
            flattened_data = {}
            parse_tree(flattened_data, @taxid, alignment_data, true)
            output_array = []
            flattened_data.each do |k, v|
              v["accession"] = k
              v["reads_count"] = v["reads"].size
              output_array << v
            end
            render json: output_array.sort { |a, b| b['reads_count'] <=> a['reads_count'] }
          else
            render json: {
              error: "alignment file too big",
            }
          end
        rescue
          render json: {
            error: "unexpected error occurred",
          }
        end
      end
      format.html {}
    end
  end

  def contigs_fasta
    pr = select_pipeline_run(@sample, params[:pipeline_version])
    contigs_fasta_s3_path = pr.contigs_fasta_s3_path

    if contigs_fasta_s3_path
      @contigs_fasta = get_s3_file(contigs_fasta_s3_path)
      send_data @contigs_fasta, filename: @sample.name + '_contigs.fasta'
    else
      render json: {
        error: "contigs fasta file does not exist for this sample",
      }
    end
  end

  def contigs_summary
    pr = select_pipeline_run(@sample, params[:pipeline_version])
    local_file = pr.generate_contig_mapping_table_file

    @contigs_summary = File.read(local_file)
    send_data @contigs_summary, filename: @sample.name + '_contigs_summary.csv'
  end

  # TODO(mark): Factor out into S3Helper file.
  def get_s3_file_byterange(s3_path, byterange)
    uri_parts = s3_path.split("/", 4)
    bucket = uri_parts[2]
    key = uri_parts[3]
    byterange_parts = byterange.split(",")

    # get_object fetches the last byte, so we must subtract one.
    resp = Client.get_object(bucket: bucket, key: key, range: "bytes=#{byterange_parts[0]}-#{byterange_parts[0].to_i + byterange_parts[1].to_i - 1}")

    return resp.body.read
  end

  def contigs_fasta_by_byteranges
    pr = select_pipeline_run(@sample, params[:pipeline_version])
    byteranges = params[:byteranges]

    contig_fasta = pr.contigs_fasta_s3_path

    data = ""

    byteranges.each do |byterange|
      resp =  get_s3_file_byterange(contig_fasta, byterange)
      data += resp
    end

    send_data data, filename: 'contigs.fasta'
  end

  def contigs_sequences_by_byteranges
    pr = select_pipeline_run(@sample, params[:pipeline_version])
    byteranges = params[:byteranges]

    contig_fasta = pr.contigs_fasta_s3_path

    contig_sequences = {}

    byteranges.each do |byterange|
      data = get_s3_file_byterange(contig_fasta, byterange)
      parts = data.split("\n", 2)
      contig_sequences[parts[0]] = parts[1]
    end

    render json: contig_sequences
  end

  def nonhost_fasta
    pr = select_pipeline_run(@sample, params[:pipeline_version])
    @nonhost_fasta = get_s3_file(pr.annotated_fasta_s3_path)
    send_data @nonhost_fasta, filename: @sample.name + '_nonhost.fasta'
  end

  def unidentified_fasta
    pr = select_pipeline_run(@sample, params[:pipeline_version])
    @unidentified_fasta = get_s3_file(pr.unidentified_fasta_s3_path)
    send_data @unidentified_fasta, filename: @sample.name + '_unidentified.fasta'
  end

  def raw_results_folder
    # See access check in check_owner
    @file_list = @sample.results_folder_files(params[:pipeline_version])
    @file_path = "#{@sample.sample_path}/results/"
    pipeline_version_url_param = params[:pipeline_version] ? "?pipeline_version=#{params[:pipeline_version]}" : ""
    @sample_path = "#{sample_path(@sample)}#{pipeline_version_url_param}"
    render template: "samples/raw_folder"
  end

  def results_folder
    pr = select_pipeline_run(@sample, params[:pipeline_version])
    can_see_stage1_results = (current_user.id == @sample.user_id)
    pipeline_version_url_param = params[:pipeline_version] ? "?pipeline_version=#{params[:pipeline_version]}" : ""
    @exposed_raw_results_url = can_see_stage1_results ? "#{raw_results_folder_sample_url(@sample)}#{pipeline_version_url_param}" : nil
    @sample_path = "#{sample_path(@sample)}#{pipeline_version_url_param}"
    @file_list = []
    if pr
      @file_list = pr.outputs_by_step(can_see_stage1_results)
    end
    @file_path = "#{@sample.sample_path}/results/"
    respond_to do |format|
      format.html do
        render template: "samples/folder"
      end
      format.json do
        render json: { displayed_data: @file_list }
      end
    end
  end

  def validate_sample_files
    sample_files = params[:sample_files]

    files_valid = []

    if sample_files
      files_valid = sample_files.map do |file|
        !InputFile::FILE_REGEX.match(file).nil?
      end
    end

    render json: files_valid
  end

  # GET /samples/new
  # TODO(mark): Remove once we launch the new sample upload flow.
  def new
    @sample = nil
    @projects = current_power.updatable_projects
    @host_genomes = host_genomes_list || nil
  end

  # GET /samples/upload
  def upload
    @projects = current_power.updatable_projects
    @host_genomes = host_genomes_list || nil
    @basespace_client_id = ENV["BASESPACE_CLIENT_ID"] || nil
    @basespace_oauth_redirect_uri = ENV["BASESPACE_OAUTH_REDIRECT_URI"] || nil
  end

  # GET /samples/1/edit
  def edit
    @project_info = @sample.project ? @sample.project : nil
    @host_genomes = host_genomes_list ? host_genomes_list : nil
    @projects = current_power.updatable_projects
    @input_files = @sample.input_files
  end

  # POST /samples
  # POST /samples.json
  # TODO(mark): Remove once we launch the new sample upload flow.
  def create
    # Single sample upload path
    params = sample_params

    # Check if the client is up-to-date. "web" is always valid whereas the
    # CLI client should provide a version string to-be-checked against the
    # minimum version here. Bulk upload from CLI goes to this method.
    client = params.delete(:client)
    min_version = Gem::Version.new(MIN_CLI_VERSION)
    unless client && (client == "web" || Gem::Version.new(client) >= min_version)
      render json: {
        message: CLI_DEPRECATION_MSG,
        # idseq-cli v0.6.0 only checks the 'errors' field, so ensure users see this.
        errors: [CLI_DEPRECATION_MSG],
        status: :upgrade_required,
      }, status: :upgrade_required
      return
    end

    if params[:project_name]
      project_name = params.delete(:project_name)
      project = Project.find_by(name: project_name)
      unless project
        project = Project.create(name: project_name)
        project.users << current_user if current_user
      end
    end
    if project && !current_power.updatable_project?(project)
      respond_to do |format|
        format.json { render json: { status: "User not authorized to update project #{project.name}" }, status: :unprocessable_entity }
        format.html { render json: { status: "User not authorized to update project #{project.name}" }, status: :unprocessable_entity }
      end
      return
    end
    if params[:host_genome_name]
      host_genome_name = params.delete(:host_genome_name)
      host_genome = HostGenome.find_by(name: host_genome_name)
    end

    params[:input_files_attributes].reject! { |f| f["source"] == '' }
    params[:alignment_config_name] = AlignmentConfig::DEFAULT_NAME if params[:alignment_config_name].blank?

    @sample = Sample.new(params)
    @sample.project = project if project
    @sample.input_files.each { |f| f.name ||= File.basename(f.source) }
    @sample.user = current_user
    @sample.host_genome ||= (host_genome || HostGenome.first)

    respond_to do |format|
      if @sample.save
        tags = %W[sample_id:#{@sample.id} user_id:#{current_user.id} client:#{client}]
        # Currently bulk CLI upload just calls this action repeatedly so we can't
        # distinguish between bulk or single there. Web bulk goes to bulk_upload.
        tags << "type:single" if client == "web"
        # Send to Datadog (DEPRECATED) and Segment
        MetricUtil.put_metric_now("samples.created", 1, tags)
        MetricUtil.log_upload_batch_analytics([@sample], current_user, client, request)

        format.html { redirect_to @sample, notice: 'Sample was successfully created.' }
        format.json { render :show, status: :created, location: @sample }
      else
        format.html { render :new }
        format.json do
          render json: { sample_errors: @sample.errors.full_messages,
                         project_errors: project ? project.errors.full_messages : nil, },
                 status: :unprocessable_entity
        end
      end
    end
  end

  # PATCH/PUT /samples/1
  # PATCH/PUT /samples/1.json
  def update
    respond_to do |format|
      if @sample.update(sample_params)
        format.html { redirect_to @sample, notice: 'Sample was successfully updated.' }
        format.json { render :show, status: :ok, location: @sample }
      else
        format.html { render :edit }
        format.json { render json: @sample.errors.full_messages, status: :unprocessable_entity }
      end
    end
  end

  # DELETE /samples/1
  # DELETE /samples/1.json
  def destroy
    # Will also delete from job_stats, ercc_counts, backgrounds_pipeline_runs, pipeline_runs, input_files, and backgrounds_samples
    deletable = @sample.deletable?(current_user)
    success = false
    success = @sample.destroy if deletable
    respond_to do |format|
      if success
        format.html { redirect_to samples_url, notice: 'Sample was successfully destroyed.' }
        format.json { head :no_content }
      else
        format.html { render :edit }
        format.json { render json: { message: 'Cannot delete this sample. Something went wrong.' }, status: :unprocessable_entity }
      end
    end
  end

  # PUT /samples/:id/reupload_source
  def reupload_source
    Resque.enqueue(InitiateS3Cp, @sample.id)
    respond_to do |format|
      format.html { redirect_to @sample, notice: "Sample is being uploaded if it hasn't been." }
      format.json { head :no_content }
    end
  end

  # PUT /samples/:id/resync_prod_data_to_staging
  def resync_prod_data_to_staging
    if Rails.env == 'staging'
      pr_ids = @sample.pipeline_run_ids
      unless pr_ids.empty?
        ['taxon_counts', 'taxon_byteranges', 'contigs'].each do |table_name|
          ActiveRecord::Base.connection.execute(ActiveRecord::Base.send(:sanitize_sql, ["REPLACE INTO idseq_staging.#{table_name} SELECT * FROM idseq_prod.#{table_name} WHERE pipeline_run_id IN (?)", pr_ids]))
        end
      end
      Resque.enqueue(InitiateS3ProdSyncToStaging, @sample.id)
    end
    respond_to do |format|
      format.html { redirect_to @sample, notice: "S3 data is being synced from prod." }
      format.json { head :no_content }
    end
  end

  # PUT /samples/:id/kickoff_pipeline
  def kickoff_pipeline
    @sample.status = Sample::STATUS_RERUN
    @sample.save
    respond_to do |format|
      if !@sample.pipeline_runs.empty?
        format.html { redirect_to pipeline_runs_sample_path(@sample), notice: 'A pipeline run is in progress.' }
        format.json { head :no_content }
      else
        format.html { redirect_to pipeline_runs_sample_path(@sample), notice: 'No pipeline run in progress.' }
        format.json { render json: @sample.errors.full_messages, status: :unprocessable_entity }
      end
    end
  end

  # PUT /samples/:id/kickoff_pipeline
  def retry_pipeline
    @sample.status = Sample::STATUS_RETRY_PR
    @sample.save
    respond_to do |format|
      if !@sample.pipeline_runs.empty?
        format.html { redirect_to @sample, notice: 'A pipeline run is in progress.' }
        format.json { head :no_content }
      else
        format.html { redirect_to @sample, notice: 'No pipeline run in progress.' }
        format.json { render json: @sample.errors.full_messages, status: :unprocessable_entity }
      end
    end
  end

  def pipeline_runs
  end

  def cli_user_instructions
    render template: "samples/cli_user_instructions"
  end

  # PUT /samples/:id/upload_heartbeat
  def upload_heartbeat
    # Local uploads go directly from the browser to S3, so we don't know if an upload was
    # interrupted. User's browser will update this endpoint as a client heartbeat so we know if the
    # client is still actively uploading.
    @sample.update(client_updated_at: Time.now.utc)
    render json: {}, status: :ok
  end

  def coverage_viz_summary
    pr = select_pipeline_run(@sample, params[:pipeline_version])
    coverage_viz_summary_s3_path = pr.coverage_viz_summary_s3_path

    if coverage_viz_summary_s3_path
      @coverage_viz_summary = get_s3_file(coverage_viz_summary_s3_path)
      render json: @coverage_viz_summary
    else
      render json: {
        error: "coverage viz summary file does not exist for this sample",
      }
    end
  # For safety.
  rescue
    render json: {
      error: "There was an error fetching the coverage viz summary file.",
    }
  end

  def coverage_viz_data
    pr = select_pipeline_run(@sample, params[:pipeline_version])
    coverage_viz_data_s3_path = pr.coverage_viz_data_s3_path(params[:accessionId])

    if coverage_viz_data_s3_path
      @coverage_viz_data = get_s3_file(coverage_viz_data_s3_path)
      render json: @coverage_viz_data
    else
      render json: {
        error: "coverage viz data file does not exist for this sample and accession id",
      }
    end
  # For safety.
  rescue
    render json: {
      error: "There was an error fetching the coverage viz data file.",
    }
  end

  # POST /samples/taxa_with_reads_suggestions
  # Get taxon search suggestions, where taxa are restricted to the provided sample ids.
  # Also include, for each taxon, the number of samples that contain reads for the taxon.
  # This method uses POST because hundreds of sampleIds params can be passed.
  def taxa_with_reads_suggestions
    sample_ids = (params[:sampleIds] || []).map(&:to_i)
    query = params[:query]
    samples = current_power.viewable_samples.where(id: sample_ids)

    # User should not be querying for unviewable samples.
    if samples.length != sample_ids.length
      LogUtil.log_err_and_airbrake("Get taxa with reads error: Unauthorized access of samples")
      render json: {
        error: "There was an error fetching the taxa with reads for samples.",
      }, status: :unauthorized
      return
    end

    taxon_list = taxon_search(query, ["species", "genus"])
    taxon_list = augment_taxon_list_with_sample_count(taxon_list, samples)
    taxon_list = taxon_list.select { |taxon| taxon["sample_count"] > 0 }

    render json: taxon_list
  end

  # POST /samples/taxa_with_contigs_suggestions
  # Get taxon search suggestions, where taxa are restricted to the provided sample ids.
  # Also include, for each taxon, the number of samples that contain contigs for the taxon.
  # This method uses POST because hundreds of sampleIds params can be passed.
  def taxa_with_contigs_suggestions
    sample_ids = (params[:sampleIds] || []).map(&:to_i)
    query = params[:query]
    samples = current_power.viewable_samples.where(id: sample_ids)

    # User should not be querying for unviewable samples.
    if samples.length != sample_ids.length
      LogUtil.log_err_and_airbrake("Get taxa with contigs error: Unauthorized access of samples")
      render json: {
        error: "There was an error fetching the taxa with contigs for samples.",
      }, status: :unauthorized
      return
    end

    taxon_list = taxon_search(query, ["species", "genus"])
    taxon_list = augment_taxon_list_with_sample_count_contigs(taxon_list, samples)
    taxon_list = taxon_list.select { |taxon| taxon["sample_count_contigs"] > 0 }

    render json: taxon_list
  end

  # POST /samples/uploaded_by_current_user
  # Return whether all sampleIds were uploaded by the current user.
  # This method uses POST because hundreds of sampleIds params can be passed.
  def uploaded_by_current_user
    sample_ids = (params[:sampleIds] || []).map(&:to_i)
    samples = Sample.where(user: current_user, id: sample_ids)

    render json: {
      uploaded_by_current_user: sample_ids.length == samples.length,
    }
  end

  # Use callbacks to share common setup or constraints between actions.

  private

  def clean_taxid_name(pipeline_run, taxid)
    return 'all' if taxid == 'all'
    taxid_name = pipeline_run.taxon_counts.find_by(tax_id: taxid).name
    return "taxon-#{taxid}" unless taxid_name
    taxid_name.downcase.gsub(/\W/, "-")
  end

  def set_sample
    @sample = samples_scope.find(params[:id])
    assert_access
  end

  # Never trust parameters from the scary internet, only allow the white list through.
  def samples_params
    new_params = params.permit(samples: [:name, :project_id, :status, :host_genome_id, :host_genome_name, :basespace_dataset_id, :basespace_access_token, :skip_cache,
                                         input_files_attributes: [:name, :presigned_url, :source_type, :source, :parts],])
    new_params[:samples] if new_params
  end

  def sample_params
    permitted_params = [:name, :project_name, :project_id, :status,
                        :s3_star_index_path, :s3_bowtie2_index_path,
                        :host_genome_id, :host_genome_name,
                        :sample_notes, :search, :subsample, :max_input_fragments,
                        :basespace_dataset_id, :basespace_access_token, :client,
                        input_files_attributes: [:name, :presigned_url, :source_type, :source, :parts],]
    permitted_params.concat([:pipeline_branch, :dag_vars, :s3_preload_result_path, :alignment_config_name, :subsample]) if current_user.admin?
    params.require(:sample).permit(*permitted_params)
  end

  def sort_by(samples, dir = nil)
    default_dir = 'id,desc'
    dir ||= default_dir
    column, direction = dir.split(',')
    if column && direction
      if Sample.column_names.include?(column) && ["desc", "asc"].include?(direction)
        samples = samples.order("samples.#{column} #{direction}")
      end
    end
    samples
  end

  def check_owner
    unless current_user.admin? || current_user.id == @sample.user_id
      render json: {
        message: "Only the original uploader can access this.",
      }, status: :unauthorized
      # Rendering halts the filter chain
    end
  end
end<|MERGE_RESOLUTION|>--- conflicted
+++ resolved
@@ -802,34 +802,6 @@
     pipeline_run = select_pipeline_run(@sample, params[:pipeline_version])
     background_id = get_background_id(@sample, params[:background])
 
-<<<<<<< HEAD
-    # Don't cache the response until the pipeline run is report-ready
-    # so the displayed pipeline run status will be updated correctly.
-    skip_cache = !pipeline_run.report_ready? || params[:skip_cache] || false
-
-    report_info_params = pipeline_run.report_info_params
-    # If the pipeline_version wasn't passed in from the client-side,
-    # then set it to version for the selected default pipeline run.
-    if params[:pipeline_version].nil?
-      params[:pipeline_version] = pipeline_run.pipeline_version
-    end
-    cache_key = PipelineReportService.report_info_cache_key(
-      request.path,
-      report_info_params
-        .merge(
-          params
-            .reject { |_, v| v.blank? }
-            .permit(report_info_params.keys)
-        ).merge(
-          background_id: background_id
-        ).symbolize_keys
-    )
-    httpdate = Time.at(report_info_params[:report_ts]).utc.httpdate
-
-    json =
-      fetch_from_or_store_in_cache(skip_cache, cache_key, httpdate, "PipelineReport") do
-        PipelineReportService.call(pipeline_run, background_id)
-=======
     if pipeline_run
       # Don't cache the response until the pipeline run is report-ready
       # so the displayed pipeline run status will be updated correctly.
@@ -838,9 +810,8 @@
       report_info_params = pipeline_run.report_info_params
       # If the pipeline_version wasn't passed in from the client-side,
       # then set it to version for the selected default pipeline run.
-      if params[:pipeline_verison].nil?
+      if params[:pipeline_version].nil?
         params[:pipeline_version] = pipeline_run.pipeline_version
->>>>>>> 7a83ed8c
       end
       cache_key = PipelineReportService.report_info_cache_key(
         request.path,
