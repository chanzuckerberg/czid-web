--- conflicted
+++ resolved
@@ -130,14 +130,9 @@
     # discovery views (old one was kept to avoid breaking the current inteface
     # without sacrificing speed of development and avoid breaking the current interface)
     domain = params[:domain]
-<<<<<<< HEAD
     project_id = params[:projectId]
     order_by = params[:orderBy] || :id
     order_dir = params[:orderDir] || :desc
-=======
-    list_all_sample_ids = ActiveModel::Type::Boolean.new.cast(params[:listAllIds])
-
->>>>>>> 0558f83a
     limit = params[:limit] ? params[:limit].to_i : MAX_PAGE_SIZE_V2
     offset = params[:offset].to_i
 
