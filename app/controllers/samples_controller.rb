--- conflicted
+++ resolved
@@ -795,16 +795,9 @@
   end
 
   def results_folder
-<<<<<<< HEAD
     can_see_stage1_results = (current_user.id == @sample.user_id)
     @exposed_raw_results_url = can_see_stage1_results ? raw_results_folder_sample_url(@sample) : nil
-    @file_list = @sample.pipeline_runs.first.outputs_by_step(can_see_stage1_results)
-=======
-    can_edit = current_power.updatable_samples.include?(@sample)
-    @exposed_raw_results_url = can_edit ? raw_results_folder_sample_url(@sample) : nil
-    can_see_stage1_results = can_edit
     @file_list = @sample.first_pipeline_run.outputs_by_step(can_see_stage1_results)
->>>>>>> c84a3b08
     @file_path = "#{@sample.sample_path}/results/"
     respond_to do |format|
       format.html do
