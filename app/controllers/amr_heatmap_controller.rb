--- conflicted
+++ resolved
@@ -211,19 +211,10 @@
   def get_drug_classes(accession, xml_dom)
     accession_class = xml_dom.at_xpath(".//owl:Class[@rdf:about='http://purl.obolibrary.org/obo/ARO_#{accession}']")
     drug_class_node_markers = accession_class.xpath("./rdfs:subClassOf/owl:Restriction/owl:onProperty[@rdf:resource='http://purl.obolibrary.org/obo/RO#_confers_resistance_to_drug']")
-<<<<<<< HEAD
-    drug_family_node_markers = accession_class.xpath("./rdfs:subClassOf/owl:Restriction/owl:onProperty[@rdf:resource='http://purl.obolibrary.org/obo/RO#_confers_resistance_to']")
-    drug_class_nodes = []
-    drug_class_node_markers.each do |node_marker|
-      drug_class_nodes.push(node_marker.at_xpath("./following-sibling::owl:someValuesFrom"))
-    end
-    drug_family_node_markers.each do |node_marker|
-=======
     drug_class_family_node_markers = accession_class.xpath("./rdfs:subClassOf/owl:Restriction/owl:onProperty[@rdf:resource='http://purl.obolibrary.org/obo/RO#_confers_resistance_to']")
     drug_markers = drug_class_node_markers + drug_class_family_node_markers
     drug_class_nodes = []
     drug_markers.each do |node_marker|
->>>>>>> 11b01f1a
       drug_class_nodes.push(node_marker.at_xpath("./following-sibling::owl:someValuesFrom"))
     end
     return drug_class_nodes
@@ -239,11 +230,7 @@
     abstract_node = publication_page.at_xpath(".//div[@class='rprt abstract']")
     authors = abstract_node.at_xpath("./div[@class='auths']").content
     title = abstract_node.at_xpath("./h1").content
-<<<<<<< HEAD
-    pub_name = authors + " " + title + " (PMID #{pmid})"
-=======
     pub_name = "#{authors} #{title} (PMID #{pmid})"
->>>>>>> 11b01f1a
     return pub_name
   end
 end