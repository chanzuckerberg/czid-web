--- conflicted
+++ resolved
@@ -57,11 +57,4 @@
 
     render json: amr_data
   end
-<<<<<<< HEAD
-
-  def visualization
-    @samples = { sampleIds: params[:sampleIds].map(&:to_i) }
-  end
-=======
->>>>>>> 24872871
 end