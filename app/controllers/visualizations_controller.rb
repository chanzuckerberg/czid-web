class VisualizationsController < ApplicationController
  include ReportHelper
  include HeatmapHelper

<<<<<<< HEAD
  around_action :instrument_with_timer

  clear_respond_to
  respond_to :json

=======
>>>>>>> d94eeb09
  # This action takes up to 10s for 50 samples so we cache it.
  caches_action(
    :samples_taxons,
    expires_in: 30.days,
    cache_path: proc do |c|
      sorted_params = c.request.params.to_h.sort.to_h
      sorted_params.to_query
    end
  )

  # GET /visualizations.json
  def index
    domain = visualization_params[:domain]
    search = visualization_params[:search]

    visualizations = if domain == "my_data"
                       current_user.visualizations
                     elsif domain == "public"
                       Visualization.public
                     else
                       current_power.visualizations
                     end

    visualizations = visualizations
                     .joins(:user, :samples)
                     .select("DISTINCT visualizations.id AS id, users.id AS user_id, visualization_type, users.name AS user_name, visualizations.name, visualizations.updated_at") \
                     # filter out legacy data
                     .where.not(visualization_type: [nil, 'undefined'], name: nil)
                     .order(updated_at: :desc)
                     .includes(samples: [:project])
                     .db_search(search)

    render json: visualizations.as_json(
      methods: [:project_name, :samples_count]
    )
  end

  def visualization
    @type = visualization_params[:type]
    @visualization_data = {}

    if @type == "heatmap"
      @visualization_data = heatmap
    end

    id = visualization_params[:id]
    if id
      vis = Visualization.find(id)
      vis.data[:sampleIds] = vis.sample_ids
      @visualization_data[:savedParamValues] = vis.data
    end

    # Redirects until we support standalone visualizations for these types
    if @type == "table" || @type == "tree"
      sample_id = vis.sample_ids[0]
      path = current_user.allowed_feature?("report_v2") ? "/show_v2" : ""
      return redirect_to "/samples/#{sample_id}#{path}?" + vis.data.to_query
    elsif @type == "phylo_tree"
      return redirect_to "/phylo_trees/index?" + vis.data.to_query
    end
  end

  # This will create a new visualization object or overwite the most recent
  # existing one, based on the key of (user, type, sample_ids).
  # TODO: (gdingle): support forking by renaming
  def save
    @type = visualization_params[:type]
    @data = visualization_params[:data]

    sample_ids = @data[:sampleIds]
    # Delete to have single source of truth.
    @data.delete(:sampleIds)

    vis = Visualization.joins(:samples)
                       .where(
                         user: current_user,
                         visualization_type: @type,
                         samples: { id: [sample_ids] }
                       ) \
                       # filter out legacy data
                       .where.not(visualization_type: [nil, 'undefined'], name: nil)
                       .order(created_at: :desc)
                       .select { |v| v.sample_ids.to_set == sample_ids.to_set }
                       .first

    if vis.present?
      vis.data = @data
    else
      vis = Visualization.new(
        user: current_user,
        visualization_type: @type,
        sample_ids: sample_ids,
        data: @data,
        # Simply use the type as a placeholder.
        # TODO: (gdingle): support naming on first save and renaming
        name: @type.titleize
      )
    end
    vis.save!

    render json: {
      status: "success",
      message: "#{@type} saved successfully",
      type: @type,
      id: vis.id,
      data: @data,
      name: vis.name,
      sample_ids: vis.sample_ids,
    }
  rescue => err
    render json: {
      status: "failed",
      message: "Unable to save",
      errors: [err],
    }, status: :internal_server_error
  end

  def shorten_url
    short_url = Shortener::ShortenedUrl.generate(visualization_params[:url])
    render json: {
      status: "success",
      message: "Url shortened successfully",
      unique_key: short_url.unique_key,
    }
  rescue => err
    render json: {
      status: "failed",
      message: "Unable to shorten",
      errors: [err],
    }, status: :internal_server_error
  end

  # START OF HEATMAP METHODS

  def heatmap
    {
      taxonLevels: %w[Genus Species],
      categories: ReportHelper::ALL_CATEGORIES.pluck('name'),
      subcategories: {
        Viruses: ["Phage"],
      },
      metrics: HeatmapHelper::ALL_METRICS,
      backgrounds: current_power.backgrounds.map do |background|
        { name: background.name, value: background.id }
      end,
      thresholdFilters: {
        targets: [
          { text: "NT Z Score", value: "NT_zscore" },
          { text: "NT rPM", value: "NT_rpm" },
          { text: "NT r (total reads)", value: "NT_r" },
          { text: "NT %id", value: "NT_percentidentity" },
          { text: "NT L (alignment length in bp)", value: "NT_alignmentlength" },
          { text: "NT log(1/e)", value: "NT_neglogevalue" },
          { text: "NR Z Score", value: "NR_zscore" },
          { text: "NR r (total reads)", value: "NR_r" },
          { text: "NR rPM", value: "NR_rpm" },
          { text: "NR %id", value: "NR_percentidentity" },
          { text: "NR L (alignment length in bp)", value: "NR_alignmentlength" },
          { text: "R log(1/e)", value: "NR_neglogevalue" },
        ],
        operators: [">=", "<="],
      },
      allowedFeatures: current_user.allowed_feature_list,
      heatmapTs: heatmap_ts,
    }
  end

  def heatmap_metrics
    render json: HeatmapHelper::ALL_METRICS
  end

  def download_heatmap
    @sample_taxons_dict = HeatmapHelper.sample_taxons_dict(
      params,
      samples_for_heatmap,
      background_for_heatmap
    )
    output_csv = generate_heatmap_csv(@sample_taxons_dict)
    send_data output_csv, filename: 'heatmap.csv'
  end

  def samples_taxons
    @sample_taxons_dict = HeatmapHelper.sample_taxons_dict(
      params,
      samples_for_heatmap,
      background_for_heatmap
    )
    render json: @sample_taxons_dict
  end

  private

  def visualization_params
    params.permit(:domain, :type, :id, :url, :search, data: {})
  end

  def samples_for_heatmap
    id = visualization_params[:id]
    sample_ids = id ? Visualization.find(id).sample_ids : params[:sampleIds]
    current_power.samples
                 .where(id: sample_ids)
                 .includes([:host_genome, :pipeline_runs, metadata: [:metadata_field]])
  end

  def background_for_heatmap
    background_id = params["background"].to_i
    viewable_background_ids = current_power.backgrounds.pluck(:id)
    if viewable_background_ids.include?(background_id)
      return background_id
    end
  end

  # The most recent update time of all samples pipeline runs and metadata.
  def heatmap_ts
    pipeline_updated_ats = samples_for_heatmap
                           .map(&:first_pipeline_run)
                           .compact
                           .map(&:updated_at)
                           .compact
    @timer.split("fetch_last_update_ts_prs")
    metadata_updated_ats = samples_for_heatmap
                           .map(&:metadata)
                           .map { |ms| ms.map(&:updated_at) }
                           .flatten
    @timer.split("fetch_last_update_ts_metadata")
    [pipeline_updated_ats.max, metadata_updated_ats.max].compact.max.to_i
  end
end<|MERGE_RESOLUTION|>--- conflicted
+++ resolved
@@ -2,14 +2,8 @@
   include ReportHelper
   include HeatmapHelper
 
-<<<<<<< HEAD
   around_action :instrument_with_timer
 
-  clear_respond_to
-  respond_to :json
-
-=======
->>>>>>> d94eeb09
   # This action takes up to 10s for 50 samples so we cache it.
   caches_action(
     :samples_taxons,
