class PipelineOutputsController < ApplicationController
  include ReportHelper
<<<<<<< HEAD
  before_action :set_pipeline_output, only: [:show]
=======
  before_action :set_pipeline_output, only: [:show, :edit, :update, :destroy]
  before_action :typed_counts, only: [:show]
>>>>>>> 6b09c9dd
  protect_from_forgery unless: -> { request.format.json? }

  # GET /pipeline_outputs
  # GET /pipeline_outputs.json
  def index
    @pipeline_outputs = PipelineOutput.all
  end

  # GET /pipeline_outputs/1
  # GET /pipeline_outputs/1.json
  def show
    @view_level = params[:view_level] ? params[:view_level].downcase : 'genus'
    @report_info = {}
    report = @pipeline_output.reports.first
    if report
      external_report_info = external_report_info(report, @view_level, params)
      @report_info[:report_details] = external_report_info[:report_details]
      @report_info[:taxonomy_details] = external_report_info[:taxonomy_details]
      @report_info[:highest_tax_counts] = external_report_info[:highest_tax_counts]
      @report_info[:view_level] = external_report_info[:view_level]
    end
  end

  private

  # Use callbacks to share common setup or constraints between actions.
  def set_pipeline_output
    @pipeline_output = PipelineOutput.find(params[:id])
  end

<<<<<<< HEAD
=======
  def typed_counts
    counts = @pipeline_output.taxon_counts
    @nt_species_counts = counts.type('NT').level(TaxonCount::TAX_LEVEL_SPECIES)
    @nr_species_counts = counts.type('NR').level(TaxonCount::TAX_LEVEL_SPECIES)
    @ordered_nt_species_tax_ids = @nt_species_counts.order(count: :desc).where.not("tax_id < 0").map(&:tax_id)
    @ordered_nr_species_tax_ids = @nr_species_counts.order(count: :desc).where.not("tax_id < 0").map(&:tax_id)
    @ordered_species_tax_ids = (@ordered_nt_species_tax_ids + @ordered_nr_species_tax_ids).uniq
    @nt_genus_counts = counts.type('NT').level(TaxonCount::TAX_LEVEL_GENUS)
    @nr_genus_counts = counts.type('NR').level(TaxonCount::TAX_LEVEL_GENUS)
    @ordered_nt_genus_tax_ids = @nt_genus_counts.order(count: :desc).where.not("tax_id < 0").map(&:tax_id)
    @ordered_nr_genus_tax_ids = @nr_genus_counts.order(count: :desc).where.not("tax_id < 0").map(&:tax_id)
    @ordered_genus_tax_ids = (@ordered_nt_genus_tax_ids + @ordered_nr_genus_tax_ids).uniq
  end

  # Never trust parameters from the scary internet, only allow the white list through.
  def pipeline_output_params
    params.require(:pipeline_output).permit(:sample_id, :name, :total_reads, :remaining_reads,
                                            taxon_counts_attributes: [:tax_id, :tax_level, :count, :name, :count_type],
                                            job_stats_attributes: [:task, :reads_before, :reads_after])
  end
>>>>>>> 6b09c9dd
end<|MERGE_RESOLUTION|>--- conflicted
+++ resolved
@@ -1,11 +1,7 @@
 class PipelineOutputsController < ApplicationController
   include ReportHelper
-<<<<<<< HEAD
   before_action :set_pipeline_output, only: [:show]
-=======
-  before_action :set_pipeline_output, only: [:show, :edit, :update, :destroy]
   before_action :typed_counts, only: [:show]
->>>>>>> 6b09c9dd
   protect_from_forgery unless: -> { request.format.json? }
 
   # GET /pipeline_outputs
@@ -36,8 +32,6 @@
     @pipeline_output = PipelineOutput.find(params[:id])
   end
 
-<<<<<<< HEAD
-=======
   def typed_counts
     counts = @pipeline_output.taxon_counts
     @nt_species_counts = counts.type('NT').level(TaxonCount::TAX_LEVEL_SPECIES)
@@ -58,5 +52,4 @@
                                             taxon_counts_attributes: [:tax_id, :tax_level, :count, :name, :count_type],
                                             job_stats_attributes: [:task, :reads_before, :reads_after])
   end
->>>>>>> 6b09c9dd
 end