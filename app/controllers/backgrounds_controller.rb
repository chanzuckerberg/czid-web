--- conflicted
+++ resolved
@@ -41,15 +41,8 @@
   # PATCH/PUT /backgrounds/1
   # PATCH/PUT /backgrounds/1.json
   def update
-<<<<<<< HEAD
-    current_data = @background.as_json(include: [{ pipeline_runs: { only: [:id, :sample_id] } }])
+    current_data = @background.to_json(include: [{ pipeline_runs: { only: [:id, :sample_id] } }])
     current_data_full_string = @background.to_json(include: [{ pipeline_runs: { only: [:id, :sample_id] } },
-=======
-    current_data = @background.to_json(include: [{ pipeline_outputs: { only: [:id, :pipeline_run_id] } },
-                                                 { samples: { only: :id } }])
-    current_data_full_string = @background.to_json(include: [{ pipeline_outputs: { only: [:id, :pipeline_run_id] } },
-                                                             { samples: { only: :id } },
->>>>>>> 70274c51
                                                              :taxon_summaries])
     background_changed = assign_attributes_and_has_changed?(background_params)
     if background_changed
