--- conflicted
+++ resolved
@@ -27,13 +27,9 @@
 
     respond_to do |format|
       if @user.save
-<<<<<<< HEAD
+
         format.html { redirect_to edit_user_path(@user), notice: 'User was successfully created.' }
-        format.json { render :show, status: :created, location: @user }
-=======
-        format.html { redirect_to @user, notice: 'User was successfully created.' }
         format.json { render :show, status: :created, location: root_path }
->>>>>>> 23faf567
       else
         format.html { render :new }
         format.json { render json: @user.errors, status: :unprocessable_entity }
