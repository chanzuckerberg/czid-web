source 'https://rubygems.org'

git_source(:github) do |repo_name|
  repo_name = "#{repo_name}/#{repo_name}" unless repo_name.include?('/')
  "https://github.com/#{repo_name}.git"
end

gem 'airbrake', '~> 9.5'
gem 'aws-sdk-ecs'
gem 'aws-sdk-resources'
gem 'brakeman'
# Use ActiveModel has_secure_password
gem 'bcrypt', '~> 3.1.7'
# Use CoffeeScript for .coffee assets and views
gem 'coffee-rails', '~> 4.2', '>= 4.2.2'
gem 'consul', '>= 0.13.1'
gem 'health_check', '>= 2.7.0'
gem 'honeycomb-rails', '>= 0.8.1'
gem 'mailgun_rails', '>= 0.9.0'
# Build JSON APIs with ease. Read more: https://github.com/rails/jbuilder
gem 'jbuilder', '~> 2.5'
# Logger
gem 'logging-rails', require: 'logging/rails'
gem 'lograge'
gem 'lograge-sql'
gem 'multipart-post'
gem 'silencer'
# elasticsearch
gem 'elasticsearch-model'
# Use mysql as the database for Active Record
gem 'mysql2'
<<<<<<< HEAD
gem 'parallel', '1.14.0'
=======
gem 'oj'
>>>>>>> 9468b0a7
gem 'prometheus-client', '0.7.1'
# Use Puma as the app server
gem 'puma', '~> 3.12'
# Use Redis adapter to run Action Cable in production
# gem 'redis', '~> 3.0'
# Bundle edge Rails instead: gem 'rails', github: 'rails/rails'
gem 'rails', '~> 5.1.5'
gem 'rails-controller-testing'
gem 'rake'
# Worker/Scheduler management
gem 'resque', '>= 1.27.4'
gem 'resque-lock'
gem 'resque-scheduler', '>= 4.3.1'
gem 'thread'
# Use SCSS for stylesheets
gem 'sprockets-es6'
# Turbolinks makes navigating your web application faster. Read more: https://github.com/turbolinks/turbolinks
gem 'turbolinks', '~> 5'
# Use Uglifier as compressor for JavaScript assets
gem 'uglifier', '>= 1.3.0'
gem 'will_paginate'
# Use AWS-SDK to make AWS requests with byte range
gem 'aws-sdk'
# Redirect
gem 'activesupport'
gem 'rack-host-redirect'
gem 'useragent'

# Performance profiling in all envs
gem 'flamegraph'
gem 'memory_profiler'
gem 'rack-mini-profiler'
gem 'stackprof'

# Helps batch ActiveRecord calls
gem 'activerecord-import'

# Segment analytics for backend events
gem 'analytics-ruby', '~> 2.0.0', require: 'segment/analytics'

# Url shortener
gem 'shortener'

# Explicit load to avoid an 'unable to load' warning
gem 'http-2'

gem 'deep_cloneable', '~> 2.4.0'
# For using redis as a cache
gem 'redis-rails', '~> 5'
# For caching actions by request URL
gem 'actionpack-action_caching'
gem 'nokogiri'

# For adding foreign key constraints
gem 'immigrant'

# Better CSV handling
gem 'csv-safe', '~> 1.2'

# For accessing Auth0 management APIs
gem 'auth0'
gem 'warden', '~> 1.2'

# For Access-Control-Allow-Origin and Cloudfront
gem "rack-cors"

group :development, :test do
  # Call 'byebug' anywhere in the code to stop execution and get a debugger console
  gem 'bundler-audit'
  gem 'byebug', platforms: [:mri, :mingw, :x64_mingw]
  # Adds support for Capybara system testing and selenium driver
  gem 'capybara', '~> 2.17', '>= 2.17.0'
  gem 'coveralls', require: false
  gem 'factory_bot_rails'
  gem 'guard', '~> 2.15'
  gem 'guard-rspec', '~> 4.7'
  gem 'rspec-rails', '>= 3.7.2'
  gem 'rubocop', '=0.49.1'
  gem 'selenium-webdriver'
end

group :development do
  gem 'active_record_query_trace'
  gem 'listen', '>= 3.0.5', '< 3.2'
  # Access an IRB console on exception pages or by using <%= console %> anywhere in the code.
  gem 'web-console', '>= 3.5.1'
end

group :test do
  gem 'resque_spec'
  gem 'rspec-json_expectations'
  gem 'webmock', '~> 3.6'
end

# Windows does not include zoneinfo files, so bundle the tzinfo-data gem
gem 'tzinfo-data', platforms: [:mingw, :mswin, :x64_mingw, :jruby]

# HTTP library with a simpler, better designed API than the native Net::HTTP
gem 'http'
gem "omniauth-auth0", "~> 2.2"
gem "omniauth-rails_csrf_protection", "~> 0.1.2"

gem "jwt", "~> 2.2"<|MERGE_RESOLUTION|>--- conflicted
+++ resolved
@@ -29,11 +29,8 @@
 gem 'elasticsearch-model'
 # Use mysql as the database for Active Record
 gem 'mysql2'
-<<<<<<< HEAD
 gem 'parallel', '1.14.0'
-=======
 gem 'oj'
->>>>>>> 9468b0a7
 gem 'prometheus-client', '0.7.1'
 # Use Puma as the app server
 gem 'puma', '~> 3.12'
