source 'https://rubygems.org'

git_source(:github) do |repo_name|
  repo_name = "#{repo_name}/#{repo_name}" unless repo_name.include?('/')
  "https://github.com/#{repo_name}.git"
end

gem 'airbrake', '~> 9.5'
gem 'aws-sdk-ecs'
gem 'aws-sdk-resources'
gem 'brakeman'
# Use ActiveModel has_secure_password
gem 'bcrypt', '~> 3.1.7'
# Use CoffeeScript for .coffee assets and views
gem 'coffee-rails', '~> 4.2', '>= 4.2.2'
gem 'consul', '>= 0.13.1'
gem 'devise', '>= 4.7.1'
gem 'fast_jsonapi'
gem 'health_check', '>= 2.7.0'
gem 'honeycomb-rails', '>= 0.8.1'
gem 'mailgun_rails', '>= 0.9.0'
# Build JSON APIs with ease. Read more: https://github.com/rails/jbuilder
gem 'jbuilder', '~> 2.5'
# Logger
gem 'logging-rails', require: 'logging/rails'
gem 'lograge'
gem 'lograge-sql'
gem 'multipart-post'
gem 'silencer'
# elasticsearch
gem 'elasticsearch-model'
# Use mysql as the database for Active Record
gem 'mysql2'
gem 'prometheus-client', '0.7.1'
# Use Puma as the app server
gem 'puma', '~> 3.7'
# Use Redis adapter to run Action Cable in production
# gem 'redis', '~> 3.0'
# Bundle edge Rails instead: gem 'rails', github: 'rails/rails'
gem 'rails', '~> 5.1.5'
gem 'rails-controller-testing'
gem 'rake'
# Worker/Scheduler management
gem 'resque', '>= 1.27.4'
gem 'resque-lock'
gem 'resque-scheduler', '>= 4.3.1'
gem 'thread'
# Use SCSS for stylesheets
gem 'sprockets-es6'
# Turbolinks makes navigating your web application faster. Read more: https://github.com/turbolinks/turbolinks
gem 'turbolinks', '~> 5'
# Use Uglifier as compressor for JavaScript assets
gem 'uglifier', '>= 1.3.0'
gem 'will_paginate'
# Use AWS-SDK to make AWS requests with byte range
gem 'aws-sdk'
# Redirect
gem 'activesupport'
gem 'rack-host-redirect'
gem 'useragent'

# Performance profiling in all envs
gem 'flamegraph'
gem 'memory_profiler'
gem 'rack-mini-profiler'
gem 'stackprof'

# Helps batch ActiveRecord calls
gem 'activerecord-import'

# Segment analytics for backend events
gem 'analytics-ruby', '~> 2.0.0', require: 'segment/analytics'

# Url shortener
gem 'shortener'

# Explicit load to avoid an 'unable to load' warning
gem 'http-2'

gem 'deep_cloneable', '~> 2.4.0'
# For using redis as a cache
gem 'redis-rails', '~> 5'
# For caching actions by request URL
gem 'actionpack-action_caching'
gem 'nokogiri'

# For adding foreign key constraints
gem 'immigrant'

# Better CSV handling
gem 'csv-safe', '~> 1.2'

<<<<<<< HEAD
# Speed up convertion to json
gem 'oj'
=======
# For accessing Auth0 management APIs
gem 'auth0'
>>>>>>> d7651ed7

group :development, :test do
  # Call 'byebug' anywhere in the code to stop execution and get a debugger console
  gem 'bundler-audit'
  gem 'byebug', platforms: [:mri, :mingw, :x64_mingw]
  # Adds support for Capybara system testing and selenium driver
  gem 'capybara', '~> 2.17', '>= 2.17.0'
  gem 'coveralls', require: false
  gem 'factory_bot_rails'
  gem 'guard', '~> 2.15'
  gem 'guard-rspec', '~> 4.7'
  gem 'rspec-rails', '>= 3.7.2'
  gem 'rubocop', '=0.49.1'
  gem 'selenium-webdriver'
end

group :development do
  gem 'active_record_query_trace'
  gem 'listen', '>= 3.0.5', '< 3.2'
  # Access an IRB console on exception pages or by using <%= console %> anywhere in the code.
  gem 'web-console', '>= 3.5.1'
end

group :test do
  gem 'resque_spec'
  gem 'rspec-json_expectations'
  gem 'webmock', '~> 3.6'
end

# Windows does not include zoneinfo files, so bundle the tzinfo-data gem
gem 'tzinfo-data', platforms: [:mingw, :mswin, :x64_mingw, :jruby]

# HTTP library with a simpler, better designed API than the native Net::HTTP
gem 'http'
gem "omniauth-auth0", "~> 2.2"
gem "omniauth-rails_csrf_protection", "~> 0.1.2"

gem "jwt", "~> 2.2"<|MERGE_RESOLUTION|>--- conflicted
+++ resolved
@@ -90,13 +90,10 @@
 # Better CSV handling
 gem 'csv-safe', '~> 1.2'
 
-<<<<<<< HEAD
 # Speed up convertion to json
 gem 'oj'
-=======
 # For accessing Auth0 management APIs
 gem 'auth0'
->>>>>>> d7651ed7
 
 group :development, :test do
   # Call 'byebug' anywhere in the code to stop execution and get a debugger console
