source 'https://rubygems.org'

git_source(:github) do |repo_name|
  repo_name = "#{repo_name}/#{repo_name}" unless repo_name.include?('/')
  "https://github.com/#{repo_name}.git"
end
gem 'airbrake', '~> 7.0'
gem 'airbrake-ruby'
gem 'aws-sdk-ecs'
gem 'aws-sdk-resources'
gem 'brakeman'
# Use ActiveModel has_secure_password
gem 'bcrypt', '~> 3.1.7'
# Use CoffeeScript for .coffee assets and views
gem 'coffee-rails', '~> 4.2'
gem 'devise', '4.3.0'
<<<<<<< HEAD
gem 'consul'
gem 'font-awesome-rails'
=======
>>>>>>> 627333bd
gem "health_check"
gem 'honeycomb-rails', '0.4.1'
gem 'mailgun_rails'
# Build JSON APIs with ease. Read more: https://github.com/rails/jbuilder
gem 'jbuilder', '~> 2.5'
# Logger
gem 'logger'
gem 'multipart-post'
# Use mysql as the database for Active Record
gem 'mysql2'
gem 'prometheus-client', '0.7.1'
# Use Puma as the app server
gem 'puma', '~> 3.7'
# Use Redis adapter to run Action Cable in production
# gem 'redis', '~> 3.0'
# Bundle edge Rails instead: gem 'rails', github: 'rails/rails'
gem 'rails', '~> 5.1.2'
gem 'rake'
# Worker/Scheduler management
gem 'resque'
gem 'resque-lock'
gem 'resque-scheduler'
# Use SCSS for stylesheets
gem 'simple_token_authentication', '~> 1.0' # see semver.org
gem 'sprockets-es6'
# Turbolinks makes navigating your web application faster. Read more: https://github.com/turbolinks/turbolinks
gem 'turbolinks', '~> 5'
# Use Uglifier as compressor for JavaScript assets
gem 'uglifier', '>= 1.3.0'
gem 'will_paginate'
# Use AWS-SDK to make AWS requests with byte range
gem 'aws-sdk'
# Redirect
gem 'rack-host-redirect'

group :development, :test do
  # Call 'byebug' anywhere in the code to stop execution and get a debugger console
  gem 'byebug', platforms: [:mri, :mingw, :x64_mingw]
  # Adds support for Capybara system testing and selenium driver
  gem 'capybara', '~> 2.13'
  gem 'coveralls', require: false
  gem 'rspec-rails'
  gem 'rubocop', '=0.49.1'
  gem 'selenium-webdriver'
end

group :development do
  gem 'listen', '>= 3.0.5', '< 3.2'
  # Spring speeds up development by keeping your application running in the background. Read more: https://github.com/rails/spring
  gem 'spring'
  gem 'spring-watcher-listen', '~> 2.0.0'
  # Access an IRB console on exception pages or by using <%= console %> anywhere in the code.
  gem 'web-console', '>= 3.3.0'
end

# Windows does not include zoneinfo files, so bundle the tzinfo-data gem
gem 'tzinfo-data', platforms: [:mingw, :mswin, :x64_mingw, :jruby]<|MERGE_RESOLUTION|>--- conflicted
+++ resolved
@@ -14,11 +14,7 @@
 # Use CoffeeScript for .coffee assets and views
 gem 'coffee-rails', '~> 4.2'
 gem 'devise', '4.3.0'
-<<<<<<< HEAD
 gem 'consul'
-gem 'font-awesome-rails'
-=======
->>>>>>> 627333bd
 gem "health_check"
 gem 'honeycomb-rails', '0.4.1'
 gem 'mailgun_rails'
