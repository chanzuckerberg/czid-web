--- conflicted
+++ resolved
@@ -77,12 +77,9 @@
 # Explicit load to avoid an "unable to load" warning
 gem 'http-2'
 
-<<<<<<< HEAD
 gem 'deep_cloneable', '~> 2.4.0'
-=======
 # For using redis as a cache
 gem 'redis-rails', '~> 5'
->>>>>>> a5456d1b
 
 group :development, :test do
   # Call 'byebug' anywhere in the code to stop execution and get a debugger console
