on:
  pull_request:
    paths:
      - .github/**
      - app/assets/src/**
      # This action also syncs package.json + package-lock.json (npm ci).
      - package.json
      - package-lock.json

name: lint-bot
jobs:
  prettier-eslint-fix:
    runs-on: ubuntu-latest
    steps:
      - name: Generate token
        id: generate_token
        uses: chanzuckerberg/github-app-token@v1.1.4
        with:
          app_id: ${{ secrets.GH_ACTIONS_HELPER_APP_ID }}
          private_key: ${{ secrets.GH_ACTIONS_HELPER_PK }}
<<<<<<< HEAD
      - uses: actions/checkout@v3
=======
      - uses: actions/checkout@v4
>>>>>>> 4edfb22a
        with:
          token: ${{ steps.generate_token.outputs.token }}
          ref: ${{ github.event.pull_request.head.ref }}
      - uses: actions/setup-node@v4
        with:
          node-version: 16
      - name: Cache Node Dependencies
        uses: actions/cache@v4
        with:
          path: ~/.npm
          key: ${{ runner.os }}-node-${{ hashFiles('**/package-lock.json') }}
          restore-keys: |
            ${{ runner.os }}-node-
      - name: Check the Lockfile Version
        run: |
          VERSION=`cat package-lock.json | jq '.lockfileVersion'`
          if [ "$VERSION" -lt "2"  ]; then
            echo "Check the lockfileVersion in package-lock.json."
            exit 1
          fi
      - name: Switch git to use HTTP
        # See: https://github.com/actions/setup-node/issues/214#issuecomment-842538631
        run: >
          git config --global url."https://github.com/".insteadOf
          ssh://git@github.com/
      - name: Install older version of npm
        # See: https://github.com/chanzuckerberg/czid-web-private/pull/2227
        run: npm install -g npm@v8.5.5
      - name: Install Dependencies
        # Verifies that package.json and package-lock.json match.
        # See: https://docs.npmjs.com/cli/v7/commands/npm-ci
        run: npm ci
      - name: Prettier --write
        run: npx prettier app/assets/src --ext .js,.jsx,.ts,.tsx --write
      - name: ESLint --fix
        run: npx eslint --fix app/assets/src --ext .js,.jsx,.ts,.tsx
      - uses: EndBug/add-and-commit@v9
        with:
          add: -A
          message: ci - prettier and eslint fixes <|MERGE_RESOLUTION|>--- conflicted
+++ resolved
@@ -18,11 +18,7 @@
         with:
           app_id: ${{ secrets.GH_ACTIONS_HELPER_APP_ID }}
           private_key: ${{ secrets.GH_ACTIONS_HELPER_PK }}
-<<<<<<< HEAD
-      - uses: actions/checkout@v3
-=======
       - uses: actions/checkout@v4
->>>>>>> 4edfb22a
         with:
           token: ${{ steps.generate_token.outputs.token }}
           ref: ${{ github.event.pull_request.head.ref }}
